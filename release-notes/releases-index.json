{
    "releases-index": [
        {
<<<<<<< HEAD
            "channel-version": "2.2",
            "latest-release": "2.2.0-preview3",
            "latest-release-date":"2018-10-17",
            "product": ".NET Core",
            "support-phase": "preview",
            "eol-date": "",
=======
            "channel-version": "3.0",
            "latest-release": "3.0.0-preview1",
            "latest-release-date":"2018-12-04",
            "product": ".NET Core",
            "support-phase": "preview",
            "eol-date": "",
            "releases.json": "https://github.com/dotnet/core/blob/master/release-notes/3.0/releases.json"
        },
        {
            "channel-version": "2.2",
            "latest-release": "2.2.0",
            "latest-release-date":"2018-12-04",
            "product": ".NET Core",
            "support-phase": "current",
            "eol-date": "",
>>>>>>> 8d3355d9
            "releases.json": "https://github.com/dotnet/core/blob/master/release-notes/2.2/releases.json"
        },
        {
            "channel-version": "2.1",
            "latest-release": "2.1.6",
            "latest-release-date":"2018-11-13",
            "product": ".NET Core",
            "support-phase": "lts",
            "eol-date": "",
            "releases.json": "https://github.com/dotnet/core/blob/master/release-notes/2.1/releases.json"
        },
        {
            "channel-version": "2.0",
            "latest-release": "2.0.9",
            "latest-release-date":"2018-05-21",
            "product": ".NET Core",
            "support-phase": "eol",
            "eol-date": "2018-10-01",
            "releases.json": "https://github.com/dotnet/core/blob/master/release-notes/2.0/releases.json"
        },
        {
            "channel-version": "1.1",
            "latest-release": "1.1.10",
            "latest-release-date":"2018-10-09",
            "product": ".NET Core",
            "support-phase": "maintenance",
            "eol-date": "2019-06-27",
            "releases.json": "https://github.com/dotnet/core/blob/master/release-notes/1.1/releases.json"
        },
        {
            "channel-version": "1.0",
            "latest-release": "1.0.13",
            "latest-release-date":"2018-10-09",
            "product": ".NET Core",
            "support-phase": "maintenance",
            "eol-date": "2019-06-27",
            "releases.json": "https://github.com/dotnet/core/blob/master/release-notes/1.0/releases.json"
        }
    ]
}<|MERGE_RESOLUTION|>--- conflicted
+++ resolved
@@ -1,14 +1,6 @@
 {
     "releases-index": [
         {
-<<<<<<< HEAD
-            "channel-version": "2.2",
-            "latest-release": "2.2.0-preview3",
-            "latest-release-date":"2018-10-17",
-            "product": ".NET Core",
-            "support-phase": "preview",
-            "eol-date": "",
-=======
             "channel-version": "3.0",
             "latest-release": "3.0.0-preview1",
             "latest-release-date":"2018-12-04",
@@ -24,7 +16,6 @@
             "product": ".NET Core",
             "support-phase": "current",
             "eol-date": "",
->>>>>>> 8d3355d9
             "releases.json": "https://github.com/dotnet/core/blob/master/release-notes/2.2/releases.json"
         },
         {
