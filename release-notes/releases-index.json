{
    "releases-index": [
        {
            "channel-version": "3.0",
            "latest-release": "3.0.0-preview5",
            "latest-release-date": "2019-05-06",
            "security": false,
            "latest-runtime": "3.0.0-preview5-27626-15",
            "latest-sdk": "3.0.100-preview5-011568",
            "product": ".NET Core",
            "support-phase": "preview",
            "eol-date": null,
            "releases.json": "https://dotnetcli.blob.core.windows.net/dotnet/release-metadata/3.0/releases.json"
          },
        {
            "channel-version": "2.2",
<<<<<<< HEAD
            "latest-release": "2.2.203",
            "latest-release-date": "2019-04-09",
            "security": false,
            "latest-runtime": "2.2.4",
            "latest-sdk": "2.2.203",
=======
            "latest-release": "2.2.5",
            "latest-release-date": "2019-05-14",
            "security": true,
            "latest-runtime": "2.2.5",
            "latest-sdk": "2.2.204",
>>>>>>> 5e65b3e9
            "product": ".NET Core",
            "support-phase": "current",
            "eol-date": null,
            "releases.json": "https://dotnetcli.blob.core.windows.net/dotnet/release-metadata/2.2/releases.json"
        },
        {
            "channel-version": "2.1",
<<<<<<< HEAD
            "latest-release": "2.1.603",
            "latest-release-date": "2019-04-09",
            "security": false,
            "latest-runtime": "2.1.10",
            "latest-sdk": "2.1.603",
=======
            "latest-release": "2.1.11",
            "latest-release-date": "2019-05-14",
            "security": true,
            "latest-runtime": "2.1.11",
            "latest-sdk": "2.1.604",
>>>>>>> 5e65b3e9
            "product": ".NET Core",
            "support-phase": "lts",
            "eol-date": null,
            "releases.json": "https://dotnetcli.blob.core.windows.net/dotnet/release-metadata/2.1/releases.json"
        },
        {
            "channel-version": "2.0",
            "latest-release": "2.0.9",
            "latest-release-date":"2018-07-10",
            "security": true,
            "latest-runtime": "2.0.9",
            "latest-sdk": "2.1.202",
            "product": ".NET Core",
            "support-phase": "eol",
            "eol-date": "2018-10-01",
            "releases.json": "https://dotnetcli.blob.core.windows.net/dotnet/release-metadata/2.0/releases.json"
        },
        {
            "channel-version": "1.1",
            "latest-release": "1.1.13",
            "latest-release-date": "2019-05-14",
            "security": true,
            "latest-runtime": "1.1.13",
            "latest-sdk": "1.1.14",
            "product": ".NET Core",
            "support-phase": "maintenance",
            "eol-date": "2019-06-27",
            "releases.json": "https://dotnetcli.blob.core.windows.net/dotnet/release-metadata/1.1/releases.json"
        },
        {
            "channel-version": "1.0",
            "latest-release": "1.0.16",
            "latest-release-date": "2019-05-14",
            "security": true,
            "latest-runtime": "1.0.16",
            "latest-sdk": "1.1.14",
            "product": ".NET Core",
            "support-phase": "maintenance",
            "eol-date": "2019-06-27",
            "releases.json": "https://dotnetcli.blob.core.windows.net/dotnet/release-metadata/1.0/releases.json"
        }
    ]
}<|MERGE_RESOLUTION|>--- conflicted
+++ resolved
@@ -14,19 +14,11 @@
           },
         {
             "channel-version": "2.2",
-<<<<<<< HEAD
-            "latest-release": "2.2.203",
-            "latest-release-date": "2019-04-09",
-            "security": false,
-            "latest-runtime": "2.2.4",
-            "latest-sdk": "2.2.203",
-=======
             "latest-release": "2.2.5",
             "latest-release-date": "2019-05-14",
             "security": true,
             "latest-runtime": "2.2.5",
             "latest-sdk": "2.2.204",
->>>>>>> 5e65b3e9
             "product": ".NET Core",
             "support-phase": "current",
             "eol-date": null,
@@ -34,19 +26,11 @@
         },
         {
             "channel-version": "2.1",
-<<<<<<< HEAD
-            "latest-release": "2.1.603",
-            "latest-release-date": "2019-04-09",
-            "security": false,
-            "latest-runtime": "2.1.10",
-            "latest-sdk": "2.1.603",
-=======
             "latest-release": "2.1.11",
             "latest-release-date": "2019-05-14",
             "security": true,
             "latest-runtime": "2.1.11",
             "latest-sdk": "2.1.604",
->>>>>>> 5e65b3e9
             "product": ".NET Core",
             "support-phase": "lts",
             "eol-date": null,
