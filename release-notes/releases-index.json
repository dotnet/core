--- conflicted
+++ resolved
@@ -14,18 +14,11 @@
         },
         {
             "channel-version": "2.2",
-<<<<<<< HEAD
             "latest-release": "2.2.1",
             "latest-release-date":"2019-01-08",
+            "security": true,
             "latest-runtime": "2.2.1",
             "latest-sdk": "2.2.102",
-=======
-            "latest-release": "2.2.101",
-            "latest-release-date": "2018-12-04",
-            "security": false,
-            "latest-runtime": "2.2.0",
-            "latest-sdk": "2.2.101",
->>>>>>> 708827e0
             "product": ".NET Core",
             "support-phase": "current",
             "eol-date": "",
@@ -33,18 +26,11 @@
         },
         {
             "channel-version": "2.1",
-<<<<<<< HEAD
             "latest-release": "2.1.7",
             "latest-release-date":"2019-01-08",
+            "security": true,
             "latest-runtime": "2.1.7",
             "latest-sdk": "2.1.503",
-=======
-            "latest-release": "2.1.6",
-            "latest-release-date": "2018-11-13",
-            "security": false,
-            "latest-runtime": "2.1.6",
-            "latest-sdk": "2.1.502",
->>>>>>> 708827e0
             "product": ".NET Core",
             "support-phase": "lts",
             "eol-date": "",
