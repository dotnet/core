--- conflicted
+++ resolved
@@ -2,11 +2,6 @@
 
 This release was focused on quality improvements as we near general availability of .NET 10. It is covered by a go-live license, and we encourage developers today to try it out and provide feedback on anything that you find in your development so we can incorporate any additional enhancements into the final release.
 
-SDK updates in .NET 10 Release Candidate 1:
-
-<<<<<<< HEAD
-Something about the feature
-=======
 * [What's new in the .NET Runtime in .NET 10](https://learn.microsoft.com/dotnet/core/whats-new/dotnet-10/overview) documentation
 * [GitHub Release changelog](https://github.com/dotnet/sdk/compare/v10.0.100-preview.7.25380.108...v10.0.100-rc.1.25451.107)
 
@@ -15,5 +10,4 @@
 * [Discussion](https://aka.ms/dotnet/10/rc1)
 * [Release notes](README.md)
 * [Runtime release notes](runtime.md)
-* [Libraries release notes](libraries.md)
->>>>>>> 28461127
+* [Libraries release notes](libraries.md)