# .NET Libraries in .NET 10 Preview 5 - Release Notes

Here's a summary of what's new in .NET Libraries in this preview release:

- [Post-Quantum Cryptography (PQC)](#post-quantum-cryptography-pqc)

.NET Libraries updates in .NET 10:

- [What's new in .NET 10](https://learn.microsoft.com/dotnet/core/whats-new/dotnet-10/overview) documentation

## Post-Quantum Cryptography (PQC)

.NET 10 Preview 5 includes support for three new asymmetric algorithms: ML-KEM (FIPS 202), ML-DSA (FIPS 203), and SLH-DSA (FIPS 204).
These new algorithms made us call into question some of the assumptions underlying the `AsymmetricAlgorithm` type,
and we found that there's not much benefit (but some non-trivial drawbacks) to have these algorithm classes continue to derive from it.

Rather than the AsymmetricAlgorithm approach of creating an object then importing a key into it, or generating a fresh key,
these new types all use static methods to clearly generate a fresh key or import a key:

```C#
using System;
using System.IO;
using System.Security.Cryptography;

private static bool ValidateMLDsaSignature(ReadOnlySpan<byte> data, ReadOnlySpan<byte> signature, string publicKeyPath)
{
    string publicKeyPem = File.ReadAllText(publicKeyPath);

    using (MLDsa key = MLDsa.ImportFromPem(publicKeyPem))
    {
        return key.VerifyData(data, signature);
    }
}
```

Rather than setting object properties and having a key materialize, key generation on these new types takes in all of the options it needs.

```C#
using (MLKem key = MLKem.GenerateKey(MLKemAlgorithm.MLKem768))
{
    string publicKeyPem = key.ExportSubjectPublicKeyInfoPem();
    ...
}
```

These algorithms all continue with the pattern of having a static `IsSupported` property to indicate if the algorithm is supported on the current system.

In Preview 5 builds, the PQC algorithms are only available on systems where the system cryptographic libraries are OpenSSL 3.5 (or newer),
Windows CNG support will be coming soon.

These new algorithms are all marked as `[Experimental]` under diagnostic SYSLIB5006 until full development is complete.

<<<<<<< HEAD
* System.Security.Cryptography.MLKem
* System.Security.Cryptography.MLDsa
* System.Security.Cryptography.SlhDsa

## Feature

Something about the feature.

=======
- System.Security.Cryptography.MLKem
- System.Security.Cryptography.MLDsa
- System.Security.Cryptography.SlhDsa

>>>>>>> 655620d8
<|MERGE_RESOLUTION|>--- conflicted
+++ resolved
@@ -1,67 +1,55 @@
-# .NET Libraries in .NET 10 Preview 5 - Release Notes
-
-Here's a summary of what's new in .NET Libraries in this preview release:
-
-- [Post-Quantum Cryptography (PQC)](#post-quantum-cryptography-pqc)
-
-.NET Libraries updates in .NET 10:
-
-- [What's new in .NET 10](https://learn.microsoft.com/dotnet/core/whats-new/dotnet-10/overview) documentation
-
-## Post-Quantum Cryptography (PQC)
-
-.NET 10 Preview 5 includes support for three new asymmetric algorithms: ML-KEM (FIPS 202), ML-DSA (FIPS 203), and SLH-DSA (FIPS 204).
-These new algorithms made us call into question some of the assumptions underlying the `AsymmetricAlgorithm` type,
-and we found that there's not much benefit (but some non-trivial drawbacks) to have these algorithm classes continue to derive from it.
-
-Rather than the AsymmetricAlgorithm approach of creating an object then importing a key into it, or generating a fresh key,
-these new types all use static methods to clearly generate a fresh key or import a key:
-
-```C#
-using System;
-using System.IO;
-using System.Security.Cryptography;
-
-private static bool ValidateMLDsaSignature(ReadOnlySpan<byte> data, ReadOnlySpan<byte> signature, string publicKeyPath)
-{
-    string publicKeyPem = File.ReadAllText(publicKeyPath);
-
-    using (MLDsa key = MLDsa.ImportFromPem(publicKeyPem))
-    {
-        return key.VerifyData(data, signature);
-    }
-}
-```
-
-Rather than setting object properties and having a key materialize, key generation on these new types takes in all of the options it needs.
-
-```C#
-using (MLKem key = MLKem.GenerateKey(MLKemAlgorithm.MLKem768))
-{
-    string publicKeyPem = key.ExportSubjectPublicKeyInfoPem();
-    ...
-}
-```
-
-These algorithms all continue with the pattern of having a static `IsSupported` property to indicate if the algorithm is supported on the current system.
-
-In Preview 5 builds, the PQC algorithms are only available on systems where the system cryptographic libraries are OpenSSL 3.5 (or newer),
-Windows CNG support will be coming soon.
-
-These new algorithms are all marked as `[Experimental]` under diagnostic SYSLIB5006 until full development is complete.
-
-<<<<<<< HEAD
-* System.Security.Cryptography.MLKem
-* System.Security.Cryptography.MLDsa
-* System.Security.Cryptography.SlhDsa
-
-## Feature
-
-Something about the feature.
-
-=======
-- System.Security.Cryptography.MLKem
-- System.Security.Cryptography.MLDsa
-- System.Security.Cryptography.SlhDsa
-
->>>>>>> 655620d8
+# .NET Libraries in .NET 10 Preview 5 - Release Notes
+
+Here's a summary of what's new in .NET Libraries in this preview release:
+
+- [Post-Quantum Cryptography (PQC)](#post-quantum-cryptography-pqc)
+
+.NET Libraries updates in .NET 10:
+
+- [What's new in .NET 10](https://learn.microsoft.com/dotnet/core/whats-new/dotnet-10/overview) documentation
+
+## Post-Quantum Cryptography (PQC)
+
+.NET 10 Preview 5 includes support for three new asymmetric algorithms: ML-KEM (FIPS 202), ML-DSA (FIPS 203), and SLH-DSA (FIPS 204).
+These new algorithms made us call into question some of the assumptions underlying the `AsymmetricAlgorithm` type,
+and we found that there's not much benefit (but some non-trivial drawbacks) to have these algorithm classes continue to derive from it.
+
+Rather than the AsymmetricAlgorithm approach of creating an object then importing a key into it, or generating a fresh key,
+these new types all use static methods to clearly generate a fresh key or import a key:
+
+```C#
+using System;
+using System.IO;
+using System.Security.Cryptography;
+
+private static bool ValidateMLDsaSignature(ReadOnlySpan<byte> data, ReadOnlySpan<byte> signature, string publicKeyPath)
+{
+    string publicKeyPem = File.ReadAllText(publicKeyPath);
+
+    using (MLDsa key = MLDsa.ImportFromPem(publicKeyPem))
+    {
+        return key.VerifyData(data, signature);
+    }
+}
+```
+
+Rather than setting object properties and having a key materialize, key generation on these new types takes in all of the options it needs.
+
+```C#
+using (MLKem key = MLKem.GenerateKey(MLKemAlgorithm.MLKem768))
+{
+    string publicKeyPem = key.ExportSubjectPublicKeyInfoPem();
+    ...
+}
+```
+
+These algorithms all continue with the pattern of having a static `IsSupported` property to indicate if the algorithm is supported on the current system.
+
+In Preview 5 builds, the PQC algorithms are only available on systems where the system cryptographic libraries are OpenSSL 3.5 (or newer),
+Windows CNG support will be coming soon.
+
+These new algorithms are all marked as `[Experimental]` under diagnostic SYSLIB5006 until full development is complete.
+
+- System.Security.Cryptography.MLKem
+- System.Security.Cryptography.MLDsa
+- System.Security.Cryptography.SlhDsa