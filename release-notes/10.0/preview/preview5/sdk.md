--- conflicted
+++ resolved
@@ -1,17 +1,3 @@
 # .NET SDK in .NET 10 Preview 5 - Release Notes
 
-<<<<<<< HEAD
-Here's a summary of what's new in the .NET SDK in this preview release:
-
-- [Feature](#feature)
-
-.NET SDK updates in .NET 10:
-
-- [What's new in .NET 10](https://learn.microsoft.com/dotnet/core/whats-new/dotnet-10/overview) documentation
-
-## Feature
-
-Something about the feature.
-=======
-This preview release does not contain new Container image features.
->>>>>>> 49b8dfcd
+This preview release does not contain new Container image features.