# .NET 10 Known Issues

You may encounter some known issues, which may include workarounds, mitigations, or expected resolution timeframes. Watch this space for any known issues in .NET 10.0.

## ASP.NET Core Runtime Hosting Bundle upgrade breaks IIS hosting on ARM64 machines

Starting in .NET 10 Preview 2, installing the ASP.NET Core Runtime Hosting Bundle for Windows on ARM64 when a earlier version of the hosting bundle was previously installed breaks IIS hosting. This causes problems for both IIS and IIS express on ARM64 machines after attempting to update the hosting bundle. Fortunately, **you can work around this issue by uninstalling all hosting bundles and reinstalling the .NET 10 Preview 2 hosting bundle.**

See [the GitHub issue](https://github.com/dotnet/aspnetcore/issues/60764) for more details.

## MAUI applications may fail to build in Visual Studio

MAUI applications built in Visual Studio or with `MSBuild.exe` may fail with an error like `C:\Program Files\Microsoft Visual Studio\2022\Enterprise\MSBuild\Current\Bin\amd64\Microsoft.CSharp.CurrentVersion.targets(238,5): error : The application to execute does not exist: 'C:\Program Files\dotnet\sdk\10.0.100-preview.4.25258.110\Roslyn\binfx\csc.dll'`.

### Available Workaround

Add the following to a `Directory.Build.props` file that is imported in all MAUI projects, or directly in each affected MAUI project:

```xml
<PropertyGroup Label="">
  <!-- Work around .NET 10-preview4 MAUI issue.
       Remove when building with .NET SDK 10.0.100-preview.5 or later that
       includes https://github.com/dotnet/roslyn/pull/78402 -->
  <RoslynCompilerType>FrameworkPackage</RoslynCompilerType>
</PropertyGroup>
```

The behavior will be **fixed in the .NET 10 preview 5** release. The workaround should be removed after that release.

## `global.json` is used for test runner selection instead of `dotnet.config`

In .NET 10 versions up to RC1, we supported the use of a `dotnet.config` file, an INI-formatted file that is currently used only to set the test runner to use with `dotnet test`. Setting this is required in order to use the new Microsoft.Testing.Platform. In 10.0.100 RC2 and beyond, the use of this file is removed in favor of the pre-existing `dotnet.config` file. 

Instead of using `dotnet.config` to specify a runner:

```ini
[dotnet.test.runner]
name = "Microsoft.Testing.Platform"
```

`global.json` uses the following to specify the same runner:

```json
{
  "test": {
    "runner": "Microsoft.Testing.Platform"
  }
}
```

This change is done in response to user feedback about the relative lack of utility of `dotnet.config` at this time.

## Startup Performance Regression in Fractional CPU Containers

Up to 10% startup performance regression was identified in .NET 10 runtime, particularly affecting scenarios running in containers with fractional CPU allocations. This issue has been observed only on x64 architecture. We are actively investigating and working to resolve the issue in future updates.

## Windows System Path Regression

Updating .NET 10 preview7, RC1, or RC2 to RTM may fail to set the `PATH` environment variable on Windows. To work around this issue, repair the .NET 10 Installation. If earlier, non-native versions like 5.0 are present, it can result in swapping the path entries for x86 and x64.

See [the GitHub issue](https://github.com/dotnet/sdk/issues/51218) for more details.

## Configuration regression when binding `IEnumerable<T>` property to empty array

Applications that use an empty array configuration such as `"IEnumerableProperty": []` and bind it to an uninitialized property of type `IEnumerable<T>`, `IReadOnlyList<T>`, or `IReadOnlyCollection<T>` will encounter an `ArgumentNullException`. This exception can cause the application to crash if it isn’t properly handled.

See [the GitHub issue](https://github.com/dotnet/runtime/issues/121193) for more details. This issue will be fixed in a future servicing release for .NET 10.

### Available Workarounds

Using a concrete `T[]` array instead of `IEnumerable<T>` for the configuration property works around this issue.

## macOS PKG installers missing executable bit on `createdump`

SDK and runtime installers for macOS install a `createdump` binary that lacks the executable bit. This means that scenarios that request a dump (test hang collector, `dotnet-dump collect`, collecting dumps on crash through environment variable, etc.) will fail with an error indicating that `createdump` cannot be executed.

### Available Workaround for createdump

- Add the executable bit to `shared/Microsoft.NETCore.App/10.0.0/createdump` manually using `chmod +x`
- Use another runtime hosting mechanism (self-contained app, use a tarball installation of the runtime/SDK)
<<<<<<< HEAD


=======

## Debian 13 packages work but display TAR header warnings

.NET 10.0 packages for Debian 13 (Trixie) are functional and install successfully. However, during installation, users may see multiple warnings like `W: Unknown TAR header type 120`. These warnings are cosmetic and do not affect the functionality of the installed .NET SDK or runtime. We are actively working to resolve these warnings in a future update.

For installation instructions, see [Install .NET on Debian](https://learn.microsoft.com/dotnet/core/install/linux-debian).

>>>>>>> a70c3a12
<|MERGE_RESOLUTION|>--- conflicted
+++ resolved
@@ -1,92 +1,86 @@
-# .NET 10 Known Issues
-
-You may encounter some known issues, which may include workarounds, mitigations, or expected resolution timeframes. Watch this space for any known issues in .NET 10.0.
-
-## ASP.NET Core Runtime Hosting Bundle upgrade breaks IIS hosting on ARM64 machines
-
-Starting in .NET 10 Preview 2, installing the ASP.NET Core Runtime Hosting Bundle for Windows on ARM64 when a earlier version of the hosting bundle was previously installed breaks IIS hosting. This causes problems for both IIS and IIS express on ARM64 machines after attempting to update the hosting bundle. Fortunately, **you can work around this issue by uninstalling all hosting bundles and reinstalling the .NET 10 Preview 2 hosting bundle.**
-
-See [the GitHub issue](https://github.com/dotnet/aspnetcore/issues/60764) for more details.
-
-## MAUI applications may fail to build in Visual Studio
-
-MAUI applications built in Visual Studio or with `MSBuild.exe` may fail with an error like `C:\Program Files\Microsoft Visual Studio\2022\Enterprise\MSBuild\Current\Bin\amd64\Microsoft.CSharp.CurrentVersion.targets(238,5): error : The application to execute does not exist: 'C:\Program Files\dotnet\sdk\10.0.100-preview.4.25258.110\Roslyn\binfx\csc.dll'`.
-
-### Available Workaround
-
-Add the following to a `Directory.Build.props` file that is imported in all MAUI projects, or directly in each affected MAUI project:
-
-```xml
-<PropertyGroup Label="">
-  <!-- Work around .NET 10-preview4 MAUI issue.
-       Remove when building with .NET SDK 10.0.100-preview.5 or later that
-       includes https://github.com/dotnet/roslyn/pull/78402 -->
-  <RoslynCompilerType>FrameworkPackage</RoslynCompilerType>
-</PropertyGroup>
-```
-
-The behavior will be **fixed in the .NET 10 preview 5** release. The workaround should be removed after that release.
-
-## `global.json` is used for test runner selection instead of `dotnet.config`
-
-In .NET 10 versions up to RC1, we supported the use of a `dotnet.config` file, an INI-formatted file that is currently used only to set the test runner to use with `dotnet test`. Setting this is required in order to use the new Microsoft.Testing.Platform. In 10.0.100 RC2 and beyond, the use of this file is removed in favor of the pre-existing `dotnet.config` file. 
-
-Instead of using `dotnet.config` to specify a runner:
-
-```ini
-[dotnet.test.runner]
-name = "Microsoft.Testing.Platform"
-```
-
-`global.json` uses the following to specify the same runner:
-
-```json
-{
-  "test": {
-    "runner": "Microsoft.Testing.Platform"
-  }
-}
-```
-
-This change is done in response to user feedback about the relative lack of utility of `dotnet.config` at this time.
-
-## Startup Performance Regression in Fractional CPU Containers
-
-Up to 10% startup performance regression was identified in .NET 10 runtime, particularly affecting scenarios running in containers with fractional CPU allocations. This issue has been observed only on x64 architecture. We are actively investigating and working to resolve the issue in future updates.
-
-## Windows System Path Regression
-
-Updating .NET 10 preview7, RC1, or RC2 to RTM may fail to set the `PATH` environment variable on Windows. To work around this issue, repair the .NET 10 Installation. If earlier, non-native versions like 5.0 are present, it can result in swapping the path entries for x86 and x64.
-
-See [the GitHub issue](https://github.com/dotnet/sdk/issues/51218) for more details.
-
-## Configuration regression when binding `IEnumerable<T>` property to empty array
-
-Applications that use an empty array configuration such as `"IEnumerableProperty": []` and bind it to an uninitialized property of type `IEnumerable<T>`, `IReadOnlyList<T>`, or `IReadOnlyCollection<T>` will encounter an `ArgumentNullException`. This exception can cause the application to crash if it isn’t properly handled.
-
-See [the GitHub issue](https://github.com/dotnet/runtime/issues/121193) for more details. This issue will be fixed in a future servicing release for .NET 10.
-
-### Available Workarounds
-
-Using a concrete `T[]` array instead of `IEnumerable<T>` for the configuration property works around this issue.
-
-## macOS PKG installers missing executable bit on `createdump`
-
-SDK and runtime installers for macOS install a `createdump` binary that lacks the executable bit. This means that scenarios that request a dump (test hang collector, `dotnet-dump collect`, collecting dumps on crash through environment variable, etc.) will fail with an error indicating that `createdump` cannot be executed.
-
-### Available Workaround for createdump
-
-- Add the executable bit to `shared/Microsoft.NETCore.App/10.0.0/createdump` manually using `chmod +x`
-- Use another runtime hosting mechanism (self-contained app, use a tarball installation of the runtime/SDK)
-<<<<<<< HEAD
-
-
-=======
-
-## Debian 13 packages work but display TAR header warnings
-
-.NET 10.0 packages for Debian 13 (Trixie) are functional and install successfully. However, during installation, users may see multiple warnings like `W: Unknown TAR header type 120`. These warnings are cosmetic and do not affect the functionality of the installed .NET SDK or runtime. We are actively working to resolve these warnings in a future update.
-
-For installation instructions, see [Install .NET on Debian](https://learn.microsoft.com/dotnet/core/install/linux-debian).
-
->>>>>>> a70c3a12
+# .NET 10 Known Issues
+
+You may encounter some known issues, which may include workarounds, mitigations, or expected resolution timeframes. Watch this space for any known issues in .NET 10.0.
+
+## ASP.NET Core Runtime Hosting Bundle upgrade breaks IIS hosting on ARM64 machines
+
+Starting in .NET 10 Preview 2, installing the ASP.NET Core Runtime Hosting Bundle for Windows on ARM64 when a earlier version of the hosting bundle was previously installed breaks IIS hosting. This causes problems for both IIS and IIS express on ARM64 machines after attempting to update the hosting bundle. Fortunately, **you can work around this issue by uninstalling all hosting bundles and reinstalling the .NET 10 Preview 2 hosting bundle.**
+
+See [the GitHub issue](https://github.com/dotnet/aspnetcore/issues/60764) for more details.
+
+## MAUI applications may fail to build in Visual Studio
+
+MAUI applications built in Visual Studio or with `MSBuild.exe` may fail with an error like `C:\Program Files\Microsoft Visual Studio\2022\Enterprise\MSBuild\Current\Bin\amd64\Microsoft.CSharp.CurrentVersion.targets(238,5): error : The application to execute does not exist: 'C:\Program Files\dotnet\sdk\10.0.100-preview.4.25258.110\Roslyn\binfx\csc.dll'`.
+
+### Available Workaround
+
+Add the following to a `Directory.Build.props` file that is imported in all MAUI projects, or directly in each affected MAUI project:
+
+```xml
+<PropertyGroup Label="">
+  <!-- Work around .NET 10-preview4 MAUI issue.
+       Remove when building with .NET SDK 10.0.100-preview.5 or later that
+       includes https://github.com/dotnet/roslyn/pull/78402 -->
+  <RoslynCompilerType>FrameworkPackage</RoslynCompilerType>
+</PropertyGroup>
+```
+
+The behavior will be **fixed in the .NET 10 preview 5** release. The workaround should be removed after that release.
+
+## `global.json` is used for test runner selection instead of `dotnet.config`
+
+In .NET 10 versions up to RC1, we supported the use of a `dotnet.config` file, an INI-formatted file that is currently used only to set the test runner to use with `dotnet test`. Setting this is required in order to use the new Microsoft.Testing.Platform. In 10.0.100 RC2 and beyond, the use of this file is removed in favor of the pre-existing `dotnet.config` file. 
+
+Instead of using `dotnet.config` to specify a runner:
+
+```ini
+[dotnet.test.runner]
+name = "Microsoft.Testing.Platform"
+```
+
+`global.json` uses the following to specify the same runner:
+
+```json
+{
+  "test": {
+    "runner": "Microsoft.Testing.Platform"
+  }
+}
+```
+
+This change is done in response to user feedback about the relative lack of utility of `dotnet.config` at this time.
+
+## Startup Performance Regression in Fractional CPU Containers
+
+Up to 10% startup performance regression was identified in .NET 10 runtime, particularly affecting scenarios running in containers with fractional CPU allocations. This issue has been observed only on x64 architecture. We are actively investigating and working to resolve the issue in future updates.
+
+## Windows System Path Regression
+
+Updating .NET 10 preview7, RC1, or RC2 to RTM may fail to set the `PATH` environment variable on Windows. To work around this issue, repair the .NET 10 Installation. If earlier, non-native versions like 5.0 are present, it can result in swapping the path entries for x86 and x64.
+
+See [the GitHub issue](https://github.com/dotnet/sdk/issues/51218) for more details.
+
+## Configuration regression when binding `IEnumerable<T>` property to empty array
+
+Applications that use an empty array configuration such as `"IEnumerableProperty": []` and bind it to an uninitialized property of type `IEnumerable<T>`, `IReadOnlyList<T>`, or `IReadOnlyCollection<T>` will encounter an `ArgumentNullException`. This exception can cause the application to crash if it isn’t properly handled.
+
+See [the GitHub issue](https://github.com/dotnet/runtime/issues/121193) for more details. This issue will be fixed in a future servicing release for .NET 10.
+
+### Available Workarounds
+
+Using a concrete `T[]` array instead of `IEnumerable<T>` for the configuration property works around this issue.
+
+## macOS PKG installers missing executable bit on `createdump`
+
+SDK and runtime installers for macOS install a `createdump` binary that lacks the executable bit. This means that scenarios that request a dump (test hang collector, `dotnet-dump collect`, collecting dumps on crash through environment variable, etc.) will fail with an error indicating that `createdump` cannot be executed.
+
+### Available Workaround for createdump
+
+- Add the executable bit to `shared/Microsoft.NETCore.App/10.0.0/createdump` manually using `chmod +x`
+- Use another runtime hosting mechanism (self-contained app, use a tarball installation of the runtime/SDK)
+
+## Debian 13 packages work but display TAR header warnings
+
+.NET 10.0 packages for Debian 13 (Trixie) are functional and install successfully. However, during installation, users may see multiple warnings like `W: Unknown TAR header type 120`. These warnings are cosmetic and do not affect the functionality of the installed .NET SDK or runtime. We are actively working to resolve these warnings in a future update.
+
+For installation instructions, see [Install .NET on Debian](https://learn.microsoft.com/dotnet/core/install/linux-debian).