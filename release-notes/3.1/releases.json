--- conflicted
+++ resolved
@@ -413,11 +413,8 @@
       ],
       "aspnetcore-runtime": {
         "version": "3.1.0-preview3.19555.2",
-<<<<<<< HEAD
         "version-display": "3.1.0-preview3.19555.2",
-=======
         "version-display": "3.1.0-preview3",
->>>>>>> 064c9f56
         "version-aspnetcoremodule": [
           "13.1.19309.0"
         ],
