# .NET Core 2.0 - Supported OS versions

The tables below provide OS version information supported by .NET Core 2.0.

## Keys used in the tables

* **Bold numbers** indicate additions to this release.
* A '+' indicates the minimum supported version.
* Where possible, links to Distribution-owned lifecycle documentation is provided.

## Windows

OS                            | Version                       | Architectures  | Notes
------------------------------|-------------------------------|----------------|-----
Windows Client                | 7 SP1+, 8.1                  | x64, x86       |
Windows 10 Client             | Version 1607+                 | x64, x86       |
Windows Server                | 2008 R2 SP1+                  | x64, x86       |

See the [Windows Lifecycle Fact Sheet](https://support.microsoft.com/en-us/help/13853/windows-lifecycle-fact-sheet) for details regarding each Windows release lifecycle.

## macOS

OS                            | Version                       | Architectures  | Notes
------------------------------|-------------------------------|----------------|-----
Mac OS X                      | 10.12+                        | x64            | [Apple Support Sitemap](https://support.apple.com/sitemap) <br> [Apple Security Updates](https://support.apple.com/en-us/HT201222)

## Linux

OS                            | Version                       | Architectures  | Notes
------------------------------|-------------------------------|----------------|-----
<<<<<<< HEAD
Red Hat Enterprise Linux <br> CentOS <br> Oracle Linux     | 7                             | x64            | [Red Hat support policy](https://access.redhat.com/support/policy/updates/errata/) <br> [CentOS lifecycle](https://wiki.centos.org/FAQ/General#head-fe8a0be91ee3e7dea812e8694491e1dde5b75e6d) <br> [Oracle Linux lifecycle](http://www.oracle.com/us/support/library/elsp-lifetime-069338.pdf)
Fedora                        | **26**, **27**                | x64            | [Fedora lifecycle](https://fedoraproject.org/wiki/End_of_life)
Debian                        | **9**, 8.7+                   | x64            | [Debian lifecycle](https://wiki.debian.org/DebianReleases)
Ubuntu <br> Linux Mint        | **17.10**, 16.04, 14.04 <br> **18**, 17      | x64            | [Ubuntu lifecycle](https://wiki.ubuntu.com/Releases) <br> [Linux Mint end of life announcements](https://forums.linuxmint.com/search.php?keywords=%22end+of+life%22&terms=all&author=&sc=1&sf=titleonly&sr=posts&sk=t&sd=d&st=0&ch=300&t=0&submit=Search)
openSUSE                      | 42.3+                         | x64            | [OpenSUSE lifecycle](https://en.opensuse.org/Lifetime)
SUSE Enterprise Linux (SLES)  | **12 SP2+**                   | x64            | [SUSE lifecycle](https://www.suse.com/lifecycle/)
=======
Red Hat Enterprise Linux <br> CentOS <br> Oracle Linux | 7    | x64            | [Red Hat support policy](https://access.redhat.com/support/policy/updates/errata/) <br> [CentOS lifecycle](https://wiki.centos.org/FAQ/General#head-fe8a0be91ee3e7dea812e8694491e1dde5b75e6d) <br> [Oracle Linux lifecycle](http://www.oracle.com/us/support/library/elsp-lifetime-069338.pdf)
Fedora                        | 26, 27                        | x64            | [Fedora lifecycle](https://fedoraproject.org/wiki/End_of_life)
Debian                        | 9, 8.7+                       | x64            | [Debian lifecycle](https://wiki.debian.org/DebianReleases)
Ubuntu <br> Linux Mint        | 17.10, 16.04, 14.04 <br> 18, 17  | x64         | [Ubuntu lifecycle](https://wiki.ubuntu.com/Releases) <br> [Linux Mint end of life announcements](https://forums.linuxmint.com/search.php?keywords=%22end+of+life%22&terms=all&author=&sc=1&sf=titleonly&sr=posts&sk=t&sd=d&st=0&ch=300&t=0&submit=Search)
openSUSE                      | 42.2+                         | x64            | [OpenSUSE lifecycle](https://en.opensuse.org/Lifetime)
SUSE Enterprise Linux (SLES)  | 12                            | x64            | [SUSE lifecycle](https://www.suse.com/lifecycle/)
>>>>>>> 88cac31c

* **Bold numbers** indicate additions in this release.
* '+' indicates the minimum supported version.

## Out of support OS versions

Support for the following versions was ended by the distribution owners and are [not supported by .NET Core 2](https://github.com/dotnet/core/blob/master/os-lifecycle-policy.md).

<<<<<<< HEAD
OS         | Version  | End of Life | Supported Version
-----------|----------|-------------|------------------
Fedora     | 25       | [December 2017](https://fedoramagazine.org/fedora-25-end-life/) | 26+
Fedora     | 24       | [August 2017](https://fedoramagazine.org/fedora-24-eol/) | 26+
openSUSE   | 42.2     | [January 2018](https://lists.opensuse.org/opensuse-security-announce/2017-11/msg00066.html)  | 42.3
openSUSE   | 42.1     | [May 2017](https://lists.opensuse.org/opensuse-security-announce/2017-05/msg00053.html)  | 42.3
Ubuntu     | 17.04    | [January 2018](https://lists.ubuntu.com/archives/ubuntu-announce/2018-January.txt) | 17.10 |
Ubuntu     | 16.10    | [July 2017](https://lists.ubuntu.com/archives/ubuntu-announce/2017-July/000223.html) | 17.10
=======
OS                            | Version                       | Architectures  | End of Life
------------------------------|-------------------------------|----------------|-----
Ubuntu                        | 17.04                         | x64            | [January 2018](https://lists.ubuntu.com/archives/ubuntu-announce/2018-January.txt)
openSUSE                      | 42.2                          | x64            | [January 2018](https://lists.opensuse.org/opensuse-security-announce/2017-11/msg00066.html)
Fedora                        | 25                            | x64            | [December 2017](https://fedoramagazine.org/fedora-25-end-life/)
Fedora                        | 24                            | x64            | [August 2017](https://fedoramagazine.org/fedora-24-eol/)
Ubuntu                        | 16.10                         | x64            | [July 2017](https://lists.ubuntu.com/archives/ubuntu-announce/2017-July/000223.html)
openSUSE                      | 42.1                          | x64            | [May 2017](https://lists.opensuse.org/opensuse-security-announce/2017-05/msg00053.html)
>>>>>>> 88cac31c
<|MERGE_RESOLUTION|>--- conflicted
+++ resolved
@@ -28,21 +28,13 @@
 
 OS                            | Version                       | Architectures  | Notes
 ------------------------------|-------------------------------|----------------|-----
-<<<<<<< HEAD
+
 Red Hat Enterprise Linux <br> CentOS <br> Oracle Linux     | 7                             | x64            | [Red Hat support policy](https://access.redhat.com/support/policy/updates/errata/) <br> [CentOS lifecycle](https://wiki.centos.org/FAQ/General#head-fe8a0be91ee3e7dea812e8694491e1dde5b75e6d) <br> [Oracle Linux lifecycle](http://www.oracle.com/us/support/library/elsp-lifetime-069338.pdf)
 Fedora                        | **26**, **27**                | x64            | [Fedora lifecycle](https://fedoraproject.org/wiki/End_of_life)
 Debian                        | **9**, 8.7+                   | x64            | [Debian lifecycle](https://wiki.debian.org/DebianReleases)
 Ubuntu <br> Linux Mint        | **17.10**, 16.04, 14.04 <br> **18**, 17      | x64            | [Ubuntu lifecycle](https://wiki.ubuntu.com/Releases) <br> [Linux Mint end of life announcements](https://forums.linuxmint.com/search.php?keywords=%22end+of+life%22&terms=all&author=&sc=1&sf=titleonly&sr=posts&sk=t&sd=d&st=0&ch=300&t=0&submit=Search)
 openSUSE                      | 42.3+                         | x64            | [OpenSUSE lifecycle](https://en.opensuse.org/Lifetime)
 SUSE Enterprise Linux (SLES)  | **12 SP2+**                   | x64            | [SUSE lifecycle](https://www.suse.com/lifecycle/)
-=======
-Red Hat Enterprise Linux <br> CentOS <br> Oracle Linux | 7    | x64            | [Red Hat support policy](https://access.redhat.com/support/policy/updates/errata/) <br> [CentOS lifecycle](https://wiki.centos.org/FAQ/General#head-fe8a0be91ee3e7dea812e8694491e1dde5b75e6d) <br> [Oracle Linux lifecycle](http://www.oracle.com/us/support/library/elsp-lifetime-069338.pdf)
-Fedora                        | 26, 27                        | x64            | [Fedora lifecycle](https://fedoraproject.org/wiki/End_of_life)
-Debian                        | 9, 8.7+                       | x64            | [Debian lifecycle](https://wiki.debian.org/DebianReleases)
-Ubuntu <br> Linux Mint        | 17.10, 16.04, 14.04 <br> 18, 17  | x64         | [Ubuntu lifecycle](https://wiki.ubuntu.com/Releases) <br> [Linux Mint end of life announcements](https://forums.linuxmint.com/search.php?keywords=%22end+of+life%22&terms=all&author=&sc=1&sf=titleonly&sr=posts&sk=t&sd=d&st=0&ch=300&t=0&submit=Search)
-openSUSE                      | 42.2+                         | x64            | [OpenSUSE lifecycle](https://en.opensuse.org/Lifetime)
-SUSE Enterprise Linux (SLES)  | 12                            | x64            | [SUSE lifecycle](https://www.suse.com/lifecycle/)
->>>>>>> 88cac31c
 
 * **Bold numbers** indicate additions in this release.
 * '+' indicates the minimum supported version.
@@ -51,7 +43,6 @@
 
 Support for the following versions was ended by the distribution owners and are [not supported by .NET Core 2](https://github.com/dotnet/core/blob/master/os-lifecycle-policy.md).
 
-<<<<<<< HEAD
 OS         | Version  | End of Life | Supported Version
 -----------|----------|-------------|------------------
 Fedora     | 25       | [December 2017](https://fedoramagazine.org/fedora-25-end-life/) | 26+
@@ -59,14 +50,4 @@
 openSUSE   | 42.2     | [January 2018](https://lists.opensuse.org/opensuse-security-announce/2017-11/msg00066.html)  | 42.3
 openSUSE   | 42.1     | [May 2017](https://lists.opensuse.org/opensuse-security-announce/2017-05/msg00053.html)  | 42.3
 Ubuntu     | 17.04    | [January 2018](https://lists.ubuntu.com/archives/ubuntu-announce/2018-January.txt) | 17.10 |
-Ubuntu     | 16.10    | [July 2017](https://lists.ubuntu.com/archives/ubuntu-announce/2017-July/000223.html) | 17.10
-=======
-OS                            | Version                       | Architectures  | End of Life
-------------------------------|-------------------------------|----------------|-----
-Ubuntu                        | 17.04                         | x64            | [January 2018](https://lists.ubuntu.com/archives/ubuntu-announce/2018-January.txt)
-openSUSE                      | 42.2                          | x64            | [January 2018](https://lists.opensuse.org/opensuse-security-announce/2017-11/msg00066.html)
-Fedora                        | 25                            | x64            | [December 2017](https://fedoramagazine.org/fedora-25-end-life/)
-Fedora                        | 24                            | x64            | [August 2017](https://fedoramagazine.org/fedora-24-eol/)
-Ubuntu                        | 16.10                         | x64            | [July 2017](https://lists.ubuntu.com/archives/ubuntu-announce/2017-July/000223.html)
-openSUSE                      | 42.1                          | x64            | [May 2017](https://lists.opensuse.org/opensuse-security-announce/2017-05/msg00053.html)
->>>>>>> 88cac31c
+Ubuntu     | 16.10    | [July 2017](https://lists.ubuntu.com/archives/ubuntu-announce/2017-July/000223.html) | 17.10