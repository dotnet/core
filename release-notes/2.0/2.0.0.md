--- conflicted
+++ resolved
@@ -44,11 +44,7 @@
 
 #### High Sierra
 
-<<<<<<< HEAD
-.NET 2.0 has been tested on macOS High Sierra to ensure compatibility. Please start an conversation in #### if issues are encountered.
-=======
 .NET 2.0 has been testedon macOS High Sierra to ensure compatibility. Please start an conversation in [dotnet/core #812](https://github.com/dotnet/core/issues/812) if issues are encountered.
->>>>>>> 9792489b
 
 ### Docker Images
 
