--- conflicted
+++ resolved
@@ -167,7 +167,7 @@
 
 Issue is tracked by https://github.com/dotnet/runtime/issues/60133 and will be fixed in .NET 6 RTM.
 
-<<<<<<< HEAD
+
 **Customizing WebRootPath not supported for minimal applications**
 
 There is a known issue with modifying the `WebRootPath` in a minimal app using the `WebApplicationBuilder` as documented in https://github.com/dotnet/aspnetcore/issues/36999. The issue will be resolved in .NET 6 RTM. As a workaround, users can use the default `wwwroot` directory for serving static files in their applications. Alternatively, you can invoke `UseStaticFiles` with a `StaticFilesOption` containing both the provider and path.
@@ -178,7 +178,6 @@
   ContentTypeProvider = new PhysicalFileProvider("/full/path/to/custom/wwwroot")
 });
 ```
-=======
 ### Configuration not reloaded on changes
 
 A regression introduced in .NET 6 RC2 prevents configuration from being reloaded on changes when using `WebApplication.Create()` and `WebApplication.CreateBuilder()`. This includes both custom configuration sources and default configuration sources such as `appsettings.json`.
@@ -206,5 +205,4 @@
 
 The first time SPA apps are run, the authority for the spa proxy might be incorrectly cached which results in the JWT bearer being rejected due to Invalid issuer. The workaround is to just restart the SPA app and the issue will be resolved.
 
-When using localdb (default when creating projects in VS), the normal database apply migrations error page will not be displayed correctly due to the spa proxy. This will result in errors when going to the fetch data page. Apply the migrations via 'dotnet ef database update' to create the database.
->>>>>>> 38eb4a1f
+When using localdb (default when creating projects in VS), the normal database apply migrations error page will not be displayed correctly due to the spa proxy. This will result in errors when going to the fetch data page. Apply the migrations via 'dotnet ef database update' to create the database.