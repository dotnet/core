# .NET 6.0 Known Issues

You may encounter the following known issues, which may include workarounds, mitigations or expected resolution timeframes.

## .NET SDK

.NET 6 is supported with Visual Studio 2022 and MSBuild 17.  It is not supported with Visual Studio 2019 and MSBuild 16.

If you build .NET 6 projects with MSBuild 16.11, for example, you will see the following error:

`warning NETSDK1182: Targeting .NET 6.0 in Visual Studio 2019 is not supported`


### RC 1
#### 1. Optional workloads on Windows (arm64)

Installing MSI based optional workloads using the CLI will result in a `PlatformNotSupported` exception on Windows (arm64). The CLI installer has a dependency on `System.Management` that is not support on Windows (arm64). This dependency has been removed in RC2.

There is no workaround for this issue in RC1, except to switch to the file based workload installation.

### Preview 7
#### 1. Reference assemblies no longer output to the bin directory

These files are only needed during builds and cause confusion for customers to see extra binaries built to the bin\ref folder. Instead they were [moved](https://github.com/dotnet/msbuild/pull/6560) to only build to the obj/ref folder.

**Note, this change is being [reverted](https://github.com/dotnet/msbuild/pull/6718) for RC1 as we found a hardcoded path in Roslyn in VS scenarios that has to be addressed first**

#### 2. Error when cleaning up preview 6 workloads when installing preview 7 workloads

The workload names all changed between preview 6 and 7 so the SDK doesn't recognize how to clean up existing installed workloads from earlier previews and will error

`Garbage collecting for SDK feature bands 6.0.100...
Workload installation failed: Workload not found: microsoft-net-sdk-blazorwebassembly-aot. Known workloads: ...`

Another potential error
`Garbage collecting for SDK feature bands 6.0.100…
Workload installation failed: The JSON value could not be converted to Microsoft.NET.Sdk.WorkloadManifestReader.WorkloadPackId. Path: $.Id | LineNumber: 0 | BytePositionInLine: 40.`

**Workaround**
Delete your dotnet\metadata folder and try the workload install again. The metadata folder contains our records of what workloads you've tried to install and is what's triggering us to try to clean up an older workload that may not be recognized or compatible with the current SDK.  

Note that a side effect of this is that the SDK will leave behind some older preview workloads across various _packs_ directories.

### Preview 5
#### 1. Missing Workload Manifests in Visual Studio 17 Preview 1

`dotnet workload install` will error with workload not found when using the .NET SDK CLI installed with Visual Studio preview 1.  To work around this, please install the stand-alone SDK of preview 5 on the same machine.

#### 2. Upgrades from .NET SDK Preview 4 to Preview 5 leave tools in a broken state.  Projects will fail to load in Visual Studio, and many SDK commands will fail, such as creating, building, or restoring a project.

This can manifest in several different ways.  For example, when using the dotnet CLI, you may get an error similar to the following:

```
dotnet new console
An item with the same key has already been added. Key: microsoft-android-sdk-full
   at System.Collections.Generic.Dictionary`2.TryInsert(TKey key, TValue value, InsertionBehavior behavior) in
```

When opening a project in Visual Studio, you may get an error similar to the following:

> The project file cannot be opened. The NuGet-based SDK resolver failed to run because NuGet assemblies could not be located. Check your installation of MSBuild or set the environment variable “MSBUILD_NUGET_PATH” to the folder that contains the required NuGet assemblies. Could not find file ‘C:\Program Files\dotnet\sdk-manifests\6.0.100\Microsoft.NET.Workload.Android\WorkloadManifest.json’.

When opening a project in Visual Studio for Mac, you may get an error similar to the following:

> Unable to find SDK  
> 'Microsoft.NET.SDK.WorkloadAutoImportPropsLocator'  
> SDK not found

The issue is caused because we renamed SDK workload manifests between preview 4 and preview 5.  If both versions of the manifests are installed, they will conflict with each other, leading to the "An item with the same key has already been added" error.

Errors that a WorkloadManifest.json file could not be found may be caused if the `maui-check` tool had previously been run with Preview 4.  The tool would add some additional files to the workload manifest folders, which prevents the folders from being deleted when installing Preview 5.  These manifest folders without a WorkloadManfiest.json file then cause the file not found error.

**Workaround**

In the .NET SDK installation folder, delete all folders under `sdk-manifests\6.0.100` (for example, under `C:\Program Files\dotnet\sdk-manifests\6.0.100`) that have the form Microsoft.NET.Workload.*, **EXCEPT** for `microsoft.net.workload.mono.toolchain`

**Or**

If you want to use .NET MAUI, you can run the latest version of the [maui-check tool](https://github.com/Redth/dotnet-maui-check/blob/main/README.md).  This will delete the outdated manifest folders and set up your environment for .NET MAUI development.

#### 3. Workload update from preview 4 not working

The .NET SDK Optional Workloads were renamed between preview 4 and preview 5 and are not compatible. As such, the `dotnet workload update` command won't work for a preview 4 installed workload but should work with preview 5 and onward.

### Preview 4
1. Workload install for protected install location (eg. c:\program files) will fail

In the future, the .NET SDK will trigger elevation to install missing workloads but today that fails.

```
C:\Users\MPP>dotnet workload install microsoft-macos-sdk-full --skip-manifest-update

Installing pack Microsoft.macOS.Sdk version 11.3.100-preview.5.889...
Workload installation failed, rolling back installed packs...
Rolling back pack Microsoft.macOS.Sdk installation...
Workload installation failed: One or more errors occurred. (Access to the path 'C:\Program Files\dotnet\metadata\temp\microsoft.macos.sdk\11.3.100-preview.5.889' is denied.)
```
**Workaround**
You'll need to elevate your command prompt before running the install command.

#### 3. .NET MAUI Windows apps fail to debug in Visual Studio 2022 Preview 3

There is an incompatibility between .NET MAUI tooling features and Windows App SDK that prevents apps from launching and debugging. You can work around this by building and deploying without debugging, and then launching the application from the Start menu and attaching the debugger. A fix is underway and will come in a future Visual Studio 2022 service release.

## .NET Runtime
1. Issue in "dnSpy.exe" fpr .NET 6.0 Preview 5 as described in [dotnet/runtime #53014](https://github.com/dotnet/runtime/issues/53014)

A [fix](https://github.com/dotnet/runtime/pull/53574) for this issue will be available in .NET 6.0 Prevew 6

2. Issue in `ReadyToRun` feature for .NET Preview 6.0 Preview 3 as described in [dotnet/runtime #50472](https://github.com/dotnet/runtime/issues/50472)

**Workaround**

You can workaround this issue by setting `COMPlus_ReadyToRun=0` environment variable.

3. **Microsoft.Extensions.DependencyInjection** .NET 6.0 Preview 5 has a regression related to injecting more than 5 services into an IEnumerable\<T>\, see [dotnet/runtime #54407](https://github.com/dotnet/runtime/issues/54407) for more details.


**Workaround**

If using the generic host, you can disable the `ValidateOnBuild` option:

```C#
Host.CreateDefaultBuilder(args)
    .UseDefaultServiceProvider(o =>
    {
        o.ValidateOnBuild = false;
    });
```

If using the `BuildServiceProvider` container directly, `ValidateOnBuild` is not on by default.


## Windows Forms

* `PropertyGrid` values are rendered at incorrect location.

     The issue is tracked in [dotnet/winforms#4593](https://github.com/dotnet/winforms/issues/4593) and is expected to be fixed in 6.0 Preview3.
     
## ASP.NET Core

**Running Blazor WebAssembly using IIS Express in Development**

As of .NET 6 Preview 1, there is an ongoing issue with running Blazor WebAssembly applications using an IIS Express server during development on Visual Studio. As a workaround, we recommend using Kestrel during development.

**Incremental builds in VS not working for apps with Razor views**

As of .NET 6 Preview 3, changes to Razor views will not be updated during incremental builds. As a workaround, you can:

- Build from the command line
- Configure VS to always call MSBuild when building projects
- Clean and build projects to pick up changes

**JWT Bearer Handler ArgumentOutOfRangeException in UTC+X time zones**

As of .NET 6 Preview 5, when using the JWT Bearer handler in a time zone that is higher than UTC (e.g. Eastern European Time/UTC+2), you may observe an `ArgumentOutOfRangeException` if the JWT token does not contain a `nbf` value (valid from).

Issue is tracked by https://github.com/dotnet/aspnetcore/issues/33634 and will be fixed in .NET 6 Preview 6.

**Workaround**

You can workaround this by always providing a non-zero and non-minimum value for the `notBefore` parameter when using System.IdentityModel.Tokens.Jwt.JwtSecurityToken, or the 'nbf' field if using another JWT library.

<<<<<<< HEAD
**Customizing WebRootPath not supported for minimal applications**

There is a known issue with modifying the `WebRootPath` in a minimal app using the `WebApplicationBuilder` as documented in https://github.com/dotnet/aspnetcore/issues/36999. The issue will be resolved in .NET 6 RTM. As a workaround, users can use the default `wwwroot` directory for serving static files in their applications. Alternatively, you can invoke `UseStaticFiles` with a `StaticFilesOption` containing both the provider and path.

```csharp
app.UseStaticFiles(new StaticFileOptions
{
  ContentTypeProvider = new PhysicalFileProvider("/full/path/to/custom/wwwroot")
});
```
=======
**CPU at 100% when enabling HTTP/3 Preview**

When enabling HTTP/3 which is only accessible through a feature flag, you might experience Kestrel using 100% of the CPU. We recommend not enabling the feature until this is fixed.

Issue is tracked by https://github.com/dotnet/runtime/issues/60133 and will be fixed in .NET 6 RTM.
>>>>>>> 5add5979
<|MERGE_RESOLUTION|>--- conflicted
+++ resolved
@@ -161,7 +161,12 @@
 
 You can workaround this by always providing a non-zero and non-minimum value for the `notBefore` parameter when using System.IdentityModel.Tokens.Jwt.JwtSecurityToken, or the 'nbf' field if using another JWT library.
 
-<<<<<<< HEAD
+**CPU at 100% when enabling HTTP/3 Preview**
+
+When enabling HTTP/3 which is only accessible through a feature flag, you might experience Kestrel using 100% of the CPU. We recommend not enabling the feature until this is fixed.
+
+Issue is tracked by https://github.com/dotnet/runtime/issues/60133 and will be fixed in .NET 6 RTM.
+
 **Customizing WebRootPath not supported for minimal applications**
 
 There is a known issue with modifying the `WebRootPath` in a minimal app using the `WebApplicationBuilder` as documented in https://github.com/dotnet/aspnetcore/issues/36999. The issue will be resolved in .NET 6 RTM. As a workaround, users can use the default `wwwroot` directory for serving static files in their applications. Alternatively, you can invoke `UseStaticFiles` with a `StaticFilesOption` containing both the provider and path.
@@ -171,11 +176,4 @@
 {
   ContentTypeProvider = new PhysicalFileProvider("/full/path/to/custom/wwwroot")
 });
-```
-=======
-**CPU at 100% when enabling HTTP/3 Preview**
-
-When enabling HTTP/3 which is only accessible through a feature flag, you might experience Kestrel using 100% of the CPU. We recommend not enabling the feature until this is fixed.
-
-Issue is tracked by https://github.com/dotnet/runtime/issues/60133 and will be fixed in .NET 6 RTM.
->>>>>>> 5add5979
+```