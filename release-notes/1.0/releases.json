--- conflicted
+++ resolved
@@ -1501,109 +1501,8 @@
       "symbols": null
     },
     {
-<<<<<<< HEAD
-        "release-date": "2016-09-13",
-        "release-version": "1.0.1",
-        "security": false,
-        "release-notes": "https://github.com/dotnet/core/blob/master/release-notes/1.0/1.0.1-release-notes.md",
-        "runtime":
-        {
-            "version": "1.0.1",
-            "files":
-            [
-            {
-                "name": "dotnet-osx-x64.tar.gz", 
-                "url": "https://download.microsoft.com/download/B/0/0/B00543E8-54D9-4D4A-826B-84348956AA75/dotnet-osx-x64.1.0.1.tar.gz", "hash" : "45a06f7eec05b32b511cd42074708bbb03a4c16d74b576b31ee282019f7a1149"
-            },
-            {
-                "name": "dotnet-win-x86.zip", 
-                "url": "https://download.microsoft.com/download/B/0/0/B00543E8-54D9-4D4A-826B-84348956AA75/dotnet-win-x86.1.0.1.zip", "hash" : "10d76abf6a5bebe57a9dd7bd6b112501d4bfee7eeb649e581c287713746814f9"
-            },
-            {
-                "name": "dotnet-win-x64.zip", 
-                "url": "https://download.microsoft.com/download/B/0/0/B00543E8-54D9-4D4A-826B-84348956AA75/dotnet-win-x64.1.0.1.zip", "hash" : "86b9a242e14296d266697c7a1004ef379ea7f3faed231fbe196561d6f9591868"
-            },
-            {
-                "name": "dotnet-centos-x64.tar.gz", 
-                "url": "https://download.microsoft.com/download/B/0/0/B00543E8-54D9-4D4A-826B-84348956AA75/dotnet-centos-x64.1.0.1.tar.gz", "hash" : "4e35226bcc6006c46c0ecbe6b16b8c879d9d30fd5e9250d238e025b7357bee0b"
-            },
-            {
-                "name": "dotnet-debian-x64.tar.gz", 
-                "url": "https://download.microsoft.com/download/B/0/0/B00543E8-54D9-4D4A-826B-84348956AA75/dotnet-debian-x64.1.0.1.tar.gz", "hash" : "aab094ab47d266b11194caa285c0adef3bf311ac48cdb17e4a6e0d1de0365543"
-            },
-            {
-                "name": "dotnet-fedora.23-x64.tar.gz", 
-                "url": "https://download.microsoft.com/download/B/0/0/B00543E8-54D9-4D4A-826B-84348956AA75/dotnet-fedora.23-x64.1.0.1.tar.gz", "hash" : "a61fa03d5519e029f59addf9dd740a2e8fb834ff2cfab2856d7052fd9dbbb7ce"
-            },
-            {
-                "name": "dotnet-opensuse.13.2-x64.tar.gz", 
-                "url": "https://download.microsoft.com/download/B/0/0/B00543E8-54D9-4D4A-826B-84348956AA75/dotnet-opensuse.13.2-x64.1.0.1.tar.gz", "hash" : "8b50b6c920eb38e7e2b6e686d85f8d1ff56c357f630c6a3d26e943913134a9e3"
-            },
-            {
-                "name": "dotnet-ubuntu-x64.tar.gz", 
-                "url": "https://download.microsoft.com/download/B/0/0/B00543E8-54D9-4D4A-826B-84348956AA75/dotnet-ubuntu-x64.1.0.1.tar.gz", "hash" : "d462661db3f8b9a8b4435b03114c90190b3f5bb30fa02617c5c6f99af5b3d458"
-            },
-            {
-                "name": "dotnet-ubuntu.16.04-x64.tar.gz", 
-                "url": "https://download.microsoft.com/download/B/0/0/B00543E8-54D9-4D4A-826B-84348956AA75/dotnet-ubuntu.16.04-x64.1.0.1.tar.gz", "hash" : "ad4d4a8ebae995410667fa598a9afb0f5a273f08b7d57d7b7b2256c350943aed"
-            }                
-            ]
-        },
-        "sdk":
-        {
-            "version": "1.0.0-preview2-003131",
-            "files":
-            [
-            {
-                "name": "dotnet-dev-osx-x64.tar.gz", 
-                "url": "https://download.microsoft.com/download/1/5/2/1523EBE1-3764-4328-8961-D1BD8ECA9295/dotnet-dev-osx-x64.1.0.0-preview2-003131.tar.gz", 
-                "hash": "36629fbad1dc1609360482140de3e5c074fcab538c2f2ce67ff6e246375ecd2b"
-            },
-            {
-                "name": "dotnet-dev-win-x86.zip", 
-                "url": "https://download.microsoft.com/download/1/5/2/1523EBE1-3764-4328-8961-D1BD8ECA9295/dotnet-dev-win-x86.1.0.0-preview2-003131.zip", 
-                "hash": "93a67a5b8cc8aaba5f33e297a524fdff3098442b84232b1a85160f455369ee68"
-            },
-            {
-                "name": "dotnet-dev-win-x64.zip", 
-                "url": "https://download.microsoft.com/download/1/5/2/1523EBE1-3764-4328-8961-D1BD8ECA9295/dotnet-dev-win-x64.1.0.0-preview2-003131.zip", 
-                "hash": "392f494301427f4d1172f60efa61be6f25f016aa2ff6e6fa2ad4137fa184eb5c"
-            },
-            {
-                "name": "dotnet-dev-centos-x64.tar.gz", 
-                "url": "https://download.microsoft.com/download/1/5/2/1523EBE1-3764-4328-8961-D1BD8ECA9295/dotnet-dev-centos-x64.1.0.0-preview2-003131.tar.gz", 
-                "hash": "c51797746b5ce338e74e85f6cc43a5201db1af50247d47c28c9cb25f6a37833d"
-            },
-            {
-                "name": "dotnet-dev-debian-x64.tar.gz", 
-                "url": "https://download.microsoft.com/download/1/5/2/1523EBE1-3764-4328-8961-D1BD8ECA9295/dotnet-dev-debian-x64.1.0.0-preview2-003131.tar.gz", 
-                "hash": "bb3458b0e771182e1387ca5d9fa5946fc775b77ec55a2501fb3f75ddf29f8124"
-            },
-            {
-                "name": "dotnet-dev-fedora.23-x64.tar.gz", 
-                "url": "https://download.microsoft.com/download/1/5/2/1523EBE1-3764-4328-8961-D1BD8ECA9295/dotnet-dev-fedora.23-x64.1.0.0-preview2-003131.tar.gz", 
-                "hash": "8cd233fdf2d12eca47d558e70e90000aee34a75c718fc9f22d8680e6cb688047"
-            },
-            {
-                "name": "dotnet-dev-opensuse.13.2-x64.tar.gz", 
-                "url": "https://download.microsoft.com/download/1/5/2/1523EBE1-3764-4328-8961-D1BD8ECA9295/dotnet-dev-opensuse.13.2-x64.1.0.0-preview2-003131.tar.gz", 
-                "hash": "d52077e0401a9cd39faaaa90e9003d32e765b0294d30eabc418ba76386766428"
-            },
-            {
-                "name": "dotnet-dev-ubuntu-x64.tar.gz", 
-                "url": "https://download.microsoft.com/download/1/5/2/1523EBE1-3764-4328-8961-D1BD8ECA9295/dotnet-dev-ubuntu-x64.1.0.0-preview2-003131.tar.gz", 
-                "hash": "5566872fbe47910df57ec8a93b8b7a69ea904e4ba24d8ff05498657c4079df5b"
-            },
-            {
-                "name": "dotnet-dev-ubuntu.16.04-x64.tar.gz", 
-                "url": "https://download.microsoft.com/download/1/5/2/1523EBE1-3764-4328-8961-D1BD8ECA9295/dotnet-dev-ubuntu.16.04-x64.1.0.0-preview2-003131.tar.gz", 
-                "hash": "ba36382d95307a6526d675bba4160f8035e9a5b9b1c2295fb1e6e752be337298"
-            }                
-            ]            
-        }
-=======
       "release-date": "2016-09-13",
-      "release-version": null,
+      "release-version": "1.0.1",
       "security": false,
       "cve-list": null,
       "release-notes": "https://github.com/dotnet/core/blob/master/release-notes/1.0/1.0.1-release-notes.md",
@@ -1735,7 +1634,6 @@
       },
       "aspnetcore-runtime": null,
       "symbols": null
->>>>>>> e0085f4c
     },
     {
       "release-date": "2016-06-27",
