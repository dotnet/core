--- conflicted
+++ resolved
@@ -76,10 +76,6 @@
 | Microsoft.NETCore.Platforms                                         | 1.0.1             |
 | Microsoft.NETCore.Targets                                           | 1.0.1             |
 | Microsoft.NETCore.Windows.ApiSets                                   | 1.0.1             |
-<<<<<<< HEAD
-=======
-
->>>>>>> f385a9dc
 
 ## Microsoft.NETCore.App (1.0.1)
 
