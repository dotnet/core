# .NET Core SDK 1.0 rc4 build 004771

The installers and binary archives on this page include .NET Core 1.0 SDK RC 4.

<<<<<<< HEAD
| .NET Core 1.0 RC 4                        | SDK Installer                                        | SDK Binaries                                        | Runtime Installer | Runtime Binaries | Docker Images |
| ----------------------- | :----------------------------------------------: | :----------------------------------------------:| :--: | :--: | :--: |
| Windows                 | [32-bit](https://go.microsoft.com/fwlink/?linkid=841695) [(sha)](download-sha/1.0.3-sdk-rc4/dotnet-dev-win-x86.1.0.0-rc4-004771.exe.sha) / [64-bit](https://go.microsoft.com/fwlink/?linkid=841686) [(sha)](download-sha/1.0.3-sdk-rc4/dotnet-dev-win-x64.1.0.0-rc4-004771.exe.sha) | [32-bit](https://go.microsoft.com/fwlink/?linkid=841690) [(sha)](download-sha/1.0.3-sdk-rc4/dotnet-dev-win-x86.1.0.0-rc4-004771.exe.sha) / [64-bit](https://go.microsoft.com/fwlink/?linkid=841683)  [(sha)](download-sha/1.0.3-sdk-rc4/dotnet-dev-win-x64.1.0.0-rc4-004771.zip.sha) | [32-bit](https://go.microsoft.com/fwlink/?LinkID=836288) / [64-bit](https://go.microsoft.com/fwlink/?LinkID=836279) | [32-bit](https://go.microsoft.com/fwlink/?LinkID=836294) / [64-bit](https://go.microsoft.com/fwlink/?LinkID=836286) | [1.1.0-sdk-msbuild-rc4-nanoserver](https://hub.docker.com/r/microsoft/dotnet/)|
| macOS                   | [64-bit](https://go.microsoft.com/fwlink/?linkid=841693) [(sha)](download-sha/1.0.3-sdk-rc4/dotnet-dev-osx-x64.1.0.0-rc4-004771.pkg.sha) | [64-bit](https://go.microsoft.com/fwlink/?linkid=841692) [(sha)](download-sha/1.0.3-sdk-rc4/dotnet-dev-osx-x64.1.0.0-rc4-004771.tar.gz.sha)                         | [64-bit](https://go.microsoft.com/fwlink/?LinkID=836292) | [64-bit](https://go.microsoft.com/fwlink/?LinkID=836277) | - |
| CentOS 7.1              | -                                                         | [64-bit](https://go.microsoft.com/fwlink/?linkid=841688) [(sha)](download-sha/1.0.3-sdk-rc4/dotnet-dev-centos-x64.1.0.0-rc4-004771.tar.gz.sha)                         | - | [64-bit](https://go.microsoft.com/fwlink/?LinkID=836285) | - | - |
| Debian 8                | -                                                         | [64-bit](https://go.microsoft.com/fwlink/?linkid=841689) [(sha)](download-sha/1.0.3-sdk-rc4/dotnet-dev-debian-x64.1.0.0-rc4-004771.tar.gz.sha)                         | - | [64-bit](https://go.microsoft.com/fwlink/?LinkID=836295) | [1.1.0-sdk-msbuild-rc4](https://hub.docker.com/r/microsoft/dotnet/)|
| Ubuntu 14.04            | See notes below for Ubuntu 14.04 and Mint 17 installers   | [64-bit](https://go.microsoft.com/fwlink/?linkid=841684) [(sha)](download-sha/1.0.3-sdk-rc4/dotnet-dev-ubuntu-x64.1.0.0-rc4-004771.tar.gz.sha)                         | - | [64-bit](https://go.microsoft.com/fwlink/?LinkID=836278) | - |
| Ubuntu 16.04            | See notes below for Ubuntu 16.04 and Mint 18 installers   | [64-bit](https://go.microsoft.com/fwlink/?linkid=841687) [(sha)](download-sha/1.0.3-sdk-rc4/dotnet-dev-ubuntu.16.04-x64.1.0.0-rc4-004771.tar.gz.sha) | - | [64-bit](https://go.microsoft.com/fwlink/?LinkID=836290) | - |
=======
| .NET Core 1.0 RC 4      | Installer                                        | Binaries                                        |Docker Images                                        |
| ----------------------- | :----------------------------------------------: | :----------------------------------------------:| :----------------------------------------------:|
| Windows                 | [32-bit](https://go.microsoft.com/fwlink/?linkid=841695) [(sha)](download-sha/1.0.3-sdk-rc4/dotnet-dev-win-x86.1.0.0-rc4-004771.exe.sha) / [64-bit](https://go.microsoft.com/fwlink/?linkid=841686) [(sha)](download-sha/1.0.3-sdk-rc4/dotnet-dev-win-x64.1.0.0-rc4-004771.exe.sha) | [32-bit](https://go.microsoft.com/fwlink/?linkid=841690) [(sha)](download-sha/1.0.3-sdk-rc4/dotnet-dev-win-x86.1.0.0-rc4-004771.exe.sha) / [64-bit](https://go.microsoft.com/fwlink/?linkid=841683)  [(sha)](download-sha/1.0.3-sdk-rc4/dotnet-dev-win-x64.1.0.0-rc4-004771.zip.sha) | [1.1.0-sdk-msbuild-rc4-nanoserver](https://hub.docker.com/r/microsoft/dotnet/)|
| macOS                   | [64-bit](https://go.microsoft.com/fwlink/?linkid=841693) [(sha)](download-sha/1.0.3-sdk-rc4/dotnet-dev-osx-x64.1.0.0-rc4-004771.pkg.sha) | [64-bit](https://go.microsoft.com/fwlink/?linkid=841692) [(sha)](download-sha/1.0.3-sdk-rc4/dotnet-dev-osx-x64.1.0.0-rc4-004771.tar.gz.sha)                         ||
| CentOS 7.1              | -                                                         | [64-bit](https://go.microsoft.com/fwlink/?linkid=841688) [(sha)](download-sha/1.0.3-sdk-rc4/dotnet-dev-centos-x64.1.0.0-rc4-004771.tar.gz.sha)                         ||
| Debian 8                | -                                                         | [64-bit](https://go.microsoft.com/fwlink/?linkid=841689) [(sha)](download-sha/1.0.3-sdk-rc4/dotnet-dev-debian-x64.1.0.0-rc4-004771.tar.gz.sha)                         | [1.1.0-sdk-msbuild-rc4](1.1.0-sdk-msbuild-rc4)|
| Ubuntu 14.04            | See notes below for Ubuntu 14.04 and Mint 17 installers   | [64-bit](https://go.microsoft.com/fwlink/?linkid=841687) [(sha)](download-sha/1.0.3-sdk-rc4/dotnet-dev-ubuntu-x64.1.0.0-rc4-004771.tar.gz.sha)                         ||
| Ubuntu 16.04            | See notes below for Ubuntu 16.04 and Mint 18 installers   | [64-bit](https://go.microsoft.com/fwlink/?linkid=841684) [(sha)](download-sha/1.0.3-sdk-rc4/dotnet-dev-ubuntu.16.04-x64.1.0.0-rc4-004771.tar.gz.sha)
>>>>>>> be5c22b3

## Installation from a binary archive

When using binary archives to install, we recommend the contents be extracted to /opt/dotnet and a symbolic link created for dotnet. If an earlier release of .NET Core is already installed, the directory and symbolic link may already exist. Ubuntu and Mint users should follow the instructions in the Ubuntu Installation section below.

```bash
sudo mkdir -p /opt/dotnet
sudo tar zxf [tar.gz filename] -C /opt/dotnet
sudo ln -s /opt/dotnet/dotnet /usr/local/bin
```

## Ubuntu installation

dotnet-host-ubuntu-x64.deb
dotnet-hostfxr-ubuntu-x64.deb
dotnet-sharedframework-ubuntu-x64.deb
dotnet-sdk-ubuntu-x64.1.0.0-rc4-004771.deb

### Set up package source

The first step is to establish the source feed for the package manager. This is only needed if you have not previously set up the source or if you are installing for the first time.

#### Ubuntu 14.04 and Linux Mint 17

```bash
sudo sh -c 'echo "deb [arch=amd64] https://apt-mo.trafficmanager.net/repos/dotnet-release/ trusty main" > /etc/apt/sources.list.d/dotnetdev.list'
sudo apt-key adv --keyserver hkp://keyserver.ubuntu.com:80 --recv-keys 417A0893
sudo apt-get update
sudo apt-get install dotnet-dev-1.0.0-rc4-004771

```

Installed packages

```
dotnet-host-ubuntu-x64.1.0.1.deb
dotnet-hostfxr-ubuntu-x64.1.0.1.deb
dotnet-sharedframework-ubuntu-x64.1.0.3.deb
dotnet-sdk-ubuntu-x64.1.0.0-rc4-004771.deb
```

#### Ubuntu 16.04 and Linux Mint 18

```bash
sudo sh -c 'echo "deb [arch=amd64] https://apt-mo.trafficmanager.net/repos/dotnet-release/ xenial main" > /etc/apt/sources.list.d/dotnetdev.list'
sudo apt-key adv --keyserver hkp://keyserver.ubuntu.com:80 --recv-keys 417A0893
sudo apt-get update
sudo apt-get install dotnet-dev-1.0.0-rc4-004771
```

Installed packages

```
dotnet-host-ubuntu.16.04-x64.1.0.1.deb
dotnet-hostfxr-ubuntu.16.04-x64.1.0.1.deb
dotnet-sharedframework-ubuntu.16.04-x64.1.0.3.deb
dotnet-sdk-ubuntu.16.04-x64.1.0.0-rc4-004771.deb
```<|MERGE_RESOLUTION|>--- conflicted
+++ resolved
@@ -2,7 +2,7 @@
 
 The installers and binary archives on this page include .NET Core 1.0 SDK RC 4.
 
-<<<<<<< HEAD
+
 | .NET Core 1.0 RC 4                        | SDK Installer                                        | SDK Binaries                                        | Runtime Installer | Runtime Binaries | Docker Images |
 | ----------------------- | :----------------------------------------------: | :----------------------------------------------:| :--: | :--: | :--: |
 | Windows                 | [32-bit](https://go.microsoft.com/fwlink/?linkid=841695) [(sha)](download-sha/1.0.3-sdk-rc4/dotnet-dev-win-x86.1.0.0-rc4-004771.exe.sha) / [64-bit](https://go.microsoft.com/fwlink/?linkid=841686) [(sha)](download-sha/1.0.3-sdk-rc4/dotnet-dev-win-x64.1.0.0-rc4-004771.exe.sha) | [32-bit](https://go.microsoft.com/fwlink/?linkid=841690) [(sha)](download-sha/1.0.3-sdk-rc4/dotnet-dev-win-x86.1.0.0-rc4-004771.exe.sha) / [64-bit](https://go.microsoft.com/fwlink/?linkid=841683)  [(sha)](download-sha/1.0.3-sdk-rc4/dotnet-dev-win-x64.1.0.0-rc4-004771.zip.sha) | [32-bit](https://go.microsoft.com/fwlink/?LinkID=836288) / [64-bit](https://go.microsoft.com/fwlink/?LinkID=836279) | [32-bit](https://go.microsoft.com/fwlink/?LinkID=836294) / [64-bit](https://go.microsoft.com/fwlink/?LinkID=836286) | [1.1.0-sdk-msbuild-rc4-nanoserver](https://hub.docker.com/r/microsoft/dotnet/)|
@@ -11,16 +11,7 @@
 | Debian 8                | -                                                         | [64-bit](https://go.microsoft.com/fwlink/?linkid=841689) [(sha)](download-sha/1.0.3-sdk-rc4/dotnet-dev-debian-x64.1.0.0-rc4-004771.tar.gz.sha)                         | - | [64-bit](https://go.microsoft.com/fwlink/?LinkID=836295) | [1.1.0-sdk-msbuild-rc4](https://hub.docker.com/r/microsoft/dotnet/)|
 | Ubuntu 14.04            | See notes below for Ubuntu 14.04 and Mint 17 installers   | [64-bit](https://go.microsoft.com/fwlink/?linkid=841684) [(sha)](download-sha/1.0.3-sdk-rc4/dotnet-dev-ubuntu-x64.1.0.0-rc4-004771.tar.gz.sha)                         | - | [64-bit](https://go.microsoft.com/fwlink/?LinkID=836278) | - |
 | Ubuntu 16.04            | See notes below for Ubuntu 16.04 and Mint 18 installers   | [64-bit](https://go.microsoft.com/fwlink/?linkid=841687) [(sha)](download-sha/1.0.3-sdk-rc4/dotnet-dev-ubuntu.16.04-x64.1.0.0-rc4-004771.tar.gz.sha) | - | [64-bit](https://go.microsoft.com/fwlink/?LinkID=836290) | - |
-=======
-| .NET Core 1.0 RC 4      | Installer                                        | Binaries                                        |Docker Images                                        |
-| ----------------------- | :----------------------------------------------: | :----------------------------------------------:| :----------------------------------------------:|
-| Windows                 | [32-bit](https://go.microsoft.com/fwlink/?linkid=841695) [(sha)](download-sha/1.0.3-sdk-rc4/dotnet-dev-win-x86.1.0.0-rc4-004771.exe.sha) / [64-bit](https://go.microsoft.com/fwlink/?linkid=841686) [(sha)](download-sha/1.0.3-sdk-rc4/dotnet-dev-win-x64.1.0.0-rc4-004771.exe.sha) | [32-bit](https://go.microsoft.com/fwlink/?linkid=841690) [(sha)](download-sha/1.0.3-sdk-rc4/dotnet-dev-win-x86.1.0.0-rc4-004771.exe.sha) / [64-bit](https://go.microsoft.com/fwlink/?linkid=841683)  [(sha)](download-sha/1.0.3-sdk-rc4/dotnet-dev-win-x64.1.0.0-rc4-004771.zip.sha) | [1.1.0-sdk-msbuild-rc4-nanoserver](https://hub.docker.com/r/microsoft/dotnet/)|
-| macOS                   | [64-bit](https://go.microsoft.com/fwlink/?linkid=841693) [(sha)](download-sha/1.0.3-sdk-rc4/dotnet-dev-osx-x64.1.0.0-rc4-004771.pkg.sha) | [64-bit](https://go.microsoft.com/fwlink/?linkid=841692) [(sha)](download-sha/1.0.3-sdk-rc4/dotnet-dev-osx-x64.1.0.0-rc4-004771.tar.gz.sha)                         ||
-| CentOS 7.1              | -                                                         | [64-bit](https://go.microsoft.com/fwlink/?linkid=841688) [(sha)](download-sha/1.0.3-sdk-rc4/dotnet-dev-centos-x64.1.0.0-rc4-004771.tar.gz.sha)                         ||
-| Debian 8                | -                                                         | [64-bit](https://go.microsoft.com/fwlink/?linkid=841689) [(sha)](download-sha/1.0.3-sdk-rc4/dotnet-dev-debian-x64.1.0.0-rc4-004771.tar.gz.sha)                         | [1.1.0-sdk-msbuild-rc4](1.1.0-sdk-msbuild-rc4)|
-| Ubuntu 14.04            | See notes below for Ubuntu 14.04 and Mint 17 installers   | [64-bit](https://go.microsoft.com/fwlink/?linkid=841687) [(sha)](download-sha/1.0.3-sdk-rc4/dotnet-dev-ubuntu-x64.1.0.0-rc4-004771.tar.gz.sha)                         ||
-| Ubuntu 16.04            | See notes below for Ubuntu 16.04 and Mint 18 installers   | [64-bit](https://go.microsoft.com/fwlink/?linkid=841684) [(sha)](download-sha/1.0.3-sdk-rc4/dotnet-dev-ubuntu.16.04-x64.1.0.0-rc4-004771.tar.gz.sha)
->>>>>>> be5c22b3
+
 
 ## Installation from a binary archive
 
