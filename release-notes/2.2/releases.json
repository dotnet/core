--- conflicted
+++ resolved
@@ -386,14 +386,9 @@
             {
                 "version":  "2.2.0",
                 "version-display":  "2.2.0",
-<<<<<<< HEAD
-                "version-aspnetcoremodule": [
-                    "12.2.18316.0"
-=======
                 "version-aspnetcoremodule":  
                 [ 
                     "12.2.18316.0" 
->>>>>>> e0085f4c
                 ],
                 "files": [
                     {
@@ -576,12 +571,8 @@
             "sdk":  
             {
                 "version":  "2.2.100-preview3-009430",
-<<<<<<< HEAD
                 "version-display":  "2.2.100-preview3",
-=======
-                "version-display":  "2.2.100-preview3-009430",
                 "runtime-version":  "2.2.0-preview3-27014-02",
->>>>>>> e0085f4c
                 "vs-version":  "",
                 "csharp-language":  "7.3",
                 "fsharp-language":  "4.5",
