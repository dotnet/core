--- conflicted
+++ resolved
@@ -819,13 +819,8 @@
                 "version":  "2.2.100-preview2-009404",
                 "version-display":  "2.2.100-preview2",
                 "vs-version":  "15.8.4",
-<<<<<<< HEAD
-                "csharp-language":  "7.3",
-                "fsharp-language":  "4.5",
-=======
                 "csharp-version":  "7.3",
                 "fsharp-version":  "4.5",
->>>>>>> 6242140d
                 "files":  
                 [
                     {
@@ -1058,11 +1053,7 @@
             {
                 "version":  "2.2.100-preview1-009349",
                 "version-display":  "2.2.100-preview1",
-<<<<<<< HEAD
-                "csharp-language":  "7.3",
-=======
                 "csharp-version":  "7.3",
->>>>>>> 6242140d
                 "files":  
                 [
                     {
