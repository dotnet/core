{
  "channel-version": "2.2",
  "latest-release": "2.2.1",
  "latest-release-date": "2019-01-08",
  "latest-runtime": "2.2.1",
  "latest-sdk": "2.2.102",
  "support-phase": "current",
  "eol-date": "",
  "lifecycle-policy": "https://www.microsoft.com/net/support/policy",
  "releases": [
    {
      "release-date": "2019-01-08",
      "release-version": "2.2.1",
      "security": true,
      "release-notes": "https://github.com/dotnet/core/blob/master/release-notes/2.2/2.2.1/2.2.1.md",
      "runtime": {
        "version": "2.2.1",
        "version-display": "2.2.1",
        "vsversion": "",
        "files": [
          {
            "name": "dotnet-runtime-linux-arm.tar.gz",
            "rid": "linux-arm",
            "url": "https://download.visualstudio.microsoft.com/download/pr/e64d0771-52f3-444c-b174-8be5923ca6da/e0d7f36a0017162f5ff7a81b919ef434/dotnet-runtime-2.2.1-linux-arm.tar.gz",
            "hash": "47F65AB7598832F72E08D980843663D79CDEEA365FC8B261F207ECD6C84BD5C1D7EBCCE2A3C8BB015275EE3CD7DA4C065F81128941E4A787B28873FAD3A52D51"
          },
          {
            "name": "dotnet-runtime-linux-arm64.tar.gz",
            "rid": "linux-arm64",
            "url": "https://download.visualstudio.microsoft.com/download/pr/4feaf401-6e35-4866-a603-f78f20e1443f/f7cbd190d92aeb555a39696f3aec3400/dotnet-runtime-2.2.1-linux-arm64.tar.gz",
            "hash": "BD620287730401461A3D33DF169605495E38ADE53FC239E283863CED5F10DC665FCC942F91432F25C87FD896DCB245D2DC4E2F345EBD6AF2BEDAB1FB2AEB2D13"
          },
          {
            "name": "dotnet-runtime-linux-musl-x64.tar.gz",
            "rid": "linux-musl-x64",
            "url": "https://download.visualstudio.microsoft.com/download/pr/fb167dc0-1026-4d98-af20-d33c57af72df/42c5573c53c12243cd5e9d9951bbaaaa/dotnet-runtime-2.2.1-linux-musl-x64.tar.gz",
            "hash": "F76F8650AAE126B2CDF55CCE200D6400137288F5C0688E314575273AB9F87F364D06DCF0992524D8D6A127485EC11F8F6E9586A5B47604BF1F6396748B3E7FCA"
          },
          {
            "name": "dotnet-runtime-linux-x64.tar.gz",
            "rid": "linux-x64",
            "url": "https://download.visualstudio.microsoft.com/download/pr/372f18c3-f642-4b73-8255-40a87430a9bb/dd0b412220dc49868b0ba1c58252b6d0/dotnet-runtime-2.2.1-linux-x64.tar.gz",
            "hash": "B79D87A986CE2F2B0B9EFD08E8D8F1E283C478737CADD4389F2A9E81882C71906D5C1914B189EB47E11DE27BDDDCD01BD85FB5BD87082E0F7DB6AA206729DEA8"
          },
          {
            "name": "dotnet-runtime-osx-x64.pkg",
            "rid": "osx-x64",
            "url": "https://download.visualstudio.microsoft.com/download/pr/80a93bfc-dd53-474b-94f4-1dea02dec70c/eab2c0d078899ad0d8f8a15bf84a7f63/dotnet-runtime-2.2.1-osx-x64.pkg",
            "hash": "E8CA11E67BC46BB5568CFE4F407909CBEB70BEED3BD8BCC6E17BE6074BE266B25A4E42484BF46BEF46F614B71E05700CC2AF6033D1518525097AEA748EB12361"
          },
          {
            "name": "dotnet-runtime-osx-x64.tar.gz",
            "rid": "osx-x64",
            "url": "https://download.visualstudio.microsoft.com/download/pr/a524eeaa-dff9-4874-8753-50c46621ba52/30a95c310b7fd4e801417f58f9fb4562/dotnet-runtime-2.2.1-osx-x64.tar.gz",
            "hash": "2E4415F30BB7690E9E2C55A9C9700F18910FF519A1AF02FF9671D199E7FD8EDCAF8CE2EF4113CDCBC1787604CE597430E1079AC576B5A9FB0082E07BF55083A6"
          },
          {
            "name": "dotnet-runtime-rhel.6-x64.tar.gz",
            "rid": "rhel.6-x64",
            "url": "https://download.visualstudio.microsoft.com/download/pr/5805c10f-aac5-44d5-a169-c0b06862ed8b/7d6c12a91d7f06c0e6ece4640afa8a6b/dotnet-runtime-2.2.1-rhel.6-x64.tar.gz",
            "hash": "0F256AF1E141A291DAF6D159531154C3E932ACA43A082CD725573CA39E9C39F621347B374E0E2307C9A8C8C133F47617A40335DEE127898A6482674D8FC976CA"
          },
          {
            "name": "dotnet-runtime-win-arm.zip",
            "rid": "win-arm",
            "url": "https://download.visualstudio.microsoft.com/download/pr/e321754c-1fec-4b9a-9b1b-51c0cf925d69/c1d3d28e286f6293db59ab6d9d221349/dotnet-runtime-2.2.1-win-arm.zip",
            "hash": "1BBF9B53A581C09809BD574FD8A0572C653ACF14FE17F64CB64EBC91822D404CA2A2A452A3355B17D1C802EB6B01D200CF00CADA39CACC680DA14D23E5ED0603"
          },
          {
            "name": "dotnet-runtime-win-arm64.zip",
            "rid": "win-arm64",
            "url": "https://download.visualstudio.microsoft.com/download/pr/85ebea2c-5c65-40ab-9d28-751367a2e309/815568fcb183b1ebb84155891882ba1c/dotnet-runtime-2.2.1-win-arm64.zip",
            "hash": "1EE186BCEF0F5E018D65DEEA7BB32B390FA22813B214E7DCF45BD82A00DBC9DA7DC9068FD0BD252C0CA96DD22B4099A4BD3E96DA49AAD7AF125B88636DF8538A"
          },
          {
            "name": "dotnet-runtime-win-x64.exe",
            "rid": "win-x64",
            "url": "https://download.visualstudio.microsoft.com/download/pr/14105500-66ac-40f9-85da-044e9486d3bf/8a1b8c318b50bbb96af2290c690225da/dotnet-runtime-2.2.1-win-x64.exe",
            "hash": "8A5BBB7F28F8ED96B6C7C50DA13982E63FD02228AD95DCB95F91469A0C56A0A28A554766C83B5EDFF0A93D9DDE7D260B63406774FE814801CEF5D5F761FDA5FC"
          },
          {
            "name": "dotnet-runtime-win-x64.zip",
            "rid": "win-x64",
            "url": "https://download.visualstudio.microsoft.com/download/pr/16ccdfd9-b366-4a0c-9b56-a750ea66fd58/b2248c6bed9481c71cad09ed88ae92a0/dotnet-runtime-2.2.1-win-x64.zip",
            "hash": "C5098CD5D8297EE7F4DD888C11A3C32DD7F34B911694A2C45981FDF6D9F3917619F07A2E15FCAD07BD5CF03B3DDBDBB239B9CB7D58B00ED5496BC2850F2CF314"
          },
          {
            "name": "dotnet-runtime-win-x86.exe",
            "rid": "win-x86",
            "url": "https://download.visualstudio.microsoft.com/download/pr/8ed0a562-8a0c-404d-9ecd-9101c4666c62/0d0731978fd0470fb52c7e9188e3beff/dotnet-runtime-2.2.1-win-x86.exe",
            "hash": "3D48B2D860FFCBB5DF3A87A2BFDFB3E4565F5D35A67CF5E850B1805DC67B07EF4193F498C72A37B4999FAA2C547D248A7681379EEA64339533BDAC4977520DFC"
          },
          {
            "name": "dotnet-runtime-win-x86.zip",
            "rid": "win-x86",
            "url": "https://download.visualstudio.microsoft.com/download/pr/0319d1d8-88ca-4521-a060-1729ac2fe185/6cd6fadcbed713ff9f64191097920315/dotnet-runtime-2.2.1-win-x86.zip",
            "hash": "35714541D0B881772C8094C7CEB7D27C9A8C4F9AF792479F7DDF3732ECC971EF1C49391822D6F74370E45B3D30715C1463516A0ECB477120DA55CFDBD425B86D"
          }
<<<<<<< HEAD
        ]
      },
      "sdk": {
        "version": "2.2.102",
        "version-display": "2.2.102",
        "runtime-version": "2.2.1",
        "vs-version": "",
        "csharp-version": "7.3",
        "fsharp-version": "4.5",
        "vb-version": "",
        "files": [
          {
            "name": "dotnet-sdk-linux-arm.tar.gz",
            "rid": "linux-arm",
            "url": "https://download.visualstudio.microsoft.com/download/pr/9650e3a6-0399-4330-a363-1add761127f9/14d80726c16d0e3d36db2ee5c11928e4/dotnet-sdk-2.2.102-linux-arm.tar.gz",
            "hash": "298A6B75D72FED2BEACAE884E5DEA09C4374B3E2D6C3CBD3FD54894D1C2E68BA89D63CF607DC8F64CA88C53CD0B1881FD3C3A7B199286B9AB1DE3544F93DA747"
          },
          {
            "name": "dotnet-sdk-linux-arm64.tar.gz",
            "rid": "linux-arm64",
            "url": "https://download.visualstudio.microsoft.com/download/pr/cbfdc967-0ef2-4371-aef9-70834e32a678/4deb9880498758914fdbf1e984c61049/dotnet-sdk-2.2.102-linux-arm64.tar.gz",
            "hash": "74246FA23579D0DF73978315F180D0C4C5718305970B027CAF60848A1F326F63A26FB3AF0372C3E981EB4E6C47DC6A7117A7CA6620E532DF48784D831AAF52E8"
          },
          {
            "name": "dotnet-sdk-linux-musl-x64.tar.gz",
            "rid": "linux-musl-x64",
            "url": "https://download.visualstudio.microsoft.com/download/pr/07f08bb9-c70f-4b9b-afc4-12b5ab98c108/440e0bdf76b34f82112b4d17b2cf4294/dotnet-sdk-2.2.102-linux-musl-x64.tar.gz",
            "hash": "6A78A501C811A703399080A66B965BC554D7EE9746769D472D3AF596EADA30B77F58F974754FAEF94B2807714685DA6E4442D44E4366A6C66001154C63392037"
          },
          {
            "name": "dotnet-sdk-linux-x64.tar.gz",
            "rid": "linux-x64",
            "url": "https://download.visualstudio.microsoft.com/download/pr/6183afd2-d361-4815-9b34-0c110b93493e/0ec250c96be6a9ffdd7d55ad52c8a2d6/dotnet-sdk-2.2.102-linux-x64.tar.gz",
            "hash": "D7ED76A0EFE2B07AC0BB3AF611072B3B99F646200759CB5905A7944B1687F34D42B4B74A3A5C77DBE251F769C6C3878FC30A8D0F8F44E44BF4C7116699F3F948"
          },
          {
            "name": "dotnet-sdk-osx-gs-x64.pkg",
            "rid": "osx-x64",
            "url": "https://download.visualstudio.microsoft.com/download/pr/6d678659-691d-4e02-8896-2d297e0e8e57/bb9201b72a621690aec60f51e6b8e6ab/dotnet-sdk-2.2.102-osx-gs-x64.pkg",
            "hash": "BD437F5249D1A43F59307F1B6D7DF5539B0A90F152CAD0BA7FC8E2057DD04A1B7AF03ADD525903FD3D51A1D252191011721D202437E1CD0CB25900E3BF0B8803"
          },
          {
            "name": "dotnet-sdk-osx-x64.pkg",
            "rid": "osx-x64",
            "url": "https://download.visualstudio.microsoft.com/download/pr/34608266-602a-4f3c-9608-48364b01ac9a/3b890a39949af4592189ca9a300cf651/dotnet-sdk-2.2.102-osx-x64.pkg",
            "hash": "BD437F5249D1A43F59307F1B6D7DF5539B0A90F152CAD0BA7FC8E2057DD04A1B7AF03ADD525903FD3D51A1D252191011721D202437E1CD0CB25900E3BF0B8803"
          },
          {
            "name": "dotnet-sdk-osx-x64.tar.gz",
            "rid": "osx-x64",
            "url": "https://download.visualstudio.microsoft.com/download/pr/af3ed029-01b7-4da5-ade5-d8da67f08d3e/59a2c63da4ccb33a74a43de9660ef4d6/dotnet-sdk-2.2.102-osx-x64.tar.gz",
            "hash": "4A8E7F8EE6518BF34AE9A6909EE1FA65A5B25944E28D22035E9040C5C74315F2B2A9742920CCF1CE02671BBD55F84F1618F58C4869E955201578261101A86A7E"
          },
          {
            "name": "dotnet-sdk-rhel.6-x64.tar.gz",
            "rid": "rhel.6-x64",
            "url": "https://download.visualstudio.microsoft.com/download/pr/d38a87fd-1c2e-4e2b-9139-72b30434549f/c62164c3d3258fc8caf6ca9a25aeeaae/dotnet-sdk-2.2.102-rhel.6-x64.tar.gz",
            "hash": "E421C8F042FD052173FBE5B76D3CA9D4C46504DBFA72412488B5617C4B90157F077220C532ED088755A8C034B30CA13FA4BCB48E3F405436E444C010E2C009CB"
          },
          {
            "name": "dotnet-sdk-win-gs-x64.exe",
            "rid": "",
            "url": "https://download.visualstudio.microsoft.com/download/pr/f173dde2-25dd-43cd-966a-7a71ddd3ca29/990c46d1af1acf223dc2ff3f4a2128f4/dotnet-sdk-2.2.102-win-gs-x64.exe",
            "hash": "2D42517E8C716E59A01C77D94C76F718916190B5A9A9318D17985AFDF34E1335997C7502AB1CFC43955BD8B8AD543BD554475BDAECC5F900F37AAE066F1423B1"
          },
          {
            "name": "dotnet-sdk-win-gs-x86.exe",
            "rid": "",
            "url": "https://download.visualstudio.microsoft.com/download/pr/96dc4857-2306-42ca-a855-66251373d0e0/d9217d3447d3613682eeac04a927dd8f/dotnet-sdk-2.2.102-win-gs-x86.exe",
            "hash": "A6EE0C079BA02AEE1A75179E3420D08486C0AB0D101B27E22F889D9A9E83A97BA6AAADD4F2221ADCF6DAA9E9B74CF5ED41B3DCA0B1F34F44405814F72FFDB8B3"
          },
          {
            "name": "dotnet-sdk-win-x64.exe",
            "rid": "win-x64",
            "url": "https://download.visualstudio.microsoft.com/download/pr/a2686bb0-bc23-477d-bf8b-28fc39a4fd74/4247ade4aff73f96e390f2576d4d131c/dotnet-sdk-2.2.102-win-x64.exe",
            "hash": "2D42517E8C716E59A01C77D94C76F718916190B5A9A9318D17985AFDF34E1335997C7502AB1CFC43955BD8B8AD543BD554475BDAECC5F900F37AAE066F1423B1"
          },
          {
            "name": "dotnet-sdk-win-x64.zip",
            "rid": "win-x64",
            "url": "https://download.visualstudio.microsoft.com/download/pr/5b886442-d2dc-4690-a3ae-e8f22c9f4e11/ba3c9acd238f807aa207d89da3d38a0c/dotnet-sdk-2.2.102-win-x64.zip",
            "hash": "283C972E0A422F69D7A62F947A57416FFAB15112B5B989A9D979685A6D9303BAD2FC15AB504C9D65E90A3EE5C3FD55C7B4FA0EFEA07ADC68AA6AE78195030996"
          },
          {
            "name": "dotnet-sdk-win-x86.exe",
            "rid": "win-x86",
            "url": "https://download.visualstudio.microsoft.com/download/pr/741ddae8-d335-4da1-b48b-3b7e14b091e2/b3e823064333d48b6ce5f93c873ed04f/dotnet-sdk-2.2.102-win-x86.exe",
            "hash": "A6EE0C079BA02AEE1A75179E3420D08486C0AB0D101B27E22F889D9A9E83A97BA6AAADD4F2221ADCF6DAA9E9B74CF5ED41B3DCA0B1F34F44405814F72FFDB8B3"
          },
          {
            "name": "dotnet-sdk-win-x86.zip",
            "rid": "win-x86",
            "url": "https://download.visualstudio.microsoft.com/download/pr/cc94a8eb-3c33-4a00-b65a-36daebf0b69d/4f3a29fba27f5b8c940e3228f42889ec/dotnet-sdk-2.2.102-win-x86.zip",
            "hash": "395053BD164F3A0601794CA5FC531658C6A58F53CE494622F1248A0BE74DD5A409B94C5449E34C7C685E6FAC061EEF7CADF8E1168BCC07FC9B9AE2293A64B833"
          }
        ]
      },
      "aspnetcore-runtime": {
        "version": "2.2.1",
        "version-display": "2.2.1",
        "version-aspnetcoremodule": "12.2.18316.0",
        "vsversion": "",
        "files": [
          {
            "name": "aspnetcore-runtime-linux-arm.tar.gz",
            "rid": "linux-arm",
            "url": "https://download.visualstudio.microsoft.com/download/pr/9d049226-1f28-4d3d-a4ff-314e56b223c5/f67ab05a3d70b2bff46ff25e2b3acd2a/aspnetcore-runtime-2.2.1-linux-arm.tar.gz",
            "hash": "E1824CDC5FF754BAF98D372D8D1D6E7D7DFC6D486B5D0F3DC3411E0D89E8AE251610FF71CB9B1376B728A4281B5B24E2421F90EFF8AEBE12E4B46617CFC0C55A"
          },
          {
            "name": "aspnetcore-runtime-linux-musl-x64.tar.gz",
            "rid": "linux-musl-x64",
            "url": "https://download.visualstudio.microsoft.com/download/pr/0dc12b72-f5b1-47b7-952c-bba5de6842f8/58dae827466e128dd5d0538c62d1ff49/aspnetcore-runtime-2.2.1-linux-musl-x64.tar.gz",
            "hash": "CAFE7C0F369B4CDD0B9121A13B7A8D9420D5DCEA3CEA4D4CC2E5F63FCE40E37269A90A772F125B7040BC7F425B9989AA78091BD5BDA1F11E5103C7F98416F26E"
          },
          {
            "name": "aspnetcore-runtime-linux-x64.tar.gz",
            "rid": "linux-x64",
            "url": "https://download.visualstudio.microsoft.com/download/pr/53cace8f-2907-487e-84d7-bc7a7ba5de05/326704ffa2ef9d4dcd0db2f1da996ebb/aspnetcore-runtime-2.2.1-linux-x64.tar.gz",
            "hash": "E027A5DADA5D139A44675F28090F996375E49FBD72F7897AA925E48803632D5BF187D4F22DC8225505AC33E6A7A05DCDD8ED19D8B6D5E46B22E628315CF13E3E"
          },
          {
            "name": "aspnetcore-runtime-osx-x64.tar.gz",
            "rid": "osx-x64",
            "url": "https://download.visualstudio.microsoft.com/download/pr/e1c9f6fa-9ca2-4cfe-9b2d-1b042aeb8525/b4496a1ffff763b9431f44a3cc49664e/aspnetcore-runtime-2.2.1-osx-x64.tar.gz",
            "hash": "78972D5D0C1CE4621ADC3AEEF4931FFD46D71ED997286F92BAB1B9921CD056D7E8B6603D0652DFF9434C7A394E2C9707469ED96D4B26464856545451CBE3D6B0"
          },
          {
            "name": "aspnetcore-runtime-win-arm.zip",
            "rid": "win-arm",
            "url": "https://download.visualstudio.microsoft.com/download/pr/2d01d672-6299-4104-890e-6c4915b568db/611719bbd750d0a23255ff5c25b649e4/aspnetcore-runtime-2.2.1-win-arm.zip",
            "hash": "8F75A6FBD5820E6D1A6F05380B2A7157101F9BBD46FAC6F62DEBB54232BC715ABDE77EAD67A79C1E5DED85B171802741539C316C1A73060A41A865F6617B5517"
          },
          {
            "name": "aspnetcore-runtime-win-x64.exe",
            "rid": "win-x64",
            "url": "https://download.visualstudio.microsoft.com/download/pr/0b39ab55-0f9c-4a1e-8f10-fba99193b466/4091102efbe65e582e9b1a4648c65589/aspnetcore-runtime-2.2.1-win-x64.exe",
            "hash": "ABD0A2923A603053CFD77887E8102B09E73ECD0F5EAD01CC3B39A964F38A063197CF8561FF8011EDD80E9E6160E440A55E66BCDD81598186DDF560DD563C3F37"
          },
          {
            "name": "aspnetcore-runtime-win-x64.zip",
            "rid": "win-x64",
            "url": "https://download.visualstudio.microsoft.com/download/pr/226f3292-21d8-4c04-adbe-51b8cdd69dca/1e0425c21a5351a5e256dcc4c99ea076/aspnetcore-runtime-2.2.1-win-x64.zip",
            "hash": "AA8802C8C482D2FC708E669D9E9F0DE7E74700AFB580F0197545F33B50D67317FEA7101A4704B2C35B1362D92BE814E3FD31436CABF53F2E7755F8953278CDD3"
          },
          {
            "name": "aspnetcore-runtime-win-x86.exe",
            "rid": "win-x86",
            "url": "https://download.visualstudio.microsoft.com/download/pr/27f88a3d-289e-486b-99f8-2fbe31c6d4a8/82725b35c8cb2053b1ed64d9a5978d91/aspnetcore-runtime-2.2.1-win-x86.exe",
            "hash": "EFBA54F8D5B6EAC0ADE065D9068E83987138B4EC6F1529671D3270196967001B96F6719365710B1993E05745585DDAE45949DA44970FE579CD47685C7C450A71"
          },
          {
            "name": "aspnetcore-runtime-win-x86.zip",
            "rid": "win-x86",
            "url": "https://download.visualstudio.microsoft.com/download/pr/4876c767-a2f6-41e9-bf56-2845c92a7c59/ae31a708abdc548c7463000b3f3bbf5c/aspnetcore-runtime-2.2.1-win-x86.zip",
            "hash": "5C5F7A4A8614B8D4249D21860983667904EA26A2B0D5BA8B5FD235541D6895CBFFAD2DFF10C7A147D7730F1C86CA16537E6335A45D6F6DC0B07963864A79C351"
          },
          {
            "name": "dotnet-hosting-win.exe",
            "rid": "",
            "url": "https://download.visualstudio.microsoft.com/download/pr/5ee633f2-bf6d-49bd-8fb6-80c861c36d54/caa93641707e1fd5b8273ada22009246/dotnet-hosting-2.2.1-win.exe",
            "hash": "B3F2700363F9BD5AF63EB641135FD93C032DF6A3ACF6EED977E6545A177EF2DAD8CC956A2BEE17C77AA9AAE331932EAC896ADA45757D9C5FB8762EB58A34BAC3"
          }
        ]
      },
      "symbols": {
        "version": "2.2.1",
        "files": [
          {
            "name": "aspnet-symbols.zip",
            "rid": null,
            "url": "https://download.visualstudio.microsoft.com/download/pr/5054e671-e4e5-485f-bb21-c21db96e4c32/5a3d985edb2aa4d636a70abf2f008f74/aspnet-2.2.1-symbols.zip",
            "hash": "46E2A839AF3F4ECEB1423EC14F0CCA78BB9FCFAAD962CFE6DB1368E6DD6CDB634D4A9C743E64C61DFAC408AC8A6FA0036081A0657AF2419E03BF05D6142A2F2C"
          },
          {
            "name": "cli-symbols.zip",
            "rid": null,
            "url": "https://download.visualstudio.microsoft.com/download/pr/c1345252-2b65-463c-a242-387584319029/bd273fbf195ef073d65f521b3c23bc5b/cli-2.2.1-symbols.zip",
            "hash": "8A68B3091697C1E8E02A03D7C1FE4D365BFD96CF167A6F824A0E85888CAFE584B451FE4A1E3D29A2460E45A2F51D57FC93166B18A6AC8A873811BFBD3C034C69"
          },
          {
            "name": "core-setup-symbols.zip",
            "rid": null,
            "url": "https://download.visualstudio.microsoft.com/download/pr/7181f15d-9b79-4433-bd78-70920d0a4285/400dde7650fdb910b5fe5323caac5600/core-setup-2.2.1-symbols.zip",
            "hash": "50B41227199B4A0D58B66173C59245EE35788A17B7F940E22F5EC3BA6318E5B5EFA3D1D530497530147C9A2C03A8F892B4FF6DA54066A69DFCF611A40A66B3AE"
          },
          {
            "name": "coreclr-symbols.zip",
            "rid": null,
            "url": "https://download.visualstudio.microsoft.com/download/pr/0a6b8b1b-99ea-47d3-b469-e20e7de24d2e/3414feb5b173ded0cbe20de2f3d1e61b/coreclr-2.2.1-symbols.zip",
            "hash": "768C14F4139500B80E497DC2E96977722A4A5ACD7F7C767FCD2A22D133BB6465EB6482EF1553F0C71225A0AF878D469B2DD2D625C552B6F73B1F714708C6CFAD"
          },
          {
            "name": "corefx-symbols.zip",
            "rid": null,
            "url": "https://download.visualstudio.microsoft.com/download/pr/45660124-8e10-4871-a2b4-003ae46b3928/c93c49381fabe993ee95666d842bb91f/corefx-2.2.1-symbols.zip",
            "hash": "B59EB37F6130C41EB533B61E1BE023D22B8C90A15E3BF0C99B7BF20322D93C75BD7C0569A9B2BC5D8A18AD18083A761FBF433C4B26F95B7D106DF2D550C3E892"
          },
          {
            "name": "sdk-symbols-symbols.zip",
            "rid": null,
            "url": "https://download.visualstudio.microsoft.com/download/pr/fb7eaa7a-7bf9-481e-a30b-ce8d87d9710c/ceacf3a172301d0ad64f5f4199327379/sdk-symbols-2.2.1-symbols.zip",
            "hash": "5E31EEAAB3C45EF25E6BC625793A4A1EE1CB8065D09FEEBA94A04AB363A883F5D6BC555AF567B7967E59EFC34541CEEE917D34A12E2755857E6D32915F1978A5"
          }
        ]
      }
    },
    {
      "release-date": "2018-12-11",
      "release-version": "2.2.101",
      "security": false,
      "release-notes": "https://github.com/dotnet/core/blob/master/release-notes/2.2/2.2.0/2.2.101.md",
      "runtime": {},
      "sdk": {
        "version": "2.2.101",
        "version-display": "2.2.101",
        "runtime-version": "2.2.0",
        "vs-version": "",
        "csharp-version": "7.3",
        "fsharp-version": "4.5",
        "vb-version": "15.5",
        "files": [
          {
            "name": "dotnet-sdk-linux-arm.tar.gz",
            "rid": "linux-arm",
            "url": "https://download.visualstudio.microsoft.com/download/pr/36bff52b-2cdd-4011-8e92-d00f7537704f/9885ba267b1ef29a1401adc387d9a016/dotnet-sdk-2.2.101-linux-arm.tar.gz",
            "hash": "D606B513594D6B115F3FA39F6E394B64A9087F5BD1217FB1C7FA0C21081A8B2E61B1EEC7E3785245638AD267C04F55916759029EF6C5E6AB838A4A78F77E8AFD"
          },
          {
            "name": "dotnet-sdk-linux-arm64.tar.gz",
            "rid": "linux-arm64",
            "url": "https://download.visualstudio.microsoft.com/download/pr/459a91e4-6346-4c46-8a80-1d4e65365c4f/aff3944147386e5aeb6b0fd9a5fd6c68/dotnet-sdk-2.2.101-linux-arm64.tar.gz",
            "hash": "B7040D873D31EF6B499DF69F8FDF0F13EA9C5991B92B0E572DA068BA7B1871BF1B74BE12D103D8596B0B7964D8034AF412B3EFE77A8A3BC195FFBCCED4E5161F"
          },
          {
            "name": "dotnet-sdk-linux-musl-x64.tar.gz",
            "rid": "linux-musl-x64",
            "url": "https://download.visualstudio.microsoft.com/download/pr/a2218d7b-42ed-40aa-8877-8c6a917d1f70/7b642613a881b0ce11c00b31edfe56cf/dotnet-sdk-2.2.101-linux-musl-x64.tar.gz",
            "hash": "224F2DCB08130F6C10EE1AE9D2FCDD219FBAFC3F64E50D48EB55F6922F6178F0A81F39C597D83AA720C47D1E5345791EC850C75CDB0376628FB6562ABC81FC51"
          },
          {
            "name": "dotnet-sdk-linux-x64.tar.gz",
            "rid": "linux-x64",
            "url": "https://download.visualstudio.microsoft.com/download/pr/80e1d007-d6f0-402f-b047-779464dd989b/9ae5e2df9aa166b720bdb92d19977044/dotnet-sdk-2.2.101-linux-x64.tar.gz",
            "hash": "7D0235469287D55B87AA68FDD8CCE51D2F35FDCCE485701EBF14B53E3AE0A341CDAB8D04AAE066F5E4EBD1BCA7A55C18016DEC4643DE72FD2321FE81C9CB69CD"
          },
          {
            "name": "dotnet-sdk-osx-gs-x64.pkg",
            "rid": "osx-x64",
            "url": "https://download.visualstudio.microsoft.com/download/pr/b0d39717-6bda-4d1b-9cb7-e782a9a87f0c/f68bddee81da14befb036a3d17351c3e/dotnet-sdk-2.2.101-osx-gs-x64.pkg",
            "hash": "542FED7877B1A81EA2C784D5AC78B4A5360C2CA79C466DA007E34D0B03637E2905771174ACB774D807D22CA67AA8D23403555A411821CA7ABEA85316FAFDD20D"
          },
          {
            "name": "dotnet-sdk-osx-x64.pkg",
            "rid": "osx-x64",
            "url": "https://download.visualstudio.microsoft.com/download/pr/244e2914-a8f7-4663-b661-157a5acfba9a/557328144b62e5d0207572e5f2a61f82/dotnet-sdk-2.2.101-osx-x64.pkg",
            "hash": "542FED7877B1A81EA2C784D5AC78B4A5360C2CA79C466DA007E34D0B03637E2905771174ACB774D807D22CA67AA8D23403555A411821CA7ABEA85316FAFDD20D"
          },
          {
            "name": "dotnet-sdk-osx-x64.tar.gz",
            "rid": "osx-x64",
            "url": "https://download.visualstudio.microsoft.com/download/pr/55c65d12-5f99-45d3-aa14-35359a6d02ca/3f6bcd694e3bfbb84e6b99e65279bd1e/dotnet-sdk-2.2.101-osx-x64.tar.gz",
            "hash": "52CAC8B0366356B39F9624C915FE7F38E49433178572D7C0131A7495EB282C4C78ECDE979BFEE3F4846603B8FF7C0C5D96DA7CE33150F12D406DD0EC117DE3E7"
          },
          {
            "name": "dotnet-sdk-rhel.6-x64.tar.gz",
            "rid": "rhel.6-x64",
            "url": "https://download.visualstudio.microsoft.com/download/pr/468a5b22-f817-4e62-a8b3-517907c54aaa/903657aec3df949337c37a9532e8e315/dotnet-sdk-2.2.101-rhel.6-x64.tar.gz",
            "hash": "9B431FAB6C18510992DA1310AF1BE2F183B87E70F575920002487C37E1C34FE1698477A1AE7FB0E5ADF1B84B6E110986FC97ECEEBB3DABC954A87C7589DB68D6"
          },
          {
            "name": "dotnet-sdk-win-gs-x64.exe",
            "rid": "",
            "url": "https://download.visualstudio.microsoft.com/download/pr/b43f1987-60d5-4fb1-9e9a-1443fff8472d/ffdb11b6d29038c891810dd9db24f23b/dotnet-sdk-2.2.101-win-gs-x64.exe",
            "hash": "9009CF8666DF060546915A777783DC1E69CFD645BFE9F0BB6F517070D36355EA22B7B4DF5EAE9AB0748013BBB6E41587C2F029B0922804BC3DD569654F329C88"
          },
          {
            "name": "dotnet-sdk-win-gs-x86.exe",
            "rid": "",
            "url": "https://download.visualstudio.microsoft.com/download/pr/1ab946ea-82e0-455b-812e-65793099f98f/e756a0b31345b11614f8cf5446a1c0ac/dotnet-sdk-2.2.101-win-gs-x86.exe",
            "hash": "055B22D54C24A2B2A43C43DBF1516C0C2979F1B9718DE2B6EE0BCEC6DDE0512457DD66298F109A1C9E3E98F4FDAD8070BCE1B13F6F81653228A580C74D47BDAD"
          },
          {
            "name": "dotnet-sdk-win-x64.exe",
            "rid": "win-x64",
            "url": "https://download.visualstudio.microsoft.com/download/pr/d4592a50-b583-434a-bcda-529e506a7e0d/b1fee3bb02e4d5b831bd6057af67a91b/dotnet-sdk-2.2.101-win-x64.exe",
            "hash": "9009CF8666DF060546915A777783DC1E69CFD645BFE9F0BB6F517070D36355EA22B7B4DF5EAE9AB0748013BBB6E41587C2F029B0922804BC3DD569654F329C88"
          },
          {
            "name": "dotnet-sdk-win-x64.zip",
            "rid": "win-x64",
            "url": "https://download.visualstudio.microsoft.com/download/pr/25d4104d-1776-41cb-b96e-dff9e9bf1542/b878c013de90f0e6c91f6f3c98a2d592/dotnet-sdk-2.2.101-win-x64.zip",
            "hash": "3C0DA9A7DA1C5E86C46C3A6C57D3AE350A8A9BF46DC5B3F7568FBE75D7E5EAABF36FBE1146099A07E189B6EB83E36DBBE5CD5792D9F96EC9EF0962FC1086857F"
          },
          {
            "name": "dotnet-sdk-win-x86.exe",
            "rid": "win-x86",
            "url": "https://download.visualstudio.microsoft.com/download/pr/ee6d9efe-1a5b-4fb2-af45-40b79d1ddfe6/6f3f1078dbe2bd5b1656a8ab14614205/dotnet-sdk-2.2.101-win-x86.exe",
            "hash": "055B22D54C24A2B2A43C43DBF1516C0C2979F1B9718DE2B6EE0BCEC6DDE0512457DD66298F109A1C9E3E98F4FDAD8070BCE1B13F6F81653228A580C74D47BDAD"
          },
          {
            "name": "dotnet-sdk-win-x86.zip",
            "rid": "win-x86",
            "url": "https://download.visualstudio.microsoft.com/download/pr/f3962c7d-fdcf-4818-90cc-81ed7a0cef23/c649ab4926c382df9e2ea1351a5c337f/dotnet-sdk-2.2.101-win-x86.zip",
            "hash": "39BEE4254D3A20681E05C9903775A51A4AA2F41C5BC3B841F5BB05D8E0F8CA5674A7BC892630128DCAA8C7A86A7BEBB00C8462FD7E9496B947FE6BFB63466CAD"
          }
        ]
      }
    },
    {
      "release-date": "2018-12-06",
      "release-version": "2.2.200-preview",
      "security": false,
      "release-notes": "https://github.com/dotnet/core/blob/master/release-notes/2.2/Preview/2.2.200-preview.md",
      "runtime": {},
      "sdk": {
        "version": "2.2.200-preview-009648",
        "version-display": "2.2.200-preview-009648",
        "runtime-version": "2.2.0",
        "vs-version": "16.0-preview-1",
        "csharp-version": "7.3",
        "fsharp-version": "4.5",
        "files": [
          {
            "name": "dotnet-sdk-linux-arm.tar.gz",
            "rid": "linux-arm",
            "url": "https://download.visualstudio.microsoft.com/download/pr/d11e6fa7-15b3-403d-b1ba-1323b68eb373/b215c2a4c824da07d4ce88aa6fbc5df9/dotnet-sdk-2.2.200-preview-009648-linux-arm.tar.gz",
            "hash": "84587224C5437FB5422BC54529BAE557DBE50C9066EE717BF90457401227416FDA6B4E1706AD38214D65E0CC88A73D6C5F4185460B1D9779D9EE9E0F9EB580CE"
          },
          {
            "name": "dotnet-sdk-linux-arm64.tar.gz",
            "rid": "linux-arm64",
            "url": "https://download.visualstudio.microsoft.com/download/pr/afadab69-62e9-46da-ab2a-5fdf366f845a/4ea5a406c72a5337e4538a428ff5da8b/dotnet-sdk-2.2.200-preview-009648-linux-arm64.tar.gz",
            "hash": "BEE6AF2976944975204CB1429E4DC3FE0417FF3E7823335FA72AC2A6610F2D7047E63ED1FDC49A515F76A7B78CD68E81E14312026B8234693150112146941259"
          },
          {
            "name": "dotnet-sdk-linux-musl-x64.tar.gz",
            "rid": "linux-musl-x64",
            "url": "https://download.visualstudio.microsoft.com/download/pr/a073581b-7bad-4e17-9b87-289e1d5842f1/d25a9bd2fc81518a72adbd198d7ab853/dotnet-sdk-2.2.200-preview-009648-linux-musl-x64.tar.gz",
            "hash": "895BE47C861CDE9D6360BEDDAAEF8D954C5F5E63B8E04E07CDA24C16B90F22889F71BB06DB1FC24411C986CB3B9616DF0E76187CDA18D84E233AAACB0D1E4FFB"
          },
          {
            "name": "dotnet-sdk-linux-x64.tar.gz",
            "rid": "linux-x64",
            "url": "https://download.visualstudio.microsoft.com/download/pr/a468e998-a2cc-45bb-a945-1f40ca0a900d/e55dd2721e208b7b75890872303dbc9a/dotnet-sdk-2.2.200-preview-009648-linux-x64.tar.gz",
            "hash": "E72C13877D0DBA3FD0E29E759C1DF95C7A2F1F6D5608794ED1158F90119E10074FAFFBAB57F45032D1F61995CC25C83BEE5C67B04BB219E7C613B07B4C79D6FD"
          },
          {
            "name": "dotnet-sdk-osx-gs-x64.pkg",
            "rid": "osx-x64",
            "url": "https://download.visualstudio.microsoft.com/download/pr/5f76180d-a776-4bec-998b-a27ff8242611/9649baa9f464666831321b41e05485e8/dotnet-sdk-2.2.200-preview-009648-osx-gs-x64.pkg",
            "hash": "3C3760202D50E364C67D2B95F3C79D1FE367206BE05079FB66180EF559CA853CCA11FEA587C550D21852C7789CE181D4CF30FD41A29999427D6F37249EEB37B5"
          },
          {
            "name": "dotnet-sdk-osx-x64.pkg",
            "rid": "osx-x64",
            "url": "https://download.visualstudio.microsoft.com/download/pr/3abc8bb6-1363-4474-b15e-a1adee8ca025/3dea0f3bf25595abb2b1245ea0f8245e/dotnet-sdk-2.2.200-preview-009648-osx-x64.pkg",
            "hash": "3C3760202D50E364C67D2B95F3C79D1FE367206BE05079FB66180EF559CA853CCA11FEA587C550D21852C7789CE181D4CF30FD41A29999427D6F37249EEB37B5"
          },
          {
            "name": "dotnet-sdk-osx-x64.tar.gz",
            "rid": "osx-x64",
            "url": "https://download.visualstudio.microsoft.com/download/pr/8da9ecec-dbbe-4a8c-af89-2fd750149176/aed92edd168b873df57df5893b50eb6d/dotnet-sdk-2.2.200-preview-009648-osx-x64.tar.gz",
            "hash": "645E3758ABA1A08AD4BD1B5C3F95F2526FDA21D893DA61DAA3C7060298D2DB0B6972C99012AC9C473CE8F51B32DB584A33C8E6415DA78C9DFA2274A366ADA63A"
          },
          {
            "name": "dotnet-sdk-rhel.6-x64.tar.gz",
            "rid": "rhel.6-x64",
            "url": "https://download.visualstudio.microsoft.com/download/pr/1e1d58f6-5270-4142-9931-19b05d4a2a01/615ca51732a296d2d19fb2d877ae3caa/dotnet-sdk-2.2.200-preview-009648-rhel.6-x64.tar.gz",
            "hash": "2B3024A07BFBDB0EFE600E3A5CAAD49B561EA93C11299F1F903C7391DE441163B2A64133B9B3D006E06E747A0C28EC9BF220D16CD65F2B5E5C3C1278E699D476"
          },
          {
            "name": "dotnet-sdk-win-gs-x64.exe",
            "rid": "",
            "url": "https://download.visualstudio.microsoft.com/download/pr/226510bf-1e3a-4068-a26a-9262ff3a8b35/4131137e41e2823a90a4ab30d01062ec/dotnet-sdk-2.2.200-preview-009648-win-gs-x64.exe",
            "hash": "ED41A4AABBE13117566AFB00F08C582E62833E40F755082E6BE8F135EF880A0586478A88148BE99EF6F4BA4D812E0C7C6833A12A3FDB1CA4DEE238EA58B8F091"
          },
          {
            "name": "dotnet-sdk-win-gs-x86.exe",
            "rid": "",
            "url": "https://download.visualstudio.microsoft.com/download/pr/bc4a220c-0ce6-4c6b-a346-f1cc66ecfdc7/7bf462f7c129ae2aed3ea04195e5cfbc/dotnet-sdk-2.2.200-preview-009648-win-gs-x86.exe",
            "hash": "552528AF370039032C8A5AE17D55904DEBAA4523BD62C56E9946C0D0A84610DFB78271BA4575C34E92FC8F1A985CCF62FC85D51903FFFDABB80C3D336044D04D"
          },
          {
            "name": "dotnet-sdk-win-x64.exe",
            "rid": "win-x64",
            "url": "https://download.visualstudio.microsoft.com/download/pr/8145cebd-ea45-4b3d-b13a-9f37c7be0588/00b4a7ed7952412edcaee68e181d72c4/dotnet-sdk-2.2.200-preview-009648-win-x64.exe",
            "hash": "ED41A4AABBE13117566AFB00F08C582E62833E40F755082E6BE8F135EF880A0586478A88148BE99EF6F4BA4D812E0C7C6833A12A3FDB1CA4DEE238EA58B8F091"
          },
          {
            "name": "dotnet-sdk-win-x64.zip",
            "rid": "win-x64",
            "url": "https://download.visualstudio.microsoft.com/download/pr/607bb33c-e356-449c-a957-ef72c80eeac2/7c2dab909c9a5c6698720c9e5a145701/dotnet-sdk-2.2.200-preview-009648-win-x64.zip",
            "hash": "B6AC617899182F787FD6CB496823B459E372195B5F83DD7DDAA933EEB855F1F8B655DE16CB2BB3D3F2A5FD9CA91365D844A14B685DE15A3644AF23E612AA4AAE"
          },
          {
            "name": "dotnet-sdk-win-x86.exe",
            "rid": "win-x86",
            "url": "https://download.visualstudio.microsoft.com/download/pr/9182f8b1-0b48-45da-ba29-ff2e06ad07ce/2c4a3dc1958867a54b1abe1a73ccbcac/dotnet-sdk-2.2.200-preview-009648-win-x86.exe",
            "hash": "552528AF370039032C8A5AE17D55904DEBAA4523BD62C56E9946C0D0A84610DFB78271BA4575C34E92FC8F1A985CCF62FC85D51903FFFDABB80C3D336044D04D"
          },
          {
            "name": "dotnet-sdk-win-x86.zip",
            "rid": "win-x86",
            "url": "https://download.visualstudio.microsoft.com/download/pr/9e523b8c-4721-47f4-93a9-fb2d6b0f788a/0e18b3e6524cbf6cd7c6a21ffd72827a/dotnet-sdk-2.2.200-preview-009648-win-x86.zip",
            "hash": "1F42190EB7F67020057D4F49B51D5748FD3663EC7F7E97152FE98594148F0844570BF381A8E5D246175DB1FA52D422FA534EEFB53C16AC6F2133427878C6E414"
          }
        ]
      },
      "symbols": {
        "version": "2.2.0",
        "files": [
          {
            "name": "sdk-symbols-symbols.zip",
            "rid": null,
            "url": "https://download.visualstudio.microsoft.com/download/pr/6819ef7a-d432-4900-a242-78ee5e6b80e9/297807fa4167c35f4090eb6f39698df2/sdk-symbols-2.2.200-preview-009648-symbols.zip",
            "hash": "6D124C2D0752B5228A2226ACDEEE36E23A6B14A4A5E1FE2E8F6A15395B9CA36E845BFC33A7C7276D48D1F6368CEC9DA559FD0C2EE2EE73E9A2BBC8DE0FD88654"
          }
        ]
      }
    },
    {
      "release-date": "2018-12-04",
      "release-version": "2.2.0",
      "security": false,
      "release-notes": "https://github.com/dotnet/core/blob/master/release-notes/2.2/2.2.0/2.2.0.md",
      "runtime": {
        "version": "2.2.0",
        "version-display": "2.2.0",
        "vs-version": "",
        "files": [
          {
            "name": "dotnet-runtime-linux-arm.tar.gz",
            "url": "https://download.visualstudio.microsoft.com/download/pr/a3f3e38e-246a-4eab-8da3-63f9cd1b1c13/c2e795a9bb03bc75d3cfa767f3f77310/dotnet-runtime-2.2.0-linux-arm.tar.gz",
            "hash": "C1E52E053AC5797A2A0CD621A0DF257E882849621F5C74604F1B51FC11A7E310A418226DF6B36C79AB694A7A18B2D80FBB04236E0D3442F13A02007B9365B2B2"
          },
          {
            "name": "dotnet-runtime-linux-arm64.tar.gz",
            "url": "https://download.visualstudio.microsoft.com/download/pr/8931cb99-76f8-4d62-82be-881b79b03aac/9b31f0cbd0caac6d1639cece76d414a8/dotnet-runtime-2.2.0-linux-arm64.tar.gz",
            "hash": "4DE976140A34C72BAF84F2386D63AA119356A4B7937C008B080EF8B63E7F11D204A38DCAA9072CD89AEC18E3E1D7FD288C5BBBEBD59E738AE3FB85008B1127E7"
          },
          {
            "name": "dotnet-runtime-linux-musl-x64.tar.gz",
            "url": "https://download.visualstudio.microsoft.com/download/pr/6bb6c059-a9fe-44ad-9f9e-12027c858253/2742ebd7660077902e4a5f3f85d156c7/dotnet-runtime-2.2.0-linux-musl-x64.tar.gz",
            "hash": "10665979BF77EC7CF92108372C7FF48B4F0E577DEF75513128D088567E5A2553FF1502FE6E4E403D0DB485D629A11EAB93CB5FE84752A0A8D15398E1F2AFF53C"
          },
          {
            "name": "dotnet-runtime-linux-x64.tar.gz",
            "url": "https://download.visualstudio.microsoft.com/download/pr/1057e14e-16cc-410b-80a4-5c2420c8359c/004dc3ce8255475d4723de9a011ac513/dotnet-runtime-2.2.0-linux-x64.tar.gz",
            "hash": "B1C08A7B44B50F66AC35B8049FC980FB3920E3A52D8FF8337D9FA0D163DC2F0111904AC3D79B97A750155BFB927177ADDBD72C7970AB0F301D52EE40544933FD"
          },
          {
            "name": "dotnet-runtime-osx-x64.pkg",
            "url": "https://download.visualstudio.microsoft.com/download/pr/953c69dc-2b70-4237-89e8-d0675d8e89b7/4ccde130c14f69659da5826c0b2fbe95/dotnet-runtime-2.2.0-osx-x64.pkg",
            "hash": "E7EF10CA7475BD715C977D8623E14B9ABFB6F20F526F3256E3BED86434B530887ABDA0085684AF8687CFA2834208A3489D7FA63117AB1E3C49D8DB952F7AD44A"
          },
          {
            "name": "dotnet-runtime-osx-x64.tar.gz",
            "url": "https://download.visualstudio.microsoft.com/download/pr/1d8682c5-f211-4724-9f6b-0d44eb1593d4/32d8ff5607122a05e2200fe0961cfc40/dotnet-runtime-2.2.0-osx-x64.tar.gz",
            "hash": "5299D16F3FF81C67003DC525918D1E1D4664B6BBFC846254881DDC61FFA2F221F723268352E26CEC33ED5B03E16EFB3434CAB94535D7699ABB4015A57B79F27B"
          },
          {
            "name": "dotnet-runtime-rhel.6-x64.tar.gz",
            "url": "https://download.visualstudio.microsoft.com/download/pr/279664c2-a29a-423b-967d-d58bc7abe14c/a40e0f1065c062b6dc91cf4523111513/dotnet-runtime-2.2.0-rhel.6-x64.tar.gz",
            "hash": "61BCEA56C84AB6794E354036403C572C6DCCD878476F2BA4104AC71394F59078AC47AD490FD39BE4ACFC9F5849517AE462465FBA134A90183D5EA1A42B2A53A8"
          },
          {
            "name": "dotnet-runtime-win-arm.zip",
            "url": "https://download.visualstudio.microsoft.com/download/pr/42443f24-e035-42c2-a998-57f58a7573ea/d885e17a85793394ad12b804999cfc32/dotnet-runtime-2.2.0-win-arm.zip",
            "hash": "904A65C285C3F59B43337889BA0CDE75E42E12CB09EFC9F2E7618783F072E0B00C43C9FEC599B77ADAC9C9AB92D5934D92ACFE9B073834410BE5C97F4E92D933"
          },
          {
            "name": "dotnet-runtime-win-arm64.zip",
            "url": "https://download.visualstudio.microsoft.com/download/pr/be1aa948-6b3a-418c-bb85-5bb8ca4be04c/8aa70e41272cbaf2b619b4cd4824974b/dotnet-runtime-2.2.0-win-arm64.zip",
            "hash": "1EBCC679CCC9E12E3B76C83711041204588704CB8DBB316E09AA777B07ECA2A6ABB2BDAF4CFC2FEC52695A4AC9590879C4B0A8CB7D5B15ACD5192D4C33756353"
          },
          {
            "name": "dotnet-runtime-win-x64.exe",
            "url": "https://download.visualstudio.microsoft.com/download/pr/03b9322b-c24d-4219-a092-baf7d6e4d124/83a706f62a41c466805dedc23429427b/dotnet-runtime-2.2.0-win-x64.exe",
            "hash": "BFCAAB6F2BE8E33ED1CCD3D9D17548E015549874BF2D26BD379B17C332CF67569EBEFF9EF8C95C20B8D313D83F2626FB607627D612DD123ED985957D3CF2CAA9"
          },
          {
            "name": "dotnet-runtime-win-x64.zip",
            "url": "https://download.visualstudio.microsoft.com/download/pr/62711024-fa98-4919-9fe0-466744b20941/4cdef0431350a441b45e11784f657b09/dotnet-runtime-2.2.0-win-x64.zip",
            "hash": "5B262C6D30EBEACE5718D063363CCF778C49CFED535CC5BAAFF2D518CA94CFE83FFBDACB8EB0E3617D5CFCC3D07D3C1F7CEED0B26636F6971BA91054D78BC1F1"
          },
          {
            "name": "dotnet-runtime-win-x86.exe",
            "url": "https://download.visualstudio.microsoft.com/download/pr/2ed3aa9d-dd33-4a00-bb51-814de2b92d0c/0624fc37ff340d2b38c95a1f667de99c/dotnet-runtime-2.2.0-win-x86.exe",
            "hash": "C0EEC9DB797228D25FC4188297D807565B43E9A1384FA162E3EA5E6845A02B016585CD3CC72A7447048E2B0B683641E1491AA97CC9C1BA17F62453FDC4666097"
          },
          {
            "name": "dotnet-runtime-win-x86.zip",
            "url": "https://download.visualstudio.microsoft.com/download/pr/ab4bbec2-ace5-487b-85fd-4ac897440040/23e50fbfc65d3b54aec21107eeb0a66d/dotnet-runtime-2.2.0-win-x86.zip",
            "hash": "F426A8B8BAEB0E34A9B9CDE257D10CA59EE934B95708AD42BF1FA6FB12CD97E6727ECAFDBDBC2EDCAE7B275A063478F5FAC3DD77FEDCA62C874D8932DF8F65FB"
          }
        ]
      },
      "sdk": {
        "version": "2.2.100",
        "version-display": "2.2.100",
        "runtime-version": "2.2.0",
        "vs-version": "",
        "csharp-language": "7.3",
        "fsharp-language": "4.5",
        "vb-language": "15.5",
        "files": [
          {
            "name": "dotnet-sdk-linux-arm.tar.gz",
            "url": "https://download.visualstudio.microsoft.com/download/pr/35c09285-4114-44f7-aa7d-47fe75a55eda/ac5a8f1bc324f2a6cd021237528441d4/dotnet-sdk-2.2.100-linux-arm.tar.gz",
            "hash": "A3175AC1514BECD9D63E3137A4F6A96E36EEB5FD224BA365ADC068EDD624311E45B7533E96607C2C95C9FA1906140C9E95255320071CD6039F4A6C66E66B4976"
          },
          {
            "name": "dotnet-sdk-linux-arm64.tar.gz",
            "url": "https://download.visualstudio.microsoft.com/download/pr/1d17344d-0244-4c49-94dd-5502eae2df90/e9ef3fc189d210dac9d8ffac97a7a51e/dotnet-sdk-2.2.100-linux-arm64.tar.gz",
            "hash": "067AA933FFCBCBCE48256B0DEF4627A8FA952E293BF241D21E77BF18AE37F28FFF355B20B4F735204B989E560A85D8ADB9F1854EEEB4C008C95C65B55D1DF054"
          },
          {
            "name": "dotnet-sdk-linux-musl-x64.tar.gz",
            "url": "https://download.visualstudio.microsoft.com/download/pr/5fc70c4d-52a4-48b3-85c7-43af96c397c8/1548af0c8f4f7b8b5dc5a187af463a03/dotnet-sdk-2.2.100-linux-musl-x64.tar.gz",
            "hash": "5D9F13FDABA1ABE55268AA4AD8CB68F78526D6D6842494856043E174BF5708BC46127EFCA289B7DB2D3B1F6CC04F0FDEB716D651F0228D0CBDB37960D8AC33D5"
          },
          {
            "name": "dotnet-sdk-linux-x64.tar.gz",
            "url": "https://download.visualstudio.microsoft.com/download/pr/519eac6e-f2c9-49dd-a60d-02072ed8e5b3/aed96c5eee6a74a5cde2e3f1ad4c7121/dotnet-sdk-2.2.100-linux-x64.tar.gz",
            "hash": "C8282CE26DBB60872FC5BEB61EE2B6C7D07B87B57554455C017038EE5805596E277E47C721D6C676C8E5ABE3794AB0BD99CFF51147975B88E0B8D4C066FB6E15"
          },
          {
            "name": "dotnet-sdk-osx-gs-x64.pkg",
            "url": "https://download.visualstudio.microsoft.com/download/pr/4524456c-d9b7-46b3-99a2-7a4b21a26fb7/1fe6edb9e60ddd1b5f79381e9d0a3738/dotnet-sdk-2.2.100-osx-gs-x64.pkg",
            "hash": "5bd6754a8bf89bc0c0e775b3aa0e3d18e6a9c4e72ab321dd923330d2fb35a5a051fd8343a2687ae81f68642befd2d94106bc8aa054e061670d3b598b855c4984"
          },
          {
            "name": "dotnet-sdk-osx-x64.pkg",
            "url": "https://download.visualstudio.microsoft.com/download/pr/29457b8f-6262-4c4b-8a54-eef308346842/3c7ec575796a2ef0e826a07ca4d13084/dotnet-sdk-2.2.100-osx-x64.pkg",
            "hash": "5bd6754a8bf89bc0c0e775b3aa0e3d18e6a9c4e72ab321dd923330d2fb35a5a051fd8343a2687ae81f68642befd2d94106bc8aa054e061670d3b598b855c4984"
          },
          {
            "name": "dotnet-sdk-osx-x64.tar.gz",
            "url": "https://download.visualstudio.microsoft.com/download/pr/3100b00b-4e63-4d49-bd59-297931016032/b71d2aff0d650b5501258a54b0cd2ea7/dotnet-sdk-2.2.100-osx-x64.tar.gz",
            "hash": "C535A421586B11AB803AF3F856A91A8B6C511861A032670155D320ECB6550FBEBB222413B9C8487C179C852BA912B8AEC5FCAD1EE4721F4E15F7CE4987A9693C"
          },
          {
            "name": "dotnet-sdk-rhel.6-x64.tar.gz",
            "url": "https://download.visualstudio.microsoft.com/download/pr/cd3cfd65-9129-4f00-896f-26bd3db5e71e/e42d8580114129bbf1225b19a72086c9/dotnet-sdk-2.2.100-rhel.6-x64.tar.gz",
            "hash": "816F3E7FA631968114D6A2BFD26D47D0351F85C559BCDC1A76DBBB2C915CD80C6FBEDDA3120F7A3F9E1AF3C129574076447BC514174EB5179E774184CAB78397"
          },
          {
            "name": "dotnet-sdk-win-gs-x64.exe",
            "url": "https://download.visualstudio.microsoft.com/download/pr/ecde9720-0283-4869-897e-93467ba8cd45/d90fa7f9ed6149f76b0d5cd30ac35676/dotnet-sdk-2.2.100-win-gs-x64.exe",
            "hash": "CDA96523F5969B8A338FFB89A14972F2D8B5697E60B7BC48BE70E019BB70BEEBF4EAAE2F3E84E0F9A90040EBDBA4E781D525CF7B41B95D44DAABD6A862129F7C"
          },
          {
            "name": "dotnet-sdk-win-gs-x86.exe",
            "url": "https://download.visualstudio.microsoft.com/download/pr/6dc0eaf5-1ed2-49a9-adfa-8112d3a551f0/7bb64b14cf8e67d6c9b90881c1af3ef4/dotnet-sdk-2.2.100-win-gs-x86.exe",
            "hash": "F961FB0197FDF0EBE345D34BC25B9FAAC3804E60DA8A2AA7E0C859951CF64E05913F302779CD0FF1AD49582F925EC11FAAA27E83C21AD656B8EE87900CBC923D"
          },
          {
            "name": "dotnet-sdk-win-x64.exe",
            "url": "https://download.visualstudio.microsoft.com/download/pr/7ae62589-2bc1-412d-a653-5336cff54194/b573c4b135280fb369e671a8f477163a/dotnet-sdk-2.2.100-win-x64.exe",
            "hash": "CDA96523F5969B8A338FFB89A14972F2D8B5697E60B7BC48BE70E019BB70BEEBF4EAAE2F3E84E0F9A90040EBDBA4E781D525CF7B41B95D44DAABD6A862129F7C"
          },
          {
            "name": "dotnet-sdk-win-x64.zip",
            "url": "https://download.visualstudio.microsoft.com/download/pr/02a78e5a-3e7b-4d7e-a730-b46c9f551346/6dae57a34f649095d745acedb773d75f/dotnet-sdk-2.2.100-win-x64.zip",
            "hash": "950DC685294C6423438BA5B38D444C08E492E25A630A552CB5D3A170775ED6E6247EA8C06E6B1C26DF90E91E3B9041E87E93DB2A59349B814F6B2CFBA59629A5"
          },
          {
            "name": "dotnet-sdk-win-x86.exe",
            "url": "https://download.visualstudio.microsoft.com/download/pr/c7aecc9d-e8d0-451b-a5ed-de3095459883/9fcfdce401be67e0e53eee337e6c82c4/dotnet-sdk-2.2.100-win-x86.exe",
            "hash": "F961FB0197FDF0EBE345D34BC25B9FAAC3804E60DA8A2AA7E0C859951CF64E05913F302779CD0FF1AD49582F925EC11FAAA27E83C21AD656B8EE87900CBC923D"
          },
          {
            "name": "dotnet-sdk-win-x86.zip",
            "url": "https://download.visualstudio.microsoft.com/download/pr/84beb25f-e3ad-4fde-b90d-907d499d3dfc/2cadffd93faaf3c6e5b9b8f8c1767180/dotnet-sdk-2.2.100-win-x86.zip",
            "hash": "F007B3912F265F5CA5397CBB7AA55FC2D34788ADB77CAC53B45643D76088C01E47A70576417957DE75BA4543BE298DBC8C31DC82A33AEFDAE9490F6E64C9AB6A"
          }
        ]
      },
      "aspnetcore-runtime": {
        "version": "2.2.0",
        "version-display": "2.2.0",
        "version-aspnetcoremodule": [
          "12.2.18316.0"
        ],
        "files": [
          {
            "name": "aspnetcore-runtime-linux-arm.tar.gz",
            "url": "https://download.visualstudio.microsoft.com/download/pr/860e937d-aa99-4047-b957-63b4cba047de/da5ed8a5e7c1ac3b4f3d59469789adac/aspnetcore-runtime-2.2.0-linux-arm.tar.gz",
            "hash": "71FE46137C2B485AF8F191412155A4C3C732CB71C37FD77471DAAF517B612BF3EF6E9C2300C75DA88BA04981FA9B965D8709F2E1BCA731236C72BCDE7E26CC7D"
          },
          {
            "name": "aspnetcore-runtime-linux-musl-x64.tar.gz",
            "url": "https://download.visualstudio.microsoft.com/download/pr/60655cf9-5d19-4146-ac65-7ce8a23b5a4b/4393f9d9c5ebe85a2e27d83f500a6562/aspnetcore-runtime-2.2.0-linux-musl-x64.tar.gz",
            "hash": "C297F7196B72E02EC41A5A0C027DCEC1648AD552BF44036FA491D67D9B4F09E3ADE84FD51EBFFD68E8FA8077F2497AD851E13C83DAC6ABA89DD03F6DF0ADCA6F"
          },
          {
            "name": "aspnetcore-runtime-linux-x64.tar.gz",
            "url": "https://download.visualstudio.microsoft.com/download/pr/69ee3993-54fe-4687-9388-25b1e0c888fb/df2ba0637e68f6e8ee212a38756a4002/aspnetcore-runtime-2.2.0-linux-x64.tar.gz",
            "hash": "26B3A52EB0B55EEDAF731AF1C1553653C73ED8E7C385119A421E33C8FCA9691BAE378904EE8F6FC13E1C621C9D64303EA5337750BB34E34D6AD0DE788319F9BC"
          },
          {
            "name": "aspnetcore-runtime-osx-x64.tar.gz",
            "url": "https://download.visualstudio.microsoft.com/download/pr/569b6c23-1b22-458f-91d0-b7b45ad4efcd/daafc07506cf1e42d62b6df0c1843515/aspnetcore-runtime-2.2.0-osx-x64.tar.gz",
            "hash": "726F2D698468130CE6200D52D02B297951CA58A5B5BB36C3D1A7BB9CDBDD90F56D8092B07799D89D61E3462B4268B712306DEAAA4B03E6DDFE053A1EA7BD499C"
          },
          {
            "name": "aspnetcore-runtime-win-arm.zip",
            "url": "https://download.visualstudio.microsoft.com/download/pr/7f19b834-339a-41b2-8709-0f29dcb27ce8/e062f2bc065c89ae80d3f5a118534664/aspnetcore-runtime-2.2.0-win-arm.zip",
            "hash": "072BA6A74F91D543E12695032A26D79707585E2C9DED831287EA7F1A447058594E570D6443EC82EFF6A98962F7C73A0E8471F60178EF14196F52AABCD2610CDF"
          },
          {
            "name": "aspnetcore-runtime-win-x64.exe",
            "url": "https://download.visualstudio.microsoft.com/download/pr/4d87102c-31b3-46a0-bf94-698a12481366/a1c3cdf6cc5a5029b58329954430129b/aspnetcore-runtime-2.2.0-win-x64.exe",
            "hash": "D18C4A3A4987EDC4C023AD6DC9F0BA77936AEE3EC7F97BA5C7690DE054AD6611048A852E3652CAC533765D35A32955C4140E4288E5BB17677E89BEBA3826C27F"
          },
          {
            "name": "aspnetcore-runtime-win-x64.zip",
            "url": "https://download.visualstudio.microsoft.com/download/pr/8073bb2c-6e05-4486-81eb-f37cb714a1b6/03ffd5e3934f6143cdfc87e04ccc3797/aspnetcore-runtime-2.2.0-win-x64.zip",
            "hash": "0159F27762A0DD1FB7F7E4F85259C145D8E6964289F7477D6E9D5C03898AFB38DCA010F900E3CCB28E282514835A66D5546BBC1542B9DA8C92DD3D2759C507DE"
          },
          {
            "name": "aspnetcore-runtime-win-x86.exe",
            "url": "https://download.visualstudio.microsoft.com/download/pr/70800ed3-22cd-4111-9e00-e9fc3535d5c6/f7b76341e582f3a8952b7fdec06e0646/aspnetcore-runtime-2.2.0-win-x86.exe",
            "hash": "1967FA0C55258499901490C2D3782E5B6A46B8AAB58DEF6F71BDEC0408682A7262110CEE77417138F7A3D8DA50F353D69CA73B592095DB3780ADB5762A1ECCBF"
          },
          {
            "name": "aspnetcore-runtime-win-x86.zip",
            "url": "https://download.visualstudio.microsoft.com/download/pr/3974a408-f437-44e7-8bf2-8ccf7f6ef73e/bcc8807e64d3b24c8cfd43e9f47521e5/aspnetcore-runtime-2.2.0-win-x86.zip",
            "hash": "EE340D3086904C41913C218344405B25C3280831AC1066280FEE3035500E3E850FB5E14C7D9969F27B6021BCB65A136A26D1183777A44A6FF35C68A9EF5341F2"
          },
          {
            "name": "dotnet-hosting-win.exe",
            "url": "https://download.visualstudio.microsoft.com/download/pr/48adfc75-bce7-4621-ae7a-5f3c4cf4fc1f/9a8e07173697581a6ada4bf04c845a05/dotnet-hosting-2.2.0-win.exe",
            "hash": "E25BD118C24A7F1EDB8ECD40499C73DD486E11939635CA116F6F0484744630218F92C3B5A7938900FB161299E9766CF0F34B546E83452EF5B9B5B5B42C198ECE"
          }
        ]
      },
      "symbols": {
        "version": "2.2.0",
        "files": [
          {
            "name": "aspnet-symbols.zip",
            "url": "https://download.visualstudio.microsoft.com/download/pr/e0c8c95e-4e4c-4cc3-9b5c-7c6740feba1f/3cae4aeb08ededcc4b6d0986eee3fb80/aspnet-2.2.0-symbols.zip",
            "hash": "F1D4CCBC814CDB86190F856ACDE3C3B7FF3CAAD3B08CCEF316F26653A4D64FB4C73467EAADE0F532CD65A1D7A06E8EDE29795FE7139F860828AFCAF5E04C7FDD"
          },
          {
            "name": "aspnet-extensions-symbols.zip",
            "url": "https://download.visualstudio.microsoft.com/download/pr/81c09839-3d1f-42d8-8a14-a52cba70c8a4/04280557d2b96f0840cbf4c4ea59937c/aspnet-extensions-2.2.0-symbols.zip",
            "hash": "E331810DEA3B265D4F9F3735EFF33C5771B41169D811E9615B7C3D1900D3BFE5BDF6FDF066559A8D787F4170DDF52868C2ABB8E95645E3F5D45000A95183E95A"
          },
          {
            "name": "cli-symbols.zip",
            "url": "https://download.visualstudio.microsoft.com/download/pr/546ad62a-4839-4170-9a59-86c569f18725/69bd4fe0372becfb354264f664b12d5b/cli-2.2.0-symbols.zip",
            "hash": "6CEB754AEC7C1A5B0290C27C3E237E019438D9CE4DFC5A894F689BC69C49F2B37F25793752C7D5B8932BB1385AC566103708D20A7FEC46C24ACDC10706019921"
          },
          {
            "name": "core-setup-symbols.zip",
            "url": "https://download.visualstudio.microsoft.com/download/pr/53b39749-d31a-4272-a280-8d3cd1974922/da1c0fb161ecdc0c09810b98bb115ffb/core-setup-2.2.0-symbols.zip",
            "hash": "97DBE8280FEB4057283C8C0EAF201F71B93F273EBF84914009F5F503D26C4C3731DF5F556AFCF197B8E39C2333C486125B1B31D8E285B631B3F5F894D4268E71"
          },
          {
            "name": "coreclr-symbols.zip",
            "url": "https://download.visualstudio.microsoft.com/download/pr/a6a3fcc6-e72c-4d56-a002-c1ea2ebf491b/b00ec1d7aeee16b002579e7855d8574a/coreclr-2.2.0-symbols.zip",
            "hash": "B67E9570A89464E6FF5A6D0755154D4BF8B14EE58ACE80A130FD220E1A612DE6D4E256BBF4273F78B0BB5BBEB75D9892400FE08D6210F80F4C0F44346113B65B"
          },
          {
            "name": "corefx-symbols.zip",
            "url": "https://download.visualstudio.microsoft.com/download/pr/6576cf85-ad10-49c7-ab3f-f26c2ba1e518/621fc14558560a3c585697ee5e77993a/corefx-2.2.0-symbols.zip",
            "hash": "55EC17C369F5660AB28BAD88FBC504280A16F6C972533015048637FF06E07F390D9F321EB151581A441CAB5F2BDAFED8539EE60C80A507DE8EDE4B6F5D69A2F5"
          },
          {
            "name": "dotnet-sdk-symbols.zip",
            "url": "https://download.visualstudio.microsoft.com/download/pr/4b233b85-7b9b-4e7b-a2ed-62fd6017b65e/91ed01dbe66f087e9d7b5f0a7c97f289/dotnet-sdk-2.2.0-symbols.zip",
            "hash": "5AB7000C833FFD8D3A3C82BC2F67F16512D46DD715D7405C1A15FEE9450E42BEAC85B6D967CF81673DDE579342263C5010D09E62307098E630C4BDEEB49454B4"
          },
          {
            "name": "sdk-symbols-symbols.zip",
            "url": "https://download.visualstudio.microsoft.com/download/pr/b14fc6a3-2fe4-4cb5-8083-d752ca106944/86f2e153b184b09ef90ac4499cec0ef6/sdk-symbols-2.2.0-symbols.zip",
            "hash": "C636E7FCE5F05294E48A37276921982CDD69CFBC7BCB1F17D51211B851A5BCE56336D85DC29339FEF2542BE39870244C94BFA30D3B5518DE716C9213FA47297F"
          },
          {
            "name": "templating-symbols.zip",
            "url": "https://download.visualstudio.microsoft.com/download/pr/52249021-0c7f-477a-b961-72b64694fb47/22b0006ce020a668309a2c254f2996f4/templating-2.2.0-symbols.zip",
            "hash": "3CE1237FC1F30BBF4C7FFA49C7B55E51996FE07F18DA7C5C8AB5F016EAA7D80D3D76F572EFFF20D8A4031CDF62AD6AEB6AAD3525886BE92790AC1DF9469B4908"
          },
          {
            "name": "websdk-symbols.zip",
            "url": "https://download.visualstudio.microsoft.com/download/pr/0ecfbde4-d827-4e2a-b2ae-b67f1e72495b/8a5e533a4b846d6877be4420a42664fd/websdk-2.2.0-symbols.zip",
            "hash": "44A050D4C6274EFA95670965EE97CE2FADA48ED50C3C93FDA848D3B9B42CDEFAEE42A53016C0B68D79976AD211751351F1FDEBF4193557BD8DE0FAAFDF7110F2"
          }
        ]
      }
    },
    {
      "release-date": "2018-10-17",
      "release-version": "2.2.0-preview3",
      "security": false,
      "release-notes": "https://github.com/dotnet/core/blob/master/release-notes/2.2/preview/2.2.0-preview3.md",
      "runtime": {
        "version": "2.2.0-preview3-27014-02",
        "version-display": "2.2.0-preview3-27014-02",
        "files": [
          {
            "name": "dotnet-runtime-linux-arm.tar.gz",
            "url": "https://download.visualstudio.microsoft.com/download/pr/118ff46b-a465-4578-a9ec-b531102a4a71/4dec9b3685fd6112993ca8d8f2cf4de5/dotnet-runtime-2.2.0-preview3-27014-02-linux-arm.tar.gz",
            "hash": "37d7216f2f8f0c7bd1ce3e3dedc3a00295117b6598959275a8f6bcb5a5154abe10f2b2d8e30416897a0d466d0f1d75e9a73e67dac67d0a7c5789fa5296cc473b"
          },
          {
            "name": "dotnet-runtime-linux-arm64.tar.gz",
            "url": "https://download.visualstudio.microsoft.com/download/pr/b7cfb8eb-e293-470a-b543-cd792f93b79a/6300911fc63c1dff3bca4697b8a1c82a/dotnet-runtime-2.2.0-preview3-27014-02-linux-arm64.tar.gz",
            "hash": "82caeb6a7536060bca5aa89b2acc11cc6c0b5022dee5a4c50b29f80410f2f3a2cc3e4156b83fe41faf1d1a9823a12e7616ccdc5c9a264357ea448d979814d67f"
          },
          {
            "name": "dotnet-runtime-linux-musl-x64.tar.gz",
            "url": "https://download.visualstudio.microsoft.com/download/pr/e63ff985-cea5-4c20-9235-7d772621fa09/38a9557a00f60cb39e5ac6034e37ddbb/dotnet-runtime-2.2.0-preview3-27014-02-linux-musl-x64.tar.gz",
            "hash": "6dd8f0f48fb997a888ef6e494d15ba3f512a0e29d59585c0ef6baf04d2935cdfe0046057786fa3021b84dc3e5d9d2726a0d53871c6d843d80ded01c1527ab34e"
          },
          {
            "name": "dotnet-runtime-linux-x64.tar.gz",
            "url": "https://download.visualstudio.microsoft.com/download/pr/364dcb5b-f035-4481-bcf5-bc0f75d0637d/70f1b51d2de91bd6ea5e8db0d9a519fd/dotnet-runtime-2.2.0-preview3-27014-02-linux-x64.tar.gz",
            "hash": "63bee8876ca3166f81a14f95aebaa84a91da94fcaf1b33328594cf68bb0f43db75ed56d1afbf9b89d375b535f3ec0d938ac56b6c18d790d5a5b6bfd4e36782b7"
          },
          {
            "name": "dotnet-runtime-osx-x64.pkg",
            "url": "https://download.visualstudio.microsoft.com/download/pr/94b7f548-b70e-4518-b988-62f12d137557/6b85111d132074fb6c8694d72c3e2382/dotnet-runtime-2.2.0-preview3-27014-02-osx-x64.pkg",
            "hash": "4fa32345bff734718e338965c374962f07b9b904f2895fcdd4c6b80ac08ca81a2d7b12d677afbde099bf956aa8ca8a9b6d31a6be7f0f9e26ada1fb1ab23b0de9"
          },
          {
            "name": "dotnet-runtime-osx-x64.tar.gz",
            "url": "https://download.visualstudio.microsoft.com/download/pr/cacb5977-5c9a-4fa2-ba1b-c5b6f38923be/a0957673006670cceaccc27a79cb3086/dotnet-runtime-2.2.0-preview3-27014-02-osx-x64.tar.gz",
            "hash": "cd4e09ad7b6d6593c40f36691829cf5b84452dc1b5fd0559f0eeabb84deee2e17c42b6bc72c2abc3c2d1191f4bda2aba5d0e7e9b9ea14525f486a94728248e45"
          },
          {
            "name": "dotnet-runtime-rhel.6-x64.tar.gz",
            "url": "https://download.visualstudio.microsoft.com/download/pr/a408d42e-e5a3-46a4-967b-98a167dd0055/328c1921036c4de46f3c01b8ac61b99d/dotnet-runtime-2.2.0-preview3-27014-02-rhel.6-x64.tar.gz",
            "hash": "f4bfde949243421c73802ac62e74ebc30a630b444edfed430b3293934e138ba21c639798dd98e3eff9078cc99b2ce788b49966c441a600a4719ca265949445f1"
          },
          {
            "name": "dotnet-runtime-win-x64.exe",
            "url": "https://download.visualstudio.microsoft.com/download/pr/be606ce8-be15-40db-85f4-bdf70ae38059/a82d2eafa3c9be3ead664e17cd9b4e37/dotnet-runtime-2.2.0-preview3-27014-02-win-x64.exe",
            "hash": "44df185179c4e4ce17a752eef363e1861ede568af711d517bf8a2d5113d626d6ed5fb991e8e21737981ce25e56d32ccfd8d0aa9f4f046e96014af99831b95f08"
          },
          {
            "name": "dotnet-runtime-win-x64.zip",
            "url": "https://download.visualstudio.microsoft.com/download/pr/4165a913-43a4-4068-90af-cf9d3827ffe7/a0547dae6a2b043fe91fc84a651176c5/dotnet-runtime-2.2.0-preview3-27014-02-win-x64.zip",
            "hash": "ee9d9e623b71836dbad5c1429b9dd49e7a91583be7fce4df04b784317a77b74c2b8f38d689fc304b48c9c88533908411de0d0b59059919bd3f87cbf8bbcb3764"
          },
          {
            "name": "dotnet-runtime-win-x86.exe",
            "url": "https://download.visualstudio.microsoft.com/download/pr/1859dda0-3ac3-4407-a6f6-a14b788edb51/01c98cbab041587de3fb8b2b73016c78/dotnet-runtime-2.2.0-preview3-27014-02-win-x86.exe",
            "hash": "06081504129328fbe30009009105b498a7aac9be9fbf88b1eb152ef56c1b8a66763a8d41e8c48290d472d5a4d8c44111bc37a047432530745fb48df2fd0c0326"
          },
          {
            "name": "dotnet-runtime-win-x86.zip",
            "url": "https://download.visualstudio.microsoft.com/download/pr/4ee16ab3-f96f-4cd8-af4c-0e7ffd4a242c/4b626d91f9dcedfadcd9425d99c10f08/dotnet-runtime-2.2.0-preview3-27014-02-win-x86.zip",
            "hash": "552aaa2de0fb433f7ac4ab3abff7fbfe15a5bbcc1670539b90309ab2fa4ca949ade4c3422b8d553c8c52246d181864b12cfb22bb2db5dd7b7fb29467551cff36"
          }
        ]
      },
      "sdk": {
        "version": "2.2.100-preview3-009430",
        "version-display": "2.2.100-preview3-009430",
        "runtime-version": "2.2.0-preview3-27014-02",
        "vs-version": "",
        "csharp-language": "7.3",
        "fsharp-language": "4.5",
        "files": [
          {
            "name": "dotnet-sdk-linux-arm.tar.gz",
            "url": "https://download.visualstudio.microsoft.com/download/pr/1ee063ed-aa39-45d4-bb14-78e87747e7c9/b76a39d43a4696288f91a93b38548fd2/dotnet-sdk-2.2.100-preview3-009430-linux-arm.tar.gz",
            "hash": "190722154e0a70e93bd5626d0640b50e49d24353e6c61ceebaf8c3e6f63b17b8736533cd059f7cd70c128a51d1a3cd7755edb9895fde0b9968fcfbb34d088e25"
          },
          {
            "name": "dotnet-sdk-linux-arm64.tar.gz",
            "url": "https://download.visualstudio.microsoft.com/download/pr/92b44590-ed07-43d8-9ba9-d3a6f50bb7ba/d8a7cd2ec174c1ea5a81191c563eee75/dotnet-sdk-2.2.100-preview3-009430-linux-arm64.tar.gz",
            "hash": "b1b5594cdc536eea3a2e8f1056849db8b07bc515d8862cf8644d0e49f51d004be07a37ced6aebaa06bd9ff857cd2683b1758e9881072ba446e99e56f0d144b03"
          },
          {
            "name": "dotnet-sdk-linux-musl-x64.tar.gz",
            "url": "https://download.visualstudio.microsoft.com/download/pr/e35e9f53-4e97-4a10-a818-65b341dcf901/5357965e122a640e2946fc0a90082e2f/dotnet-sdk-2.2.100-preview3-009430-linux-musl-x64.tar.gz",
            "hash": "c3dd035d1fa6996a50cb5987710ada24bcd2c28dd3db3da167999ce8cfefdd0a9cb605f39d85f78a2b89c54219d6e94ea1adf37ba4169018c0a10100472fd622"
          },
          {
            "name": "dotnet-sdk-linux-x64.tar.gz",
            "url": "https://download.visualstudio.microsoft.com/download/pr/e7cf8f5b-b0b4-4e22-b836-89af615ad13c/4583953b976cbe658c4c84f61624e8a9/dotnet-sdk-2.2.100-preview3-009430-linux-x64.tar.gz",
            "hash": "c74aeec0e141711359e4af0785fa3af457949783233ad07e7afea2f98f34ddfbf9ced56fb29a92b5350381c4698a4fae09865af9ee03ef24195ec659e852a089"
          },
          {
            "name": "dotnet-sdk-osx-gs-x64.pkg",
            "url": "https://download.visualstudio.microsoft.com/download/pr/3ad9fc73-b43c-4c93-84c9-5d9cf5261560/64ad517b2d1af7d5e999b50bb4a0d46b/dotnet-sdk-2.2.100-preview3-009430-osx-gs-x64.pkg",
            "hash": "157a5dfece772d40d9152064a70bf167241f09c90f4058b02ef91243caf526b7e344f21de58912676b7d937669247e4ff2303d2634a5c385bc7257e19f0cc8f7"
          },
          {
            "name": "dotnet-sdk-osx-x64.pkg",
            "url": "https://download.visualstudio.microsoft.com/download/pr/e9e064db-72cc-490d-b77e-f330477a17a9/256980ac49fdcac3174deb3551224fd3/dotnet-sdk-2.2.100-preview3-009430-osx-x64.pkg",
            "hash": "157a5dfece772d40d9152064a70bf167241f09c90f4058b02ef91243caf526b7e344f21de58912676b7d937669247e4ff2303d2634a5c385bc7257e19f0cc8f7"
          },
          {
            "name": "dotnet-sdk-osx-x64.tar.gz",
            "url": "https://download.visualstudio.microsoft.com/download/pr/b7b1b483-02d2-41e2-9d57-ad46c8f4614c/8113143d37a854ef79c0b77a7f275521/dotnet-sdk-2.2.100-preview3-009430-osx-x64.tar.gz",
            "hash": "3d13240d768d74270dc62c9b8168caa18158e87f6052c01c88dd0bad494c41235909161b2baa14186a08ca1c9898fc31ec03ca2920e13a439b4c9bddc1dfaf85"
          },
          {
            "name": "dotnet-sdk-rhel.6-x64.tar.gz",
            "url": "https://download.visualstudio.microsoft.com/download/pr/c6580d62-51fd-4351-8c3b-cd9b1b102110/d035028b9772427d677200083a27a715/dotnet-sdk-2.2.100-preview3-009430-rhel.6-x64.tar.gz",
            "hash": "7bff125ee63b329cfbdd62447f48d1f5309ba62ea5e7c51c0c563669d36d8443d2eac88d3c5932066952458df15ebe3ef6212376a0a45c81228a4a2b4106d7da"
          },
          {
            "name": "dotnet-sdk-win-gs-x64.exe",
            "url": "https://download.visualstudio.microsoft.com/download/pr/7e87767f-cedb-4293-ac36-11ea4c1c57b4/3aadd01625ab1766f76af90bf969c326/dotnet-sdk-2.2.100-preview3-009430-win-gs-x64.exe",
            "hash": "b702cb920cb615b56da5b34ceb938e2f6b6130d954bb9e7906cf767c4b94275f0a2e99331bdfb77e1dc4e5a9e4a4e153ecb9a5559c8b0c91fd4c2d69c9a945a8"
          },
          {
            "name": "dotnet-sdk-win-gs-x86.exe",
            "url": "https://download.visualstudio.microsoft.com/download/pr/1ad37b37-662f-4fef-b808-b75f0cbbcc30/beb7d2420b62637ef93a18a9556a80d4/dotnet-sdk-2.2.100-preview3-009430-win-gs-x86.exe",
            "hash": "3f36656317627d46fbeebd4b45b62dcc11bed1303ae9090d9ce9db7f04c97ffa724f440eff88766e76a8c56e4530128723f450387c47df6ec9a815caa55b8b89"
          },
          {
            "name": "dotnet-sdk-win-x64.exe",
            "url": "https://download.visualstudio.microsoft.com/download/pr/4539bc8d-3184-44ca-9303-013a9fc39a13/239d7eb8fb8b2d1e97744821413aaaee/dotnet-sdk-2.2.100-preview3-009430-win-x64.exe",
            "hash": "b702cb920cb615b56da5b34ceb938e2f6b6130d954bb9e7906cf767c4b94275f0a2e99331bdfb77e1dc4e5a9e4a4e153ecb9a5559c8b0c91fd4c2d69c9a945a8"
          },
          {
            "name": "dotnet-sdk-win-x64.zip",
            "url": "https://download.visualstudio.microsoft.com/download/pr/249a5f2b-d529-4c5e-9ac5-26e2ea635774/148355c93492da427dc7160774c3cd35/dotnet-sdk-2.2.100-preview3-009430-win-x64.zip",
            "hash": "ad170a82cc4e000e4444f559f3aaf79200a5370e02055662fab1c3d290b37e4b963505d21e9fe54de47e436cffaef3bd06c528f021eeaae016c5576c99a5141a"
          },
          {
            "name": "dotnet-sdk-win-x86.exe",
            "url": "https://download.visualstudio.microsoft.com/download/pr/c98b5604-4aee-41e1-a13f-bd8fd1f2f70d/b0eeeb0a71586800f0057227aed3ed38/dotnet-sdk-2.2.100-preview3-009430-win-x86.exe",
            "hash": "3f36656317627d46fbeebd4b45b62dcc11bed1303ae9090d9ce9db7f04c97ffa724f440eff88766e76a8c56e4530128723f450387c47df6ec9a815caa55b8b89"
          },
          {
            "name": "dotnet-sdk-win-x86.zip",
            "url": "https://download.visualstudio.microsoft.com/download/pr/7ebe9266-5ea0-4615-9206-389acc341d6b/87a268592dc35d176fdc7686e7ce79d9/dotnet-sdk-2.2.100-preview3-009430-win-x86.zip",
            "hash": "dc3689108b9adc4285cac27758bf9c35d8bc2723f7f7f5e3537cd152cb552b33d77bb2cf6cbe396176b8bc14560c6c8ef80dc6823bd199c75cd55137fa5acddd"
          }
        ]
      },
      "aspnetcore-runtime": {
        "version": "2.2.0-preview3-35497",
        "version-display": "2.2.0-preview3-35497",
        "version-aspnetcoremodule": [
          "12.2.18248.0",
          "8.2.1991.0"
        ],
        "files": [
          {
            "name": "aspnetcore-runtime-linux-arm.tar.gz",
            "url": "https://download.visualstudio.microsoft.com/download/pr/fd9d4d6e-4bcb-431c-b589-52b2f87cc04e/1c2a0a55ecf8a5c84783886482436da9/aspnetcore-runtime-2.2.0-preview3-35497-linux-arm.tar.gz",
            "hash": "5e8d10ed70f3c1f30a36952fe8e5ecf3c51e259279ba17428d45a5b25a43dac1be4c8af9f32f94e77488608291c3f80208b0c7bd60f7019c90771a23bd604cac"
          },
          {
            "name": "aspnetcore-runtime-linux-musl-x64.tar.gz",
            "url": "https://download.visualstudio.microsoft.com/download/pr/82e17673-6447-4065-9bdf-47f6be79d061/2922d1952c2a9a6ba98e3c0661ca4cbe/aspnetcore-runtime-2.2.0-preview3-35497-linux-musl-x64.tar.gz",
            "hash": "f1750aee5a909564f148a3d3d4219047d4fef3342a3498c6c0c04094ab1014d0802eaacd034249154bd8706ad440a80aa210ed2a4c5976ccbfd163f3fd66e995"
          },
          {
            "name": "aspnetcore-runtime-linux-x64.tar.gz",
            "url": "https://download.visualstudio.microsoft.com/download/pr/fd51dbeb-f603-4543-90ac-38d5d80ffd82/ce129ff285e6c587cb6b9051eab14a72/aspnetcore-runtime-2.2.0-preview3-35497-linux-x64.tar.gz",
            "hash": "cfef05e1da3e392ddad9a38cb8961c361b08ab87ba97d1c4dda68a60a37ecbe091d95c91ba28b0724ba235dfea813a0e5987b26f7160badf3efbd5274df81847"
          },
          {
            "name": "aspnetcore-runtime-osx-x64.tar.gz",
            "url": "https://download.visualstudio.microsoft.com/download/pr/1a6155af-9b87-4252-90d3-4dfbdc26a38f/9927996970b438a3100adcfcda3c6ccb/aspnetcore-runtime-2.2.0-preview3-35497-osx-x64.tar.gz",
            "hash": "2f068794f24a18a3f967bfa66812b4e5bea9687cad48b1058b97b35e9a6ddfafdfdf358172b8c160cd088e79dd094350e61f8f0b17a208f29da4ffcc8ae53dcd"
          },
          {
            "name": "aspnetcore-runtime-win-x64.exe",
            "url": "https://download.visualstudio.microsoft.com/download/pr/a2ca833b-0c85-4430-9daf-7cea1b5418af/92888ff77e168bcaf8d1f92795ce45d4/aspnetcore-runtime-2.2.0-preview3-35497-win-x64.exe",
            "hash": "458c95f1aded97560d8d0049285037340d98859bc8fc7cb9e201ff784c56c15d8391dded3e3df023fc9873c00a5745ca8e6f51d67c46d7df16a43862d83afe8e"
          },
          {
            "name": "aspnetcore-runtime-win-x64.zip",
            "url": "https://download.visualstudio.microsoft.com/download/pr/5996ff43-796d-4769-9101-644df2177928/1c1d43be051b0c8d6e6bd19adfc71825/aspnetcore-runtime-2.2.0-preview3-35497-win-x64.zip",
            "hash": "77559dfc94e653437a485ea7772564183c896a3e19bf9f84248a8cddb9bd6fb506ba31e71e55947637eb9ccbe15c57ccb4666d01883a944807f483e21e01ad1e"
          },
          {
            "name": "aspnetcore-runtime-win-x86.exe",
            "url": "https://download.visualstudio.microsoft.com/download/pr/f86d9e40-96aa-4ee6-a504-ad601883a120/ec16740a9efb9ad358bd51ff53eed6e9/aspnetcore-runtime-2.2.0-preview3-35497-win-x86.exe",
            "hash": "68779a2a00adec12b2508303c64cdcb0814daea55c74d123b6d0aa898cbad7db4051b13be23e334878f4902b33d610c277807591d5a2181ba8f8f8547b72851d"
          },
          {
            "name": "aspnetcore-runtime-win-x86.zip",
            "url": "https://download.visualstudio.microsoft.com/download/pr/38e1e504-7bc1-4066-b99f-3afdf6586432/3f686f7658b0f5e236358f4ed7efc49a/aspnetcore-runtime-2.2.0-preview3-35497-win-x86.zip",
            "hash": "b6a9f2b79e9aa665c1af30d32a2e6e2944228da7858af4ffe9731f0f8b81c4d111ea388aa0861bdd2d1e87f948642e839e44df2bd07081f6a5dc93d146f9d878"
          },
          {
            "name": "dotnet-hosting-win.exe",
            "url": "https://download.visualstudio.microsoft.com/download/pr/7df005cf-404c-4ab8-b25b-ce692a78fbf0/14a40838837da976a9337c0f9e604b30/dotnet-hosting-2.2.0-preview3-35497-win.exe",
            "hash": "09eac2ace10707f37c34b1186c0687c776108c714a900531123293fc33335fccf76f8f953effb25dee7a8d686a646aca0603c7aa5bfbec16b67b912261105821"
          }
        ]
      },
      "symbols": {
        "version": "2.2.0-preview3",
        "files": [
          {
            "name": "aspnet-symbols.zip",
            "url": "https://download.visualstudio.microsoft.com/download/pr/ff684bf4-a2c0-4185-ab5c-6b85141762b3/bd4e331233355dafb80e977c1cdd736e/aspnet-2.2.0-preview3-symbols.zip",
            "hash": "f63b45f9cc529d376b9078850d739801fca9a2191bd3119fbc748695c755a58785ef99c3f7dd8ec1842905421c547820065912cf02a2acf313db0b811cafa186"
          },
          {
            "name": "cli-symbols.zip",
            "url": "https://download.visualstudio.microsoft.com/download/pr/ab5fe4e0-1c2b-48c0-8e54-6ceea29ddc5a/1ebd0a7f61215737a513ba96bfa938ab/cli.2.2.100-preview3-009430.symbols.zip",
            "hash": "b6d43ca591638591d1ce435989aa9b4e36faa6312cff2ee35aeef08b11de5f4929a7ac2c51a8084266186eeec153d37f52b16d1d1ff1e49b6fc4646704651462"
          },
          {
            "name": "coreclr-symbols.zip",
            "url": "https://download.visualstudio.microsoft.com/download/pr/e49f47c8-6bdd-49a7-a0a1-e1b0c98bee6e/75d5e06db61f6c3d01568533a5c99d5d/coreclr-2.2.0-preview3-symbols.zip",
            "hash": "0ddc028e9305629ef019374f0f6dcc5cdce96569074e1570076c9e276ddd54e922136c495b43f30870432a1e24b6fa5b0b8502b04c0a908fa183a647dc336641"
          },
          {
            "name": "corefx-symbols.zip",
            "url": "https://download.visualstudio.microsoft.com/download/pr/eefa375a-e704-4016-912e-b5e2d92e46f9/65dddd0b2442753920fbe7af24bc884c/corefx-2.2.0-preview3-symbols.zip",
            "hash": "15393870ddb0fc53954d689be3e38b4cf4ca76a24ed8d3cb68efd483593be32c1f7903db2e25cbc9b3eacf791cfc725682f4fefd6894672d2c73f27ba9b2127f"
          },
          {
            "name": "core-setup-symbols.zip",
            "url": "https://download.visualstudio.microsoft.com/download/pr/4ad88922-ecd1-44e4-9c6c-bdab57fc6e86/a0791afe24f16039244d6d2fc5ed8564/core-setup-2.2.0-preview3-symbols.zip",
            "hash": "71dcc5a9b058b319f652451e9107890b3919114be599de687bbcee98bfbfa122f83dbda2a80e7eb5b2a8d247250fb8afd954637f76b88d22a0b7c089ea97ee64"
          },
          {
            "name": "dotnet-sdk-symbols.zip",
            "url": "https://download.visualstudio.microsoft.com/download/pr/d9c227bf-0af1-472d-8387-a0d47dc88ebe/1849ee73ceb55a59d8ae389942399fa5/dotnet-sdk-2.2.0-preview3-symbols.zip",
            "hash": "6545098b5d8c273f721eafeb4937b71f573e52da57c16a8a21f71633261c6307dcb9c3f9d752fd9e221a35317e7dba92c126d545d8630717558bd15611856d00"
          }
        ]
      }
    }
  ]
=======
        },
        {
            "release-date": "2018-12-06",
            "release-version": "2.2.200-preview",
            "security": false,
            "release-notes": "https://github.com/dotnet/core/blob/master/release-notes/2.2/Preview/2.2.200-preview.md",
            "runtime": {},
            "sdk": {
              "version": "2.2.200-preview-009648",
              "version-display": "2.2.200-preview-009648",
              "runtime-version": "2.2.0",
              "vs-version": "16.0-preview-1",
              "csharp-version": "7.3",
              "fsharp-version": "4.5",
              "files": [
                {
                  "name": "dotnet-sdk-linux-arm.tar.gz",
                  "rid": "linux-arm",
                  "url": "https://download.visualstudio.microsoft.com/download/pr/d11e6fa7-15b3-403d-b1ba-1323b68eb373/b215c2a4c824da07d4ce88aa6fbc5df9/dotnet-sdk-2.2.200-preview-009648-linux-arm.tar.gz",
                  "hash": "84587224C5437FB5422BC54529BAE557DBE50C9066EE717BF90457401227416FDA6B4E1706AD38214D65E0CC88A73D6C5F4185460B1D9779D9EE9E0F9EB580CE"
                },
                {
                  "name": "dotnet-sdk-linux-arm64.tar.gz",
                  "rid": "linux-arm64",
                  "url": "https://download.visualstudio.microsoft.com/download/pr/afadab69-62e9-46da-ab2a-5fdf366f845a/4ea5a406c72a5337e4538a428ff5da8b/dotnet-sdk-2.2.200-preview-009648-linux-arm64.tar.gz",
                  "hash": "BEE6AF2976944975204CB1429E4DC3FE0417FF3E7823335FA72AC2A6610F2D7047E63ED1FDC49A515F76A7B78CD68E81E14312026B8234693150112146941259"
                },
                {
                  "name": "dotnet-sdk-linux-musl-x64.tar.gz",
                  "rid": "linux-musl-x64",
                  "url": "https://download.visualstudio.microsoft.com/download/pr/a073581b-7bad-4e17-9b87-289e1d5842f1/d25a9bd2fc81518a72adbd198d7ab853/dotnet-sdk-2.2.200-preview-009648-linux-musl-x64.tar.gz",
                  "hash": "895BE47C861CDE9D6360BEDDAAEF8D954C5F5E63B8E04E07CDA24C16B90F22889F71BB06DB1FC24411C986CB3B9616DF0E76187CDA18D84E233AAACB0D1E4FFB"
                },
                {
                  "name": "dotnet-sdk-linux-x64.tar.gz",
                  "rid": "linux-x64",
                  "url": "https://download.visualstudio.microsoft.com/download/pr/a468e998-a2cc-45bb-a945-1f40ca0a900d/e55dd2721e208b7b75890872303dbc9a/dotnet-sdk-2.2.200-preview-009648-linux-x64.tar.gz",
                  "hash": "E72C13877D0DBA3FD0E29E759C1DF95C7A2F1F6D5608794ED1158F90119E10074FAFFBAB57F45032D1F61995CC25C83BEE5C67B04BB219E7C613B07B4C79D6FD"
                },
                {
                  "name": "dotnet-sdk-osx-gs-x64.pkg",
                  "rid": "osx-x64",
                  "url": "https://download.visualstudio.microsoft.com/download/pr/5f76180d-a776-4bec-998b-a27ff8242611/9649baa9f464666831321b41e05485e8/dotnet-sdk-2.2.200-preview-009648-osx-gs-x64.pkg",
                  "hash": "3C3760202D50E364C67D2B95F3C79D1FE367206BE05079FB66180EF559CA853CCA11FEA587C550D21852C7789CE181D4CF30FD41A29999427D6F37249EEB37B5"
                },
                {
                  "name": "dotnet-sdk-osx-x64.pkg",
                  "rid": "osx-x64",
                  "url": "https://download.visualstudio.microsoft.com/download/pr/3abc8bb6-1363-4474-b15e-a1adee8ca025/3dea0f3bf25595abb2b1245ea0f8245e/dotnet-sdk-2.2.200-preview-009648-osx-x64.pkg",
                  "hash": "3C3760202D50E364C67D2B95F3C79D1FE367206BE05079FB66180EF559CA853CCA11FEA587C550D21852C7789CE181D4CF30FD41A29999427D6F37249EEB37B5"
                },
                {
                  "name": "dotnet-sdk-osx-x64.tar.gz",
                  "rid": "osx-x64",
                  "url": "https://download.visualstudio.microsoft.com/download/pr/8da9ecec-dbbe-4a8c-af89-2fd750149176/aed92edd168b873df57df5893b50eb6d/dotnet-sdk-2.2.200-preview-009648-osx-x64.tar.gz",
                  "hash": "645E3758ABA1A08AD4BD1B5C3F95F2526FDA21D893DA61DAA3C7060298D2DB0B6972C99012AC9C473CE8F51B32DB584A33C8E6415DA78C9DFA2274A366ADA63A"
                },
                {
                  "name": "dotnet-sdk-rhel.6-x64.tar.gz",
                  "rid": "rhel.6-x64",
                  "url": "https://download.visualstudio.microsoft.com/download/pr/1e1d58f6-5270-4142-9931-19b05d4a2a01/615ca51732a296d2d19fb2d877ae3caa/dotnet-sdk-2.2.200-preview-009648-rhel.6-x64.tar.gz",
                  "hash": "2B3024A07BFBDB0EFE600E3A5CAAD49B561EA93C11299F1F903C7391DE441163B2A64133B9B3D006E06E747A0C28EC9BF220D16CD65F2B5E5C3C1278E699D476"
                },
                {
                  "name": "dotnet-sdk-win-gs-x64.exe",
                  "rid": "",
                  "url": "https://download.visualstudio.microsoft.com/download/pr/226510bf-1e3a-4068-a26a-9262ff3a8b35/4131137e41e2823a90a4ab30d01062ec/dotnet-sdk-2.2.200-preview-009648-win-gs-x64.exe",
                  "hash": "ED41A4AABBE13117566AFB00F08C582E62833E40F755082E6BE8F135EF880A0586478A88148BE99EF6F4BA4D812E0C7C6833A12A3FDB1CA4DEE238EA58B8F091"
                },
                {
                  "name": "dotnet-sdk-win-gs-x86.exe",
                  "rid": "",
                  "url": "https://download.visualstudio.microsoft.com/download/pr/bc4a220c-0ce6-4c6b-a346-f1cc66ecfdc7/7bf462f7c129ae2aed3ea04195e5cfbc/dotnet-sdk-2.2.200-preview-009648-win-gs-x86.exe",
                  "hash": "552528AF370039032C8A5AE17D55904DEBAA4523BD62C56E9946C0D0A84610DFB78271BA4575C34E92FC8F1A985CCF62FC85D51903FFFDABB80C3D336044D04D"
                },
                {
                  "name": "dotnet-sdk-win-x64.exe",
                  "rid": "win-x64",
                  "url": "https://download.visualstudio.microsoft.com/download/pr/8145cebd-ea45-4b3d-b13a-9f37c7be0588/00b4a7ed7952412edcaee68e181d72c4/dotnet-sdk-2.2.200-preview-009648-win-x64.exe",
                  "hash": "ED41A4AABBE13117566AFB00F08C582E62833E40F755082E6BE8F135EF880A0586478A88148BE99EF6F4BA4D812E0C7C6833A12A3FDB1CA4DEE238EA58B8F091"
                },
                {
                  "name": "dotnet-sdk-win-x64.zip",
                  "rid": "win-x64",
                  "url": "https://download.visualstudio.microsoft.com/download/pr/607bb33c-e356-449c-a957-ef72c80eeac2/7c2dab909c9a5c6698720c9e5a145701/dotnet-sdk-2.2.200-preview-009648-win-x64.zip",
                  "hash": "B6AC617899182F787FD6CB496823B459E372195B5F83DD7DDAA933EEB855F1F8B655DE16CB2BB3D3F2A5FD9CA91365D844A14B685DE15A3644AF23E612AA4AAE"
                },
                {
                  "name": "dotnet-sdk-win-x86.exe",
                  "rid": "win-x86",
                  "url": "https://download.visualstudio.microsoft.com/download/pr/9182f8b1-0b48-45da-ba29-ff2e06ad07ce/2c4a3dc1958867a54b1abe1a73ccbcac/dotnet-sdk-2.2.200-preview-009648-win-x86.exe",
                  "hash": "552528AF370039032C8A5AE17D55904DEBAA4523BD62C56E9946C0D0A84610DFB78271BA4575C34E92FC8F1A985CCF62FC85D51903FFFDABB80C3D336044D04D"
                },
                {
                  "name": "dotnet-sdk-win-x86.zip",
                  "rid": "win-x86",
                  "url": "https://download.visualstudio.microsoft.com/download/pr/9e523b8c-4721-47f4-93a9-fb2d6b0f788a/0e18b3e6524cbf6cd7c6a21ffd72827a/dotnet-sdk-2.2.200-preview-009648-win-x86.zip",
                  "hash": "1F42190EB7F67020057D4F49B51D5748FD3663EC7F7E97152FE98594148F0844570BF381A8E5D246175DB1FA52D422FA534EEFB53C16AC6F2133427878C6E414"
                }
              ]
            },
            "symbols": {
              "version": "2.2.0",
              "files": [
                {
                  "name": "sdk-symbols-symbols.zip",
                  "rid": null,
                  "url": "https://download.visualstudio.microsoft.com/download/pr/6819ef7a-d432-4900-a242-78ee5e6b80e9/297807fa4167c35f4090eb6f39698df2/sdk-symbols-2.2.200-preview-009648-symbols.zip",
                  "hash": "6D124C2D0752B5228A2226ACDEEE36E23A6B14A4A5E1FE2E8F6A15395B9CA36E845BFC33A7C7276D48D1F6368CEC9DA559FD0C2EE2EE73E9A2BBC8DE0FD88654"
                }
              ]
            }
        },
        {
            "release-date": "2018-12-04",
            "release-version": "2.2.0",
            "security": false,
            "release-notes": "https://github.com/dotnet/core/blob/master/release-notes/2.2/2.2.0/2.2.0.md",
            "runtime": {
              "version": "2.2.0",
              "version-display": "2.2.0",
              "vs-version": "",
              "files": [
                {
                  "name": "dotnet-runtime-linux-arm.tar.gz",
                  "url": "https://download.visualstudio.microsoft.com/download/pr/a3f3e38e-246a-4eab-8da3-63f9cd1b1c13/c2e795a9bb03bc75d3cfa767f3f77310/dotnet-runtime-2.2.0-linux-arm.tar.gz",
                  "hash": "C1E52E053AC5797A2A0CD621A0DF257E882849621F5C74604F1B51FC11A7E310A418226DF6B36C79AB694A7A18B2D80FBB04236E0D3442F13A02007B9365B2B2"
                },
                {
                  "name": "dotnet-runtime-linux-arm64.tar.gz",
                  "url": "https://download.visualstudio.microsoft.com/download/pr/8931cb99-76f8-4d62-82be-881b79b03aac/9b31f0cbd0caac6d1639cece76d414a8/dotnet-runtime-2.2.0-linux-arm64.tar.gz",
                  "hash": "4DE976140A34C72BAF84F2386D63AA119356A4B7937C008B080EF8B63E7F11D204A38DCAA9072CD89AEC18E3E1D7FD288C5BBBEBD59E738AE3FB85008B1127E7"
                },
                {
                  "name": "dotnet-runtime-linux-musl-x64.tar.gz",
                  "url": "https://download.visualstudio.microsoft.com/download/pr/6bb6c059-a9fe-44ad-9f9e-12027c858253/2742ebd7660077902e4a5f3f85d156c7/dotnet-runtime-2.2.0-linux-musl-x64.tar.gz",
                  "hash": "10665979BF77EC7CF92108372C7FF48B4F0E577DEF75513128D088567E5A2553FF1502FE6E4E403D0DB485D629A11EAB93CB5FE84752A0A8D15398E1F2AFF53C"
                },
                {
                  "name": "dotnet-runtime-linux-x64.tar.gz",
                  "url": "https://download.visualstudio.microsoft.com/download/pr/1057e14e-16cc-410b-80a4-5c2420c8359c/004dc3ce8255475d4723de9a011ac513/dotnet-runtime-2.2.0-linux-x64.tar.gz",
                  "hash": "B1C08A7B44B50F66AC35B8049FC980FB3920E3A52D8FF8337D9FA0D163DC2F0111904AC3D79B97A750155BFB927177ADDBD72C7970AB0F301D52EE40544933FD"
                },
                {
                  "name": "dotnet-runtime-osx-x64.pkg",
                  "url": "https://download.visualstudio.microsoft.com/download/pr/953c69dc-2b70-4237-89e8-d0675d8e89b7/4ccde130c14f69659da5826c0b2fbe95/dotnet-runtime-2.2.0-osx-x64.pkg",
                  "hash": "E7EF10CA7475BD715C977D8623E14B9ABFB6F20F526F3256E3BED86434B530887ABDA0085684AF8687CFA2834208A3489D7FA63117AB1E3C49D8DB952F7AD44A"
                },
                {
                  "name": "dotnet-runtime-osx-x64.tar.gz",
                  "url": "https://download.visualstudio.microsoft.com/download/pr/1d8682c5-f211-4724-9f6b-0d44eb1593d4/32d8ff5607122a05e2200fe0961cfc40/dotnet-runtime-2.2.0-osx-x64.tar.gz",
                  "hash": "5299D16F3FF81C67003DC525918D1E1D4664B6BBFC846254881DDC61FFA2F221F723268352E26CEC33ED5B03E16EFB3434CAB94535D7699ABB4015A57B79F27B"
                },
                {
                  "name": "dotnet-runtime-rhel.6-x64.tar.gz",
                  "url": "https://download.visualstudio.microsoft.com/download/pr/279664c2-a29a-423b-967d-d58bc7abe14c/a40e0f1065c062b6dc91cf4523111513/dotnet-runtime-2.2.0-rhel.6-x64.tar.gz",
                  "hash": "61BCEA56C84AB6794E354036403C572C6DCCD878476F2BA4104AC71394F59078AC47AD490FD39BE4ACFC9F5849517AE462465FBA134A90183D5EA1A42B2A53A8"
                },
                {
                  "name": "dotnet-runtime-win-arm.zip",
                  "url": "https://download.visualstudio.microsoft.com/download/pr/42443f24-e035-42c2-a998-57f58a7573ea/d885e17a85793394ad12b804999cfc32/dotnet-runtime-2.2.0-win-arm.zip",
                  "hash": "904A65C285C3F59B43337889BA0CDE75E42E12CB09EFC9F2E7618783F072E0B00C43C9FEC599B77ADAC9C9AB92D5934D92ACFE9B073834410BE5C97F4E92D933"
                },
                {
                  "name": "dotnet-runtime-win-arm64.zip",
                  "url": "https://download.visualstudio.microsoft.com/download/pr/be1aa948-6b3a-418c-bb85-5bb8ca4be04c/8aa70e41272cbaf2b619b4cd4824974b/dotnet-runtime-2.2.0-win-arm64.zip",
                  "hash": "1EBCC679CCC9E12E3B76C83711041204588704CB8DBB316E09AA777B07ECA2A6ABB2BDAF4CFC2FEC52695A4AC9590879C4B0A8CB7D5B15ACD5192D4C33756353"
                },
                {
                  "name": "dotnet-runtime-win-x64.exe",
                  "url": "https://download.visualstudio.microsoft.com/download/pr/03b9322b-c24d-4219-a092-baf7d6e4d124/83a706f62a41c466805dedc23429427b/dotnet-runtime-2.2.0-win-x64.exe",
                  "hash": "BFCAAB6F2BE8E33ED1CCD3D9D17548E015549874BF2D26BD379B17C332CF67569EBEFF9EF8C95C20B8D313D83F2626FB607627D612DD123ED985957D3CF2CAA9"
                },
                {
                  "name": "dotnet-runtime-win-x64.zip",
                  "url": "https://download.visualstudio.microsoft.com/download/pr/62711024-fa98-4919-9fe0-466744b20941/4cdef0431350a441b45e11784f657b09/dotnet-runtime-2.2.0-win-x64.zip",
                  "hash": "5B262C6D30EBEACE5718D063363CCF778C49CFED535CC5BAAFF2D518CA94CFE83FFBDACB8EB0E3617D5CFCC3D07D3C1F7CEED0B26636F6971BA91054D78BC1F1"
                },
                {
                  "name": "dotnet-runtime-win-x86.exe",
                  "url": "https://download.visualstudio.microsoft.com/download/pr/2ed3aa9d-dd33-4a00-bb51-814de2b92d0c/0624fc37ff340d2b38c95a1f667de99c/dotnet-runtime-2.2.0-win-x86.exe",
                  "hash": "C0EEC9DB797228D25FC4188297D807565B43E9A1384FA162E3EA5E6845A02B016585CD3CC72A7447048E2B0B683641E1491AA97CC9C1BA17F62453FDC4666097"
                },
                {
                  "name": "dotnet-runtime-win-x86.zip",
                  "url": "https://download.visualstudio.microsoft.com/download/pr/ab4bbec2-ace5-487b-85fd-4ac897440040/23e50fbfc65d3b54aec21107eeb0a66d/dotnet-runtime-2.2.0-win-x86.zip",
                  "hash": "F426A8B8BAEB0E34A9B9CDE257D10CA59EE934B95708AD42BF1FA6FB12CD97E6727ECAFDBDBC2EDCAE7B275A063478F5FAC3DD77FEDCA62C874D8932DF8F65FB"
                }
            ]
            },
            "sdk":
            {
                "version":  "2.2.100",
                "version-display":  "2.2.100",
                "runtime-version": "2.2.0",
                "vs-version":  "",
                "csharp-language":  "7.3",
                "fsharp-language":  "4.5",
                "vb-language": "15.5",
                "files": [
                    {
                      "name": "dotnet-sdk-linux-arm.tar.gz",
                      "url": "https://download.visualstudio.microsoft.com/download/pr/35c09285-4114-44f7-aa7d-47fe75a55eda/ac5a8f1bc324f2a6cd021237528441d4/dotnet-sdk-2.2.100-linux-arm.tar.gz",
                      "hash": "A3175AC1514BECD9D63E3137A4F6A96E36EEB5FD224BA365ADC068EDD624311E45B7533E96607C2C95C9FA1906140C9E95255320071CD6039F4A6C66E66B4976"
                    },
                    {
                      "name": "dotnet-sdk-linux-arm64.tar.gz",
                      "url": "https://download.visualstudio.microsoft.com/download/pr/1d17344d-0244-4c49-94dd-5502eae2df90/e9ef3fc189d210dac9d8ffac97a7a51e/dotnet-sdk-2.2.100-linux-arm64.tar.gz",
                      "hash": "067AA933FFCBCBCE48256B0DEF4627A8FA952E293BF241D21E77BF18AE37F28FFF355B20B4F735204B989E560A85D8ADB9F1854EEEB4C008C95C65B55D1DF054"
                    },
                    {
                      "name": "dotnet-sdk-linux-musl-x64.tar.gz",
                      "url": "https://download.visualstudio.microsoft.com/download/pr/5fc70c4d-52a4-48b3-85c7-43af96c397c8/1548af0c8f4f7b8b5dc5a187af463a03/dotnet-sdk-2.2.100-linux-musl-x64.tar.gz",
                      "hash": "5D9F13FDABA1ABE55268AA4AD8CB68F78526D6D6842494856043E174BF5708BC46127EFCA289B7DB2D3B1F6CC04F0FDEB716D651F0228D0CBDB37960D8AC33D5"
                    },
                    {
                      "name": "dotnet-sdk-linux-x64.tar.gz",
                      "url": "https://download.visualstudio.microsoft.com/download/pr/519eac6e-f2c9-49dd-a60d-02072ed8e5b3/aed96c5eee6a74a5cde2e3f1ad4c7121/dotnet-sdk-2.2.100-linux-x64.tar.gz",
                      "hash": "C8282CE26DBB60872FC5BEB61EE2B6C7D07B87B57554455C017038EE5805596E277E47C721D6C676C8E5ABE3794AB0BD99CFF51147975B88E0B8D4C066FB6E15"
                    },
                    {
                      "name":  "dotnet-sdk-osx-gs-x64.pkg",
                      "url":  "https://download.visualstudio.microsoft.com/download/pr/4524456c-d9b7-46b3-99a2-7a4b21a26fb7/1fe6edb9e60ddd1b5f79381e9d0a3738/dotnet-sdk-2.2.100-osx-gs-x64.pkg",
                      "hash":  "5bd6754a8bf89bc0c0e775b3aa0e3d18e6a9c4e72ab321dd923330d2fb35a5a051fd8343a2687ae81f68642befd2d94106bc8aa054e061670d3b598b855c4984"
                    },
                    {
                      "name":  "dotnet-sdk-osx-x64.pkg",
                      "url":  "https://download.visualstudio.microsoft.com/download/pr/29457b8f-6262-4c4b-8a54-eef308346842/3c7ec575796a2ef0e826a07ca4d13084/dotnet-sdk-2.2.100-osx-x64.pkg",
                      "hash":  "5bd6754a8bf89bc0c0e775b3aa0e3d18e6a9c4e72ab321dd923330d2fb35a5a051fd8343a2687ae81f68642befd2d94106bc8aa054e061670d3b598b855c4984"
                    },
                    {
                      "name": "dotnet-sdk-osx-x64.tar.gz",
                      "url": "https://download.visualstudio.microsoft.com/download/pr/3100b00b-4e63-4d49-bd59-297931016032/b71d2aff0d650b5501258a54b0cd2ea7/dotnet-sdk-2.2.100-osx-x64.tar.gz",
                      "hash": "C535A421586B11AB803AF3F856A91A8B6C511861A032670155D320ECB6550FBEBB222413B9C8487C179C852BA912B8AEC5FCAD1EE4721F4E15F7CE4987A9693C"
                    },
                    {
                      "name": "dotnet-sdk-rhel.6-x64.tar.gz",
                      "url": "https://download.visualstudio.microsoft.com/download/pr/cd3cfd65-9129-4f00-896f-26bd3db5e71e/e42d8580114129bbf1225b19a72086c9/dotnet-sdk-2.2.100-rhel.6-x64.tar.gz",
                      "hash": "816F3E7FA631968114D6A2BFD26D47D0351F85C559BCDC1A76DBBB2C915CD80C6FBEDDA3120F7A3F9E1AF3C129574076447BC514174EB5179E774184CAB78397"
                    },
                    {
                      "name": "dotnet-sdk-win-gs-x64.exe",
                      "url": "https://download.visualstudio.microsoft.com/download/pr/ecde9720-0283-4869-897e-93467ba8cd45/d90fa7f9ed6149f76b0d5cd30ac35676/dotnet-sdk-2.2.100-win-gs-x64.exe",
                      "hash": "CDA96523F5969B8A338FFB89A14972F2D8B5697E60B7BC48BE70E019BB70BEEBF4EAAE2F3E84E0F9A90040EBDBA4E781D525CF7B41B95D44DAABD6A862129F7C"
                    },
                    {
                      "name": "dotnet-sdk-win-gs-x86.exe",
                      "url": "https://download.visualstudio.microsoft.com/download/pr/6dc0eaf5-1ed2-49a9-adfa-8112d3a551f0/7bb64b14cf8e67d6c9b90881c1af3ef4/dotnet-sdk-2.2.100-win-gs-x86.exe",
                      "hash": "F961FB0197FDF0EBE345D34BC25B9FAAC3804E60DA8A2AA7E0C859951CF64E05913F302779CD0FF1AD49582F925EC11FAAA27E83C21AD656B8EE87900CBC923D"
                    },
                    {
                      "name": "dotnet-sdk-win-x64.exe",
                      "url": "https://download.visualstudio.microsoft.com/download/pr/7ae62589-2bc1-412d-a653-5336cff54194/b573c4b135280fb369e671a8f477163a/dotnet-sdk-2.2.100-win-x64.exe",
                      "hash": "CDA96523F5969B8A338FFB89A14972F2D8B5697E60B7BC48BE70E019BB70BEEBF4EAAE2F3E84E0F9A90040EBDBA4E781D525CF7B41B95D44DAABD6A862129F7C"
                    },
                    {
                      "name": "dotnet-sdk-win-x64.zip",
                      "url": "https://download.visualstudio.microsoft.com/download/pr/02a78e5a-3e7b-4d7e-a730-b46c9f551346/6dae57a34f649095d745acedb773d75f/dotnet-sdk-2.2.100-win-x64.zip",
                      "hash": "950DC685294C6423438BA5B38D444C08E492E25A630A552CB5D3A170775ED6E6247EA8C06E6B1C26DF90E91E3B9041E87E93DB2A59349B814F6B2CFBA59629A5"
                    },
                    {
                      "name": "dotnet-sdk-win-x86.exe",
                      "url": "https://download.visualstudio.microsoft.com/download/pr/c7aecc9d-e8d0-451b-a5ed-de3095459883/9fcfdce401be67e0e53eee337e6c82c4/dotnet-sdk-2.2.100-win-x86.exe",
                      "hash": "F961FB0197FDF0EBE345D34BC25B9FAAC3804E60DA8A2AA7E0C859951CF64E05913F302779CD0FF1AD49582F925EC11FAAA27E83C21AD656B8EE87900CBC923D"
                    },
                    {
                      "name": "dotnet-sdk-win-x86.zip",
                      "url": "https://download.visualstudio.microsoft.com/download/pr/84beb25f-e3ad-4fde-b90d-907d499d3dfc/2cadffd93faaf3c6e5b9b8f8c1767180/dotnet-sdk-2.2.100-win-x86.zip",
                      "hash": "F007B3912F265F5CA5397CBB7AA55FC2D34788ADB77CAC53B45643D76088C01E47A70576417957DE75BA4543BE298DBC8C31DC82A33AEFDAE9490F6E64C9AB6A"
                    }
                  ]
            },
            "aspnetcore-runtime": 
            {
                "version":  "2.2.0",
                "version-display":  "2.2.0",
                "version-aspnetcoremodule":  
                [ 
                    "12.2.18316.0" 
                ],
                "files": [
                    {
                      "name": "aspnetcore-runtime-linux-arm.tar.gz",
                      "url": "https://download.visualstudio.microsoft.com/download/pr/860e937d-aa99-4047-b957-63b4cba047de/da5ed8a5e7c1ac3b4f3d59469789adac/aspnetcore-runtime-2.2.0-linux-arm.tar.gz",
                      "hash": "71FE46137C2B485AF8F191412155A4C3C732CB71C37FD77471DAAF517B612BF3EF6E9C2300C75DA88BA04981FA9B965D8709F2E1BCA731236C72BCDE7E26CC7D"
                    },
                    {
                      "name": "aspnetcore-runtime-linux-musl-x64.tar.gz",
                      "url": "https://download.visualstudio.microsoft.com/download/pr/60655cf9-5d19-4146-ac65-7ce8a23b5a4b/4393f9d9c5ebe85a2e27d83f500a6562/aspnetcore-runtime-2.2.0-linux-musl-x64.tar.gz",
                      "hash": "C297F7196B72E02EC41A5A0C027DCEC1648AD552BF44036FA491D67D9B4F09E3ADE84FD51EBFFD68E8FA8077F2497AD851E13C83DAC6ABA89DD03F6DF0ADCA6F"
                    },
                    {
                      "name": "aspnetcore-runtime-linux-x64.tar.gz",
                      "url": "https://download.visualstudio.microsoft.com/download/pr/69ee3993-54fe-4687-9388-25b1e0c888fb/df2ba0637e68f6e8ee212a38756a4002/aspnetcore-runtime-2.2.0-linux-x64.tar.gz",
                      "hash": "26B3A52EB0B55EEDAF731AF1C1553653C73ED8E7C385119A421E33C8FCA9691BAE378904EE8F6FC13E1C621C9D64303EA5337750BB34E34D6AD0DE788319F9BC"
                    },
                    {
                      "name": "aspnetcore-runtime-osx-x64.tar.gz",
                      "url": "https://download.visualstudio.microsoft.com/download/pr/569b6c23-1b22-458f-91d0-b7b45ad4efcd/daafc07506cf1e42d62b6df0c1843515/aspnetcore-runtime-2.2.0-osx-x64.tar.gz",
                      "hash": "726F2D698468130CE6200D52D02B297951CA58A5B5BB36C3D1A7BB9CDBDD90F56D8092B07799D89D61E3462B4268B712306DEAAA4B03E6DDFE053A1EA7BD499C"
                    },
                    {
                      "name": "aspnetcore-runtime-win-arm.zip",
                      "url": "https://download.visualstudio.microsoft.com/download/pr/7f19b834-339a-41b2-8709-0f29dcb27ce8/e062f2bc065c89ae80d3f5a118534664/aspnetcore-runtime-2.2.0-win-arm.zip",
                      "hash": "072BA6A74F91D543E12695032A26D79707585E2C9DED831287EA7F1A447058594E570D6443EC82EFF6A98962F7C73A0E8471F60178EF14196F52AABCD2610CDF"
                    },
                    {
                      "name": "aspnetcore-runtime-win-x64.exe",
                      "url": "https://download.visualstudio.microsoft.com/download/pr/4d87102c-31b3-46a0-bf94-698a12481366/a1c3cdf6cc5a5029b58329954430129b/aspnetcore-runtime-2.2.0-win-x64.exe",
                      "hash": "D18C4A3A4987EDC4C023AD6DC9F0BA77936AEE3EC7F97BA5C7690DE054AD6611048A852E3652CAC533765D35A32955C4140E4288E5BB17677E89BEBA3826C27F"
                    },
                    {
                      "name": "aspnetcore-runtime-win-x64.zip",
                      "url": "https://download.visualstudio.microsoft.com/download/pr/8073bb2c-6e05-4486-81eb-f37cb714a1b6/03ffd5e3934f6143cdfc87e04ccc3797/aspnetcore-runtime-2.2.0-win-x64.zip",
                      "hash": "0159F27762A0DD1FB7F7E4F85259C145D8E6964289F7477D6E9D5C03898AFB38DCA010F900E3CCB28E282514835A66D5546BBC1542B9DA8C92DD3D2759C507DE"
                    },
                    {
                      "name": "aspnetcore-runtime-win-x86.exe",
                      "url": "https://download.visualstudio.microsoft.com/download/pr/70800ed3-22cd-4111-9e00-e9fc3535d5c6/f7b76341e582f3a8952b7fdec06e0646/aspnetcore-runtime-2.2.0-win-x86.exe",
                      "hash": "1967FA0C55258499901490C2D3782E5B6A46B8AAB58DEF6F71BDEC0408682A7262110CEE77417138F7A3D8DA50F353D69CA73B592095DB3780ADB5762A1ECCBF"
                    },
                    {
                      "name": "aspnetcore-runtime-win-x86.zip",
                      "url": "https://download.visualstudio.microsoft.com/download/pr/3974a408-f437-44e7-8bf2-8ccf7f6ef73e/bcc8807e64d3b24c8cfd43e9f47521e5/aspnetcore-runtime-2.2.0-win-x86.zip",
                      "hash": "EE340D3086904C41913C218344405B25C3280831AC1066280FEE3035500E3E850FB5E14C7D9969F27B6021BCB65A136A26D1183777A44A6FF35C68A9EF5341F2"
                    },
                    {
                      "name": "dotnet-hosting-win.exe",
                      "url": "https://download.visualstudio.microsoft.com/download/pr/48adfc75-bce7-4621-ae7a-5f3c4cf4fc1f/9a8e07173697581a6ada4bf04c845a05/dotnet-hosting-2.2.0-win.exe",
                      "hash": "E25BD118C24A7F1EDB8ECD40499C73DD486E11939635CA116F6F0484744630218F92C3B5A7938900FB161299E9766CF0F34B546E83452EF5B9B5B5B42C198ECE"
                    }
                  ]
            },            
            "symbols":
            {
                "version":  "2.2.0",
                "files": [
                    {
                      "name": "aspnet-symbols.zip",
                      "url": "https://download.visualstudio.microsoft.com/download/pr/e0c8c95e-4e4c-4cc3-9b5c-7c6740feba1f/3cae4aeb08ededcc4b6d0986eee3fb80/aspnet-2.2.0-symbols.zip",
                      "hash": "F1D4CCBC814CDB86190F856ACDE3C3B7FF3CAAD3B08CCEF316F26653A4D64FB4C73467EAADE0F532CD65A1D7A06E8EDE29795FE7139F860828AFCAF5E04C7FDD"
                    },
                    {
                      "name": "aspnet-extensions-symbols.zip",
                      "url": "https://download.visualstudio.microsoft.com/download/pr/81c09839-3d1f-42d8-8a14-a52cba70c8a4/04280557d2b96f0840cbf4c4ea59937c/aspnet-extensions-2.2.0-symbols.zip",
                      "hash": "E331810DEA3B265D4F9F3735EFF33C5771B41169D811E9615B7C3D1900D3BFE5BDF6FDF066559A8D787F4170DDF52868C2ABB8E95645E3F5D45000A95183E95A"
                    },
                    {
                      "name": "cli-symbols.zip",
                      "url": "https://download.visualstudio.microsoft.com/download/pr/546ad62a-4839-4170-9a59-86c569f18725/69bd4fe0372becfb354264f664b12d5b/cli-2.2.0-symbols.zip",
                      "hash": "6CEB754AEC7C1A5B0290C27C3E237E019438D9CE4DFC5A894F689BC69C49F2B37F25793752C7D5B8932BB1385AC566103708D20A7FEC46C24ACDC10706019921"
                    },
                    {
                      "name": "core-setup-symbols.zip",
                      "url": "https://download.visualstudio.microsoft.com/download/pr/53b39749-d31a-4272-a280-8d3cd1974922/da1c0fb161ecdc0c09810b98bb115ffb/core-setup-2.2.0-symbols.zip",
                      "hash": "97DBE8280FEB4057283C8C0EAF201F71B93F273EBF84914009F5F503D26C4C3731DF5F556AFCF197B8E39C2333C486125B1B31D8E285B631B3F5F894D4268E71"
                    },
                    {
                      "name": "coreclr-symbols.zip",
                      "url": "https://download.visualstudio.microsoft.com/download/pr/a6a3fcc6-e72c-4d56-a002-c1ea2ebf491b/b00ec1d7aeee16b002579e7855d8574a/coreclr-2.2.0-symbols.zip",
                      "hash": "B67E9570A89464E6FF5A6D0755154D4BF8B14EE58ACE80A130FD220E1A612DE6D4E256BBF4273F78B0BB5BBEB75D9892400FE08D6210F80F4C0F44346113B65B"
                    },
                    {
                      "name": "corefx-symbols.zip",
                      "url": "https://download.visualstudio.microsoft.com/download/pr/6576cf85-ad10-49c7-ab3f-f26c2ba1e518/621fc14558560a3c585697ee5e77993a/corefx-2.2.0-symbols.zip",
                      "hash": "55EC17C369F5660AB28BAD88FBC504280A16F6C972533015048637FF06E07F390D9F321EB151581A441CAB5F2BDAFED8539EE60C80A507DE8EDE4B6F5D69A2F5"
                    },
                    {
                      "name": "dotnet-sdk-symbols.zip",
                      "url": "https://download.visualstudio.microsoft.com/download/pr/4b233b85-7b9b-4e7b-a2ed-62fd6017b65e/91ed01dbe66f087e9d7b5f0a7c97f289/dotnet-sdk-2.2.0-symbols.zip",
                      "hash": "5AB7000C833FFD8D3A3C82BC2F67F16512D46DD715D7405C1A15FEE9450E42BEAC85B6D967CF81673DDE579342263C5010D09E62307098E630C4BDEEB49454B4"
                    },
                    {
                      "name": "sdk-symbols-symbols.zip",
                      "url": "https://download.visualstudio.microsoft.com/download/pr/b14fc6a3-2fe4-4cb5-8083-d752ca106944/86f2e153b184b09ef90ac4499cec0ef6/sdk-symbols-2.2.0-symbols.zip",
                      "hash": "C636E7FCE5F05294E48A37276921982CDD69CFBC7BCB1F17D51211B851A5BCE56336D85DC29339FEF2542BE39870244C94BFA30D3B5518DE716C9213FA47297F"
                    },
                    {
                      "name": "templating-symbols.zip",
                      "url": "https://download.visualstudio.microsoft.com/download/pr/52249021-0c7f-477a-b961-72b64694fb47/22b0006ce020a668309a2c254f2996f4/templating-2.2.0-symbols.zip",
                      "hash": "3CE1237FC1F30BBF4C7FFA49C7B55E51996FE07F18DA7C5C8AB5F016EAA7D80D3D76F572EFFF20D8A4031CDF62AD6AEB6AAD3525886BE92790AC1DF9469B4908"
                    },
                    {
                      "name": "websdk-symbols.zip",
                      "url": "https://download.visualstudio.microsoft.com/download/pr/0ecfbde4-d827-4e2a-b2ae-b67f1e72495b/8a5e533a4b846d6877be4420a42664fd/websdk-2.2.0-symbols.zip",
                      "hash": "44A050D4C6274EFA95670965EE97CE2FADA48ED50C3C93FDA848D3B9B42CDEFAEE42A53016C0B68D79976AD211751351F1FDEBF4193557BD8DE0FAAFDF7110F2"
                    }
                  ]
            }
        },
        {
            "release-date":  "2018-10-17",
            "release-version":  "2.2.0-preview3",
            "security":  false,
            "release-notes":  "https://github.com/dotnet/core/blob/master/release-notes/2.2/preview/2.2.0-preview3.md",
            "runtime":  
            {
                "version":  "2.2.0-preview3-27014-02",
                "version-display":  "2.2.0-preview3",
                "files":  
                [
                    {
                        "name":  "dotnet-runtime-linux-arm.tar.gz",
                        "url":  "https://download.visualstudio.microsoft.com/download/pr/118ff46b-a465-4578-a9ec-b531102a4a71/4dec9b3685fd6112993ca8d8f2cf4de5/dotnet-runtime-2.2.0-preview3-27014-02-linux-arm.tar.gz",
                        "hash":  "37d7216f2f8f0c7bd1ce3e3dedc3a00295117b6598959275a8f6bcb5a5154abe10f2b2d8e30416897a0d466d0f1d75e9a73e67dac67d0a7c5789fa5296cc473b"
                    },
                    {
                        "name":  "dotnet-runtime-linux-arm64.tar.gz",
                        "url":  "https://download.visualstudio.microsoft.com/download/pr/b7cfb8eb-e293-470a-b543-cd792f93b79a/6300911fc63c1dff3bca4697b8a1c82a/dotnet-runtime-2.2.0-preview3-27014-02-linux-arm64.tar.gz",
                        "hash":  "82caeb6a7536060bca5aa89b2acc11cc6c0b5022dee5a4c50b29f80410f2f3a2cc3e4156b83fe41faf1d1a9823a12e7616ccdc5c9a264357ea448d979814d67f"
                    },
                    {
                        "name":  "dotnet-runtime-linux-musl-x64.tar.gz",
                        "url":  "https://download.visualstudio.microsoft.com/download/pr/e63ff985-cea5-4c20-9235-7d772621fa09/38a9557a00f60cb39e5ac6034e37ddbb/dotnet-runtime-2.2.0-preview3-27014-02-linux-musl-x64.tar.gz",
                        "hash":  "6dd8f0f48fb997a888ef6e494d15ba3f512a0e29d59585c0ef6baf04d2935cdfe0046057786fa3021b84dc3e5d9d2726a0d53871c6d843d80ded01c1527ab34e"
                    },
                    {
                        "name":  "dotnet-runtime-linux-x64.tar.gz",
                        "url":  "https://download.visualstudio.microsoft.com/download/pr/364dcb5b-f035-4481-bcf5-bc0f75d0637d/70f1b51d2de91bd6ea5e8db0d9a519fd/dotnet-runtime-2.2.0-preview3-27014-02-linux-x64.tar.gz",
                        "hash":  "63bee8876ca3166f81a14f95aebaa84a91da94fcaf1b33328594cf68bb0f43db75ed56d1afbf9b89d375b535f3ec0d938ac56b6c18d790d5a5b6bfd4e36782b7"
                    },
                    {
                        "name":  "dotnet-runtime-osx-x64.pkg",
                        "url":  "https://download.visualstudio.microsoft.com/download/pr/94b7f548-b70e-4518-b988-62f12d137557/6b85111d132074fb6c8694d72c3e2382/dotnet-runtime-2.2.0-preview3-27014-02-osx-x64.pkg",
                        "hash":  "4fa32345bff734718e338965c374962f07b9b904f2895fcdd4c6b80ac08ca81a2d7b12d677afbde099bf956aa8ca8a9b6d31a6be7f0f9e26ada1fb1ab23b0de9"
                    },
                    {
                        "name":  "dotnet-runtime-osx-x64.tar.gz",
                        "url":  "https://download.visualstudio.microsoft.com/download/pr/cacb5977-5c9a-4fa2-ba1b-c5b6f38923be/a0957673006670cceaccc27a79cb3086/dotnet-runtime-2.2.0-preview3-27014-02-osx-x64.tar.gz",
                        "hash":  "cd4e09ad7b6d6593c40f36691829cf5b84452dc1b5fd0559f0eeabb84deee2e17c42b6bc72c2abc3c2d1191f4bda2aba5d0e7e9b9ea14525f486a94728248e45"
                    },
                    {
                        "name":  "dotnet-runtime-rhel.6-x64.tar.gz",
                        "url":  "https://download.visualstudio.microsoft.com/download/pr/a408d42e-e5a3-46a4-967b-98a167dd0055/328c1921036c4de46f3c01b8ac61b99d/dotnet-runtime-2.2.0-preview3-27014-02-rhel.6-x64.tar.gz",
                        "hash":  "f4bfde949243421c73802ac62e74ebc30a630b444edfed430b3293934e138ba21c639798dd98e3eff9078cc99b2ce788b49966c441a600a4719ca265949445f1"
                    },
                    {
                        "name":  "dotnet-runtime-win-x64.exe",
                        "url":  "https://download.visualstudio.microsoft.com/download/pr/be606ce8-be15-40db-85f4-bdf70ae38059/a82d2eafa3c9be3ead664e17cd9b4e37/dotnet-runtime-2.2.0-preview3-27014-02-win-x64.exe",
                        "hash":  "44df185179c4e4ce17a752eef363e1861ede568af711d517bf8a2d5113d626d6ed5fb991e8e21737981ce25e56d32ccfd8d0aa9f4f046e96014af99831b95f08"
                    },
                    {
                        "name":  "dotnet-runtime-win-x64.zip",
                        "url":  "https://download.visualstudio.microsoft.com/download/pr/4165a913-43a4-4068-90af-cf9d3827ffe7/a0547dae6a2b043fe91fc84a651176c5/dotnet-runtime-2.2.0-preview3-27014-02-win-x64.zip",
                        "hash":  "ee9d9e623b71836dbad5c1429b9dd49e7a91583be7fce4df04b784317a77b74c2b8f38d689fc304b48c9c88533908411de0d0b59059919bd3f87cbf8bbcb3764"
                    },
                    {
                        "name":  "dotnet-runtime-win-x86.exe",
                        "url":  "https://download.visualstudio.microsoft.com/download/pr/1859dda0-3ac3-4407-a6f6-a14b788edb51/01c98cbab041587de3fb8b2b73016c78/dotnet-runtime-2.2.0-preview3-27014-02-win-x86.exe",
                        "hash":  "06081504129328fbe30009009105b498a7aac9be9fbf88b1eb152ef56c1b8a66763a8d41e8c48290d472d5a4d8c44111bc37a047432530745fb48df2fd0c0326"
                    },
                    {
                        "name":  "dotnet-runtime-win-x86.zip",
                        "url":  "https://download.visualstudio.microsoft.com/download/pr/4ee16ab3-f96f-4cd8-af4c-0e7ffd4a242c/4b626d91f9dcedfadcd9425d99c10f08/dotnet-runtime-2.2.0-preview3-27014-02-win-x86.zip",
                        "hash":  "552aaa2de0fb433f7ac4ab3abff7fbfe15a5bbcc1670539b90309ab2fa4ca949ade4c3422b8d553c8c52246d181864b12cfb22bb2db5dd7b7fb29467551cff36"
                    }
                ]
            },
            "sdk":  
            {
                "version":  "2.2.100-preview3-009430",
                "version-display":  "2.2.100-preview3",
                "runtime-version":  "2.2.0-preview3-27014-02",
                "vs-version":  "",
                "csharp-language":  "7.3",
                "fsharp-language":  "4.5",
                "files":  
                [
                    {
                        "name":  "dotnet-sdk-linux-arm.tar.gz",
                        "url":  "https://download.visualstudio.microsoft.com/download/pr/1ee063ed-aa39-45d4-bb14-78e87747e7c9/b76a39d43a4696288f91a93b38548fd2/dotnet-sdk-2.2.100-preview3-009430-linux-arm.tar.gz",
                        "hash":  "190722154e0a70e93bd5626d0640b50e49d24353e6c61ceebaf8c3e6f63b17b8736533cd059f7cd70c128a51d1a3cd7755edb9895fde0b9968fcfbb34d088e25"
                    },
                    {
                        "name":  "dotnet-sdk-linux-arm64.tar.gz",
                        "url":  "https://download.visualstudio.microsoft.com/download/pr/92b44590-ed07-43d8-9ba9-d3a6f50bb7ba/d8a7cd2ec174c1ea5a81191c563eee75/dotnet-sdk-2.2.100-preview3-009430-linux-arm64.tar.gz",
                        "hash":  "b1b5594cdc536eea3a2e8f1056849db8b07bc515d8862cf8644d0e49f51d004be07a37ced6aebaa06bd9ff857cd2683b1758e9881072ba446e99e56f0d144b03"
                    },
                    {
                        "name":  "dotnet-sdk-linux-musl-x64.tar.gz",
                        "url":  "https://download.visualstudio.microsoft.com/download/pr/e35e9f53-4e97-4a10-a818-65b341dcf901/5357965e122a640e2946fc0a90082e2f/dotnet-sdk-2.2.100-preview3-009430-linux-musl-x64.tar.gz",
                        "hash":  "c3dd035d1fa6996a50cb5987710ada24bcd2c28dd3db3da167999ce8cfefdd0a9cb605f39d85f78a2b89c54219d6e94ea1adf37ba4169018c0a10100472fd622"
                    },
                    {
                        "name":  "dotnet-sdk-linux-x64.tar.gz",
                        "url":  "https://download.visualstudio.microsoft.com/download/pr/e7cf8f5b-b0b4-4e22-b836-89af615ad13c/4583953b976cbe658c4c84f61624e8a9/dotnet-sdk-2.2.100-preview3-009430-linux-x64.tar.gz",
                        "hash":  "c74aeec0e141711359e4af0785fa3af457949783233ad07e7afea2f98f34ddfbf9ced56fb29a92b5350381c4698a4fae09865af9ee03ef24195ec659e852a089"
                    },
                    {
                        "name":  "dotnet-sdk-osx-gs-x64.pkg",
                        "url":  "https://download.visualstudio.microsoft.com/download/pr/3ad9fc73-b43c-4c93-84c9-5d9cf5261560/64ad517b2d1af7d5e999b50bb4a0d46b/dotnet-sdk-2.2.100-preview3-009430-osx-gs-x64.pkg",
                        "hash":  "157a5dfece772d40d9152064a70bf167241f09c90f4058b02ef91243caf526b7e344f21de58912676b7d937669247e4ff2303d2634a5c385bc7257e19f0cc8f7"
                    },
                    {
                        "name":  "dotnet-sdk-osx-x64.pkg",
                        "url":  "https://download.visualstudio.microsoft.com/download/pr/e9e064db-72cc-490d-b77e-f330477a17a9/256980ac49fdcac3174deb3551224fd3/dotnet-sdk-2.2.100-preview3-009430-osx-x64.pkg",
                        "hash":  "157a5dfece772d40d9152064a70bf167241f09c90f4058b02ef91243caf526b7e344f21de58912676b7d937669247e4ff2303d2634a5c385bc7257e19f0cc8f7"
                    },
                    {
                        "name":  "dotnet-sdk-osx-x64.tar.gz",
                        "url":  "https://download.visualstudio.microsoft.com/download/pr/b7b1b483-02d2-41e2-9d57-ad46c8f4614c/8113143d37a854ef79c0b77a7f275521/dotnet-sdk-2.2.100-preview3-009430-osx-x64.tar.gz",
                        "hash":  "3d13240d768d74270dc62c9b8168caa18158e87f6052c01c88dd0bad494c41235909161b2baa14186a08ca1c9898fc31ec03ca2920e13a439b4c9bddc1dfaf85"
                    },
                    {
                        "name":  "dotnet-sdk-rhel.6-x64.tar.gz",
                        "url":  "https://download.visualstudio.microsoft.com/download/pr/c6580d62-51fd-4351-8c3b-cd9b1b102110/d035028b9772427d677200083a27a715/dotnet-sdk-2.2.100-preview3-009430-rhel.6-x64.tar.gz",
                        "hash":  "7bff125ee63b329cfbdd62447f48d1f5309ba62ea5e7c51c0c563669d36d8443d2eac88d3c5932066952458df15ebe3ef6212376a0a45c81228a4a2b4106d7da"
                    },
                    {
                        "name":  "dotnet-sdk-win-gs-x64.exe",
                        "url":  "https://download.visualstudio.microsoft.com/download/pr/7e87767f-cedb-4293-ac36-11ea4c1c57b4/3aadd01625ab1766f76af90bf969c326/dotnet-sdk-2.2.100-preview3-009430-win-gs-x64.exe",
                        "hash":  "b702cb920cb615b56da5b34ceb938e2f6b6130d954bb9e7906cf767c4b94275f0a2e99331bdfb77e1dc4e5a9e4a4e153ecb9a5559c8b0c91fd4c2d69c9a945a8"
                    },
                    {
                        "name":  "dotnet-sdk-win-gs-x86.exe",
                        "url":  "https://download.visualstudio.microsoft.com/download/pr/1ad37b37-662f-4fef-b808-b75f0cbbcc30/beb7d2420b62637ef93a18a9556a80d4/dotnet-sdk-2.2.100-preview3-009430-win-gs-x86.exe",
                        "hash":  "3f36656317627d46fbeebd4b45b62dcc11bed1303ae9090d9ce9db7f04c97ffa724f440eff88766e76a8c56e4530128723f450387c47df6ec9a815caa55b8b89"
                    },
                    {
                        "name":  "dotnet-sdk-win-x64.exe",
                        "url":  "https://download.visualstudio.microsoft.com/download/pr/4539bc8d-3184-44ca-9303-013a9fc39a13/239d7eb8fb8b2d1e97744821413aaaee/dotnet-sdk-2.2.100-preview3-009430-win-x64.exe",
                        "hash":  "b702cb920cb615b56da5b34ceb938e2f6b6130d954bb9e7906cf767c4b94275f0a2e99331bdfb77e1dc4e5a9e4a4e153ecb9a5559c8b0c91fd4c2d69c9a945a8"
                    },
                    {
                        "name":  "dotnet-sdk-win-x64.zip",
                        "url":  "https://download.visualstudio.microsoft.com/download/pr/249a5f2b-d529-4c5e-9ac5-26e2ea635774/148355c93492da427dc7160774c3cd35/dotnet-sdk-2.2.100-preview3-009430-win-x64.zip",
                        "hash":  "ad170a82cc4e000e4444f559f3aaf79200a5370e02055662fab1c3d290b37e4b963505d21e9fe54de47e436cffaef3bd06c528f021eeaae016c5576c99a5141a"
                    },
                    {
                        "name":  "dotnet-sdk-win-x86.exe",
                        "url":  "https://download.visualstudio.microsoft.com/download/pr/c98b5604-4aee-41e1-a13f-bd8fd1f2f70d/b0eeeb0a71586800f0057227aed3ed38/dotnet-sdk-2.2.100-preview3-009430-win-x86.exe",
                        "hash":  "3f36656317627d46fbeebd4b45b62dcc11bed1303ae9090d9ce9db7f04c97ffa724f440eff88766e76a8c56e4530128723f450387c47df6ec9a815caa55b8b89"
                    },
                    {
                        "name":  "dotnet-sdk-win-x86.zip",
                        "url":  "https://download.visualstudio.microsoft.com/download/pr/7ebe9266-5ea0-4615-9206-389acc341d6b/87a268592dc35d176fdc7686e7ce79d9/dotnet-sdk-2.2.100-preview3-009430-win-x86.zip",
                        "hash":  "dc3689108b9adc4285cac27758bf9c35d8bc2723f7f7f5e3537cd152cb552b33d77bb2cf6cbe396176b8bc14560c6c8ef80dc6823bd199c75cd55137fa5acddd"
                    }
                ]
            },
            "aspnetcore-runtime":  
            {
                "version":  "2.2.0-preview3-35497",
                "version-display":  "2.2.0-preview3",
                "version-aspnetcoremodule":  
                [
                    "12.2.18248.0",
                    "8.2.1991.0"
                ],
                "files":  
                [
                    {
                        "name":  "aspnetcore-runtime-linux-arm.tar.gz",
                        "url":  "https://download.visualstudio.microsoft.com/download/pr/fd9d4d6e-4bcb-431c-b589-52b2f87cc04e/1c2a0a55ecf8a5c84783886482436da9/aspnetcore-runtime-2.2.0-preview3-35497-linux-arm.tar.gz",
                        "hash":  "5e8d10ed70f3c1f30a36952fe8e5ecf3c51e259279ba17428d45a5b25a43dac1be4c8af9f32f94e77488608291c3f80208b0c7bd60f7019c90771a23bd604cac"
                    },
                    {
                        "name":  "aspnetcore-runtime-linux-musl-x64.tar.gz",
                        "url":  "https://download.visualstudio.microsoft.com/download/pr/82e17673-6447-4065-9bdf-47f6be79d061/2922d1952c2a9a6ba98e3c0661ca4cbe/aspnetcore-runtime-2.2.0-preview3-35497-linux-musl-x64.tar.gz",
                        "hash":  "f1750aee5a909564f148a3d3d4219047d4fef3342a3498c6c0c04094ab1014d0802eaacd034249154bd8706ad440a80aa210ed2a4c5976ccbfd163f3fd66e995"
                    },
                    {
                        "name":  "aspnetcore-runtime-linux-x64.tar.gz",
                        "url":  "https://download.visualstudio.microsoft.com/download/pr/fd51dbeb-f603-4543-90ac-38d5d80ffd82/ce129ff285e6c587cb6b9051eab14a72/aspnetcore-runtime-2.2.0-preview3-35497-linux-x64.tar.gz",
                        "hash":  "cfef05e1da3e392ddad9a38cb8961c361b08ab87ba97d1c4dda68a60a37ecbe091d95c91ba28b0724ba235dfea813a0e5987b26f7160badf3efbd5274df81847"
                    },
                    {
                        "name":  "aspnetcore-runtime-osx-x64.tar.gz",
                        "url":  "https://download.visualstudio.microsoft.com/download/pr/1a6155af-9b87-4252-90d3-4dfbdc26a38f/9927996970b438a3100adcfcda3c6ccb/aspnetcore-runtime-2.2.0-preview3-35497-osx-x64.tar.gz",
                        "hash":  "2f068794f24a18a3f967bfa66812b4e5bea9687cad48b1058b97b35e9a6ddfafdfdf358172b8c160cd088e79dd094350e61f8f0b17a208f29da4ffcc8ae53dcd"
                    },
                    {
                        "name":  "aspnetcore-runtime-win-x64.exe",
                        "url":  "https://download.visualstudio.microsoft.com/download/pr/a2ca833b-0c85-4430-9daf-7cea1b5418af/92888ff77e168bcaf8d1f92795ce45d4/aspnetcore-runtime-2.2.0-preview3-35497-win-x64.exe",
                        "hash":  "458c95f1aded97560d8d0049285037340d98859bc8fc7cb9e201ff784c56c15d8391dded3e3df023fc9873c00a5745ca8e6f51d67c46d7df16a43862d83afe8e"
                    },
                    {
                        "name":  "aspnetcore-runtime-win-x64.zip",
                        "url":  "https://download.visualstudio.microsoft.com/download/pr/5996ff43-796d-4769-9101-644df2177928/1c1d43be051b0c8d6e6bd19adfc71825/aspnetcore-runtime-2.2.0-preview3-35497-win-x64.zip",
                        "hash":  "77559dfc94e653437a485ea7772564183c896a3e19bf9f84248a8cddb9bd6fb506ba31e71e55947637eb9ccbe15c57ccb4666d01883a944807f483e21e01ad1e"
                    },
                    {
                        "name":  "aspnetcore-runtime-win-x86.exe",
                        "url":  "https://download.visualstudio.microsoft.com/download/pr/f86d9e40-96aa-4ee6-a504-ad601883a120/ec16740a9efb9ad358bd51ff53eed6e9/aspnetcore-runtime-2.2.0-preview3-35497-win-x86.exe",
                        "hash":  "68779a2a00adec12b2508303c64cdcb0814daea55c74d123b6d0aa898cbad7db4051b13be23e334878f4902b33d610c277807591d5a2181ba8f8f8547b72851d"
                    },
                    {
                        "name":  "aspnetcore-runtime-win-x86.zip",
                        "url":  "https://download.visualstudio.microsoft.com/download/pr/38e1e504-7bc1-4066-b99f-3afdf6586432/3f686f7658b0f5e236358f4ed7efc49a/aspnetcore-runtime-2.2.0-preview3-35497-win-x86.zip",
                        "hash":  "b6a9f2b79e9aa665c1af30d32a2e6e2944228da7858af4ffe9731f0f8b81c4d111ea388aa0861bdd2d1e87f948642e839e44df2bd07081f6a5dc93d146f9d878"
                    },
                    {
                        "name":  "dotnet-hosting-win.exe",
                        "url":  "https://download.visualstudio.microsoft.com/download/pr/7df005cf-404c-4ab8-b25b-ce692a78fbf0/14a40838837da976a9337c0f9e604b30/dotnet-hosting-2.2.0-preview3-35497-win.exe",
                        "hash":  "09eac2ace10707f37c34b1186c0687c776108c714a900531123293fc33335fccf76f8f953effb25dee7a8d686a646aca0603c7aa5bfbec16b67b912261105821"
                    }
                ]
            },
            "symbols":  
            {
                "version":  "2.2.0-preview3",
                "files":  
                [
                    {
                        "name":  "aspnet-symbols.zip",
                        "url":  "https://download.visualstudio.microsoft.com/download/pr/ff684bf4-a2c0-4185-ab5c-6b85141762b3/bd4e331233355dafb80e977c1cdd736e/aspnet-2.2.0-preview3-symbols.zip",
                        "hash":  "f63b45f9cc529d376b9078850d739801fca9a2191bd3119fbc748695c755a58785ef99c3f7dd8ec1842905421c547820065912cf02a2acf313db0b811cafa186"
                    },
                    {
                        "name":  "cli-symbols.zip",
                        "url":  "https://download.visualstudio.microsoft.com/download/pr/ab5fe4e0-1c2b-48c0-8e54-6ceea29ddc5a/1ebd0a7f61215737a513ba96bfa938ab/cli.2.2.100-preview3-009430.symbols.zip",
                        "hash":  "b6d43ca591638591d1ce435989aa9b4e36faa6312cff2ee35aeef08b11de5f4929a7ac2c51a8084266186eeec153d37f52b16d1d1ff1e49b6fc4646704651462"
                    },
                    {
                        "name":  "coreclr-symbols.zip",
                        "url":  "https://download.visualstudio.microsoft.com/download/pr/e49f47c8-6bdd-49a7-a0a1-e1b0c98bee6e/75d5e06db61f6c3d01568533a5c99d5d/coreclr-2.2.0-preview3-symbols.zip",
                        "hash":  "0ddc028e9305629ef019374f0f6dcc5cdce96569074e1570076c9e276ddd54e922136c495b43f30870432a1e24b6fa5b0b8502b04c0a908fa183a647dc336641"
                    },
                    {
                        "name":  "corefx-symbols.zip",
                        "url":  "https://download.visualstudio.microsoft.com/download/pr/eefa375a-e704-4016-912e-b5e2d92e46f9/65dddd0b2442753920fbe7af24bc884c/corefx-2.2.0-preview3-symbols.zip",
                        "hash":  "15393870ddb0fc53954d689be3e38b4cf4ca76a24ed8d3cb68efd483593be32c1f7903db2e25cbc9b3eacf791cfc725682f4fefd6894672d2c73f27ba9b2127f"
                    },
                    {
                        "name":  "core-setup-symbols.zip",
                        "url":  "https://download.visualstudio.microsoft.com/download/pr/4ad88922-ecd1-44e4-9c6c-bdab57fc6e86/a0791afe24f16039244d6d2fc5ed8564/core-setup-2.2.0-preview3-symbols.zip",
                        "hash":  "71dcc5a9b058b319f652451e9107890b3919114be599de687bbcee98bfbfa122f83dbda2a80e7eb5b2a8d247250fb8afd954637f76b88d22a0b7c089ea97ee64"
                    },
                    {
                        "name":  "dotnet-sdk-symbols.zip",
                        "url":  "https://download.visualstudio.microsoft.com/download/pr/d9c227bf-0af1-472d-8387-a0d47dc88ebe/1849ee73ceb55a59d8ae389942399fa5/dotnet-sdk-2.2.0-preview3-symbols.zip",
                        "hash":  "6545098b5d8c273f721eafeb4937b71f573e52da57c16a8a21f71633261c6307dcb9c3f9d752fd9e221a35317e7dba92c126d545d8630717558bd15611856d00"
                    }
                 ]
            }
        },
        {
            "release-date":  "2018-09-12",
            "release-version":  "2.2.0-preview2",
            "security":  false,
            "release-notes":  "https://github.com/dotnet/core/blob/master/release-notes/2.2/preview/2.2.0-preview2.md",
            "runtime":  
            {
                "version":  "2.2.0-preview2-26905-02",
                "version-display":  "2.2.0-preview2",
                "files":  
                [
                    {
                        "name":  "dotnet-runtime-linux-arm.tar.gz",
                        "url":  "https://download.microsoft.com/download/5/B/A/5BA1012E-5112-45C2-8369-152B49A6AA3B/dotnet-runtime-2.2.0-preview2-26905-02-linux-arm.tar.gz",
                        "hash":  "93eb9c831745519f8976c9bf6c02ef4a55cd46f7312330de05602e74ee70bea99f0ff45c93c0fdb4cbcc53ce3f22b8d82a27acc354db5cc1cb8eb4caf1ec6dd2"
                    },
                    {
                        "name":  "dotnet-runtime-linux-arm64.tar.gz",
                        "url":  "https://download.microsoft.com/download/5/B/A/5BA1012E-5112-45C2-8369-152B49A6AA3B/dotnet-runtime-2.2.0-preview2-26905-02-linux-arm64.tar.gz",
                        "hash":  "1c88c7b7284f53be6c978ad5f80d1fb44696c5fd67769f17b5967a8aae1f581185a0401bc593fa3968a30b0fbd320c42741f018fcfd37fe979b3643975683201"
                    },
                    {
                        "name":  "dotnet-runtime-linux-musl-x64.tar.gz",
                        "url":  "https://download.microsoft.com/download/5/B/A/5BA1012E-5112-45C2-8369-152B49A6AA3B/dotnet-runtime-2.2.0-preview2-26905-02-linux-musl-x64.tar.gz",
                        "hash":  "ef90cbd272f426bdbf8737a99229ccd0eaf9cc6b0a5a910c28f9a892ce11eacde33b8c74bcd35cd2e458ef811295aa9ca92a4ac28db105a3cfdb9e6d6ad3470b"
                    },
                    {
                        "name":  "dotnet-runtime-linux-x64.tar.gz",
                        "url":  "https://download.microsoft.com/download/5/B/A/5BA1012E-5112-45C2-8369-152B49A6AA3B/dotnet-runtime-2.2.0-preview2-26905-02-linux-x64.tar.gz",
                        "hash":  "da47c2f0574ee1e73e68ebebf9132b70f2d6b6ff110e4e09666bf360d8e36840ae91855d46ef471ba249c62955efc134ae802584effa688563026f30560e8730"
                    },
                    {
                        "name":  "dotnet-runtime-osx-x64.pkg",
                        "url":  "https://download.microsoft.com/download/5/B/A/5BA1012E-5112-45C2-8369-152B49A6AA3B/dotnet-runtime-2.2.0-preview2-26905-02-osx-x64.pkg",
                        "hash":  "2ddd73819cc73077cce9dff5d8442740c2ad66183bd9dfc20987d2b75c8a8bc2048c75c0470d5f1bbd74d722ce53cfcd7207226531dfa5650d526e00746bea49"
                    },
                    {
                        "name":  "dotnet-runtime-osx-x64.tar.gz",
                        "url":  "https://download.microsoft.com/download/5/B/A/5BA1012E-5112-45C2-8369-152B49A6AA3B/dotnet-runtime-2.2.0-preview2-26905-02-osx-x64.tar.gz",
                        "hash":  "9f48942259d9512c47bcff7f939dcff56818a7afe40dc770c3b7bb0973b141f53b893774545a1dd64fe4ac57fa900fedabab9cc3f9cd379092c25aa5d315fb05"
                    },
                    {
                        "name":  "dotnet-runtime-rhel.6-x64.tar.gz",
                        "url":  "https://download.microsoft.com/download/5/B/A/5BA1012E-5112-45C2-8369-152B49A6AA3B/dotnet-runtime-2.2.0-preview2-26905-02-rhel.6-x64.tar.gz",
                        "hash":  "06bd8753c827dfef54ad17ad9f698bca0a1bfa2d5d64420fd53b2ed0075a8952cd298d5e8059d87917bd3f6df4f1d4750841d13926c82a3a0f2e5f8c205d86ff"
                    },
                    {
                        "name":  "dotnet-runtime-win-x64.exe",
                        "url":  "https://download.microsoft.com/download/5/B/A/5BA1012E-5112-45C2-8369-152B49A6AA3B/dotnet-runtime-2.2.0-preview2-26905-02-win-x64.exe",
                        "hash":  "eca0b684bed858e45a8d04dcf05296e023d4eb4ffa996d2b0970b475944b67c86ac7af05c6673ed1f327e06b1184bb1574528fd5d15296661c47cd5d9ae92602"
                    },
                    {
                        "name":  "dotnet-runtime-win-x64.zip",
                        "url":  "https://download.microsoft.com/download/5/B/A/5BA1012E-5112-45C2-8369-152B49A6AA3B/dotnet-runtime-2.2.0-preview2-26905-02-win-x64.zip",
                        "hash":  "8869b53858dde352d2a1aff369daa2805b412288d0c7e52c79114bad17e7c6ddb97490c3c88b9e3c093c3e07f95945766fb3b009a0dd1364bdaedf536b80650d"
                    },
                    {
                        "name":  "dotnet-runtime-win-x86.exe",
                        "url":  "https://download.microsoft.com/download/5/B/A/5BA1012E-5112-45C2-8369-152B49A6AA3B/dotnet-runtime-2.2.0-preview2-26905-02-win-x86.exe",
                        "hash":  "29611927629370c3659f77ee8004225a1b8d58747431c0e846ea35f2db8f72b4588c7df3f570dcbce130fad5cce73566ab7a816b14dab7f261f8c0ad452d6e98"
                    },
                    {
                        "name":  "dotnet-runtime-win-x86.zip",
                        "url":  "https://download.microsoft.com/download/5/B/A/5BA1012E-5112-45C2-8369-152B49A6AA3B/dotnet-runtime-2.2.0-preview2-26905-02-win-x86.zip",
                        "hash":  "6f9ce9ffcfdc03a07cd9c29f36bd21a3d49720b198b5b361bf499d9c485d38d438dea076189471dc43839b0b871b67a6ff834f3dff56d0fcbb73123eab696026"
                    }
                ]
            },
            "sdk":  
            {
                "version":  "2.2.100-preview2-009404",
                "version-display":  "2.2.100-preview2",
                "vs-version":  "15.8.4",
                "csharp-language":  "7.3",
                "fsharp-language":  "4.5",
                "files":  
                [
                    {
                        "name":  "dotnet-sdk-linux-arm.tar.gz",
                        "url":  "https://download.microsoft.com/download/D/5/9/D593CD8F-04E7-425D-962C-86FF4C90B1DA/dotnet-sdk-2.2.100-preview2-009404-linux-arm.tar.gz",
                        "hash":  "5544eb753e7bab67d34c1509a37a2af96f97ddbdb32e2c63a5d857b27710f37db63630287550e6b60c76e8c2a6988b8212a69e75d04382b224b5fde51b2aea1d"
                    },
                    {
                        "name":  "dotnet-sdk-linux-arm64.tar.gz",
                        "url":  "https://download.microsoft.com/download/D/5/9/D593CD8F-04E7-425D-962C-86FF4C90B1DA/dotnet-sdk-2.2.100-preview2-009404-linux-arm64.tar.gz",
                        "hash":  "9cd2f0d9970a205a3b92a19c397139e522c3cb309dff34076f141bbae382651bc57bf91bc54703123af997ed64da3970f289b1fbd49e1ef638b1fe279a4ce545"
                    },
                    {
                        "name":  "dotnet-sdk-linux-musl-x64.tar.gz",
                        "url":  "https://download.microsoft.com/download/D/5/9/D593CD8F-04E7-425D-962C-86FF4C90B1DA/dotnet-sdk-2.2.100-preview2-009404-linux-musl-x64.tar.gz",
                        "hash":  "8c41c9ead676e8b1056868eae3464099d2f238a2a2f8bd7ccefb097bfa3758c18a0047d0de48389d53a662e2799391d8761fdaad288049ce0e61f0fc709ddf03"
                    },
                    {
                        "name":  "dotnet-sdk-linux-x64.tar.gz",
                        "url":  "https://download.microsoft.com/download/D/5/9/D593CD8F-04E7-425D-962C-86FF4C90B1DA/dotnet-sdk-2.2.100-preview2-009404-linux-x64.tar.gz",
                        "hash":  "05c4e4accea5cae674bfde24ac883ba7aa733686479621411a5d8fb9c030e0c053d5c0f2c4a4fb62bc8b0f651987ce0f33628ac8a26af1d5c7a4259b3cba7a21"
                    },
                    {
                        "name":  "dotnet-sdk-osx-gs-x64.pkg",
                        "url":  "https://download.microsoft.com/download/D/5/9/D593CD8F-04E7-425D-962C-86FF4C90B1DA/dotnet-sdk-2.2.100-preview2-009404-osx-gs-x64.pkg",
                        "hash":  "bab8d830984255f9c3c19b1d70a575f3c1876be5dc537ab50a7be43bea0b0ef19a0e22895deb03e30f3559a849f15c68c8e245af314258d79296fe4b4b8019f9"
                    },
                    {
                        "name":  "dotnet-sdk-osx-x64.pkg",
                        "url":  "https://download.microsoft.com/download/D/5/9/D593CD8F-04E7-425D-962C-86FF4C90B1DA/dotnet-sdk-2.2.100-preview2-009404-osx-x64.pkg",
                        "hash":  "bab8d830984255f9c3c19b1d70a575f3c1876be5dc537ab50a7be43bea0b0ef19a0e22895deb03e30f3559a849f15c68c8e245af314258d79296fe4b4b8019f9"
                    },
                    {
                        "name":  "dotnet-sdk-osx-x64.tar.gz",
                        "url":  "https://download.microsoft.com/download/D/5/9/D593CD8F-04E7-425D-962C-86FF4C90B1DA/dotnet-sdk-2.2.100-preview2-009404-osx-x64.tar.gz",
                        "hash":  "91b45bc9f6012afc4fbc0a1a0e3ca91276c6873715811a1ec75e9d593d93c244bf104faa34d23e01608ac5878b9220a7c65b0b1ad1793b31abff3ecea95bda61"
                    },
                    {
                        "name":  "dotnet-sdk-rhel.6-x64.tar.gz",
                        "url":  "https://download.microsoft.com/download/D/5/9/D593CD8F-04E7-425D-962C-86FF4C90B1DA/dotnet-sdk-2.2.100-preview2-009404-rhel.6-x64.tar.gz",
                        "hash":  "215c66b4826d98c92b09e8186aeed0ecdc2556fbaf53ccc41ee69092e4464a65ffaea02028077efbffad6eb7e8d4c242a8773af148e39f6373e0da464dc2a8d7"
                    },
                    {
                        "name":  "dotnet-sdk-win-gs-x64.exe",
                        "url":  "https://download.microsoft.com/download/D/5/9/D593CD8F-04E7-425D-962C-86FF4C90B1DA/dotnet-sdk-2.2.100-preview2-009404-win-gs-x64.exe",
                        "hash":  "f3431a4b83d97ec835a4fb9daf1dff421e8693a902aac854da3b1d8652c78a98c9b15174a7734e4bf5942aa425af34f97e1cc4809e40eb418de3d597f4cad0bb"
                    },
                    {
                        "name":  "dotnet-sdk-win-gs-x86.exe",
                        "url":  "https://download.microsoft.com/download/D/5/9/D593CD8F-04E7-425D-962C-86FF4C90B1DA/dotnet-sdk-2.2.100-preview2-009404-win-gs-x86.exe",
                        "hash":  "64b5173921cdfbdda7657111e4428241e70bd5ad52ba21a36dc1a84f59da00ed1aa3c18570a639d4d2e07f97fb7b0198d89b658c6ceec123abb1b2e22bfa4d1a"
                    },
                    {
                        "name":  "dotnet-sdk-win-x64.exe",
                        "url":  "https://download.microsoft.com/download/D/5/9/D593CD8F-04E7-425D-962C-86FF4C90B1DA/dotnet-sdk-2.2.100-preview2-009404-win-x64.exe",
                        "hash":  "f3431a4b83d97ec835a4fb9daf1dff421e8693a902aac854da3b1d8652c78a98c9b15174a7734e4bf5942aa425af34f97e1cc4809e40eb418de3d597f4cad0bb"
                    },
                    {
                        "name":  "dotnet-sdk-win-x64.zip",
                        "url":  "https://download.microsoft.com/download/D/5/9/D593CD8F-04E7-425D-962C-86FF4C90B1DA/dotnet-sdk-2.2.100-preview2-009404-win-x64.zip",
                        "hash":  "a56368bcc3cc7d94940d2275c8da57ead08e852c2f45ad16323616e3efd1411bfa557eea50f72dd8895153a8e3fb6b90658220ea4d33cdb278cec60df1ac92a3"
                    },
                    {
                        "name":  "dotnet-sdk-win-x86.exe",
                        "url":  "https://download.microsoft.com/download/D/5/9/D593CD8F-04E7-425D-962C-86FF4C90B1DA/dotnet-sdk-2.2.100-preview2-009404-win-x86.exe",
                        "hash":  "64b5173921cdfbdda7657111e4428241e70bd5ad52ba21a36dc1a84f59da00ed1aa3c18570a639d4d2e07f97fb7b0198d89b658c6ceec123abb1b2e22bfa4d1a"
                    },
                    {
                        "name":  "dotnet-sdk-win-x86.zip",
                        "url":  "https://download.microsoft.com/download/D/5/9/D593CD8F-04E7-425D-962C-86FF4C90B1DA/dotnet-sdk-2.2.100-preview2-009404-win-x86.zip",
                        "hash":  "4e0bdb25276c287cb4ed4dc71d0cbddb19f6ef892cc2461bc2738e74dfe528567ea2a49740f0a602da23f2c8e343a73786daeb140500246e5d683978899162a3"
                    }
                ]
            },
            "aspnetcore-runtime":  
            {
                "version":  "2.2.0-preview2-35157",
                "version-display":  "2.2.0-preview2",
                "version-aspnetcoremodule":  
                [
                    "12.2.18248.0",
                    "8.2.1991.0"
                ],
                "files":  
                [
                    {
                        "name":  "aspnetcore-runtime-linux-arm.tar.gz",
                        "url":  "https://download.microsoft.com/download/5/B/A/5BA1012E-5112-45C2-8369-152B49A6AA3B/aspnetcore-runtime-2.2.0-preview2-35157-linux-arm.tar.gz",
                        "hash":  "736d96512ced3b4d40a85a13fad10fda22f6f9ef49775cbd730a9025b1a97da6b6b6dd7364e331b51283dbc13aed1648f0c41d371d26b2be3aac1b6719acbb5b"
                    },
                    {
                        "name":  "aspnetcore-runtime-linux-musl-x64.tar.gz",
                        "url":  "https://download.microsoft.com/download/5/B/A/5BA1012E-5112-45C2-8369-152B49A6AA3B/aspnetcore-runtime-2.2.0-preview2-35157-linux-musl-x64.tar.gz",
                        "hash":  "bff1d30755a4918d42107248b8fd94d4a0b782d8715ff2c2b5a0a547e5bf88ceace574c354a2ba314390909bc2d915dbb048d3304492685b204a14b1ca2ab6b0"
                    },
                    {
                        "name":  "aspnetcore-runtime-linux-x64.tar.gz",
                        "url":  "https://download.microsoft.com/download/5/B/A/5BA1012E-5112-45C2-8369-152B49A6AA3B/aspnetcore-runtime-2.2.0-preview2-35157-linux-x64.tar.gz",
                        "hash":  "c99cbac87b7904305b4b04df4a48779dd18157d6e7befa6f964317f82133005eff3ec2fbc3f91d3db64d9c3382ebd3903a7918bb424180084fd42933211025c2"
                    },
                    {
                        "name":  "aspnetcore-runtime-osx-x64.tar.gz",
                        "url":  "https://download.microsoft.com/download/5/B/A/5BA1012E-5112-45C2-8369-152B49A6AA3B/aspnetcore-runtime-2.2.0-preview2-35157-osx-x64.tar.gz",
                        "hash":  "edc004bc6e230c2b4220a7489e5a6213812b19895df95239e39291570f7368e8543d9c511953cb24fa209c064825afbde81dafd8f195b61812762a23040719f7"
                    },
                    {
                        "name":  "aspnetcore-runtime-win-x64.exe",
                        "url":  "https://download.microsoft.com/download/5/B/A/5BA1012E-5112-45C2-8369-152B49A6AA3B/aspnetcore-runtime-2.2.0-preview2-35157-win-x64.exe",
                        "hash":  "fa331f372ec4d3a4de2a6dc9664e39dbbbda017ca1872720ee6257bbf8f9dd0878d4c0aba5d27cd2113ee381756e6482ddef5424362ceb52063c3a4d812d8b8c"
                    },
                    {
                        "name":  "aspnetcore-runtime-win-x64.zip",
                        "url":  "https://download.microsoft.com/download/5/B/A/5BA1012E-5112-45C2-8369-152B49A6AA3B/aspnetcore-runtime-2.2.0-preview2-35157-win-x64.zip",
                        "hash":  "f90a087ec1f5a36b6012e6b5041c76fff63472dc2c95b7c1f68b979e679aaab55ce855c4c18fe2e38f6671f365e956b25a1ae977e7dffe914b0d27477ab67839"
                    },
                    {
                        "name":  "aspnetcore-runtime-win-x86.exe",
                        "url":  "https://download.microsoft.com/download/5/B/A/5BA1012E-5112-45C2-8369-152B49A6AA3B/aspnetcore-runtime-2.2.0-preview2-35157-win-x86.exe",
                        "hash":  "69eafe97f6c0e5286c923ca681268c03b00f0e1e5c89f5cb5f177ee093056e4d81dfd82b0221713fe486119e4db81c75cef3eb0505d2a12332163e5bbde78e22"
                    },
                    {
                        "name":  "aspnetcore-runtime-win-x86.zip",
                        "url":  "https://download.microsoft.com/download/5/B/A/5BA1012E-5112-45C2-8369-152B49A6AA3B/aspnetcore-runtime-2.2.0-preview2-35157-win-x86.zip",
                        "hash":  "86282ab1adb588314446382012c0730d66622160442be91dd6764ac2cb60117e81ece542ba352ddd72b9a2041e5c21cc147163fcc378e1d634d68c33ef6585a9"
                    },
                    {
                        "name":  "dotnet-hosting-win.exe",
                        "url":  "https://download.microsoft.com/download/5/B/A/5BA1012E-5112-45C2-8369-152B49A6AA3B/dotnet-hosting-2.2.0-preview2-35157-win.exe",
                        "hash":  "37c88e69165ac1116991027b74434fad47a61affb80bea759b79b98bdd2afe82b0a2e0cd62d5d09189a796453ada711f4aaf109cff89fd9878e1faadbf31b5fb"
                    }
                ]
            },
            "symbols":  
            {
                "version":  "2.2.0-preview2",
                "files":  
                [
                    {
                        "name":  "aspnet-symbols.zip",
                        "url":  "https://download.microsoft.com/download/5/B/A/5BA1012E-5112-45C2-8369-152B49A6AA3B/aspnet-2.2.0-preview2-symbols.zip",
                        "hash":  "f2cf90c7d0c513945c04555043e7bd2461a4432154a961c99ff4710acb0f941a944c26710e7ca94e6c3a0edd4824df73eaa5bcd9c5bcb490bcec5719c2819fa3"
                    },
                    {
                        "name":  "coreclr-symbols.zip",
                        "url":  "https://download.microsoft.com/download/5/B/A/5BA1012E-5112-45C2-8369-152B49A6AA3B/coreclr-2.2.0-preview2-symbols.zip",
                        "hash":  "7e1bf8ad862320b4e77978f670cf890ac13ffdfa4a5bc454110d783d317bea01aa225bb9a6692cb34d2989a53fcc99125906e7081d6dbe10f3d27a2921639531"
                    },
                    {
                        "name":  "corefx-symbols.zip",
                        "url":  "https://download.microsoft.com/download/5/B/A/5BA1012E-5112-45C2-8369-152B49A6AA3B/corefx-2.2.0-preview2-symbols.zip",
                        "hash":  "58c3a7beff06c5421d19f173666889ddbfccf66b91d656cfbc4b3207a645214be8d89d2654cd80f37272c45148e4aed9a4425d7a64af849460eaf75bdedbd8dc"
                    },
                    {
                        "name":  "core-setup-symbols.zip",
                        "url":  "https://download.microsoft.com/download/5/B/A/5BA1012E-5112-45C2-8369-152B49A6AA3B/core-setup-2.2.0-preview2-symbols.zip",
                        "hash":  "e022ec37fc972d970bd56ea8d2985c7d7c158be45da3bd60c725040f4ae0da948b837632cd81fb3455c5be315b48c023c4695487a5625a9b986193dea4a3f4e2"
                    }
                 ]
            }
        },
        {
            "release-date":  "2018-08-22",
            "release-version":  "2.2.0-preview1",
            "security":  false,
            "release-notes":  "https://github.com/dotnet/core/blob/master/release-notes/2.2/preview/2.2.0-preview1.md",
            "runtime":  
            {
                "version":  "2.2.0-preview-26820-02",
                "version-display":  "2.2.0-preview",
                "files":  
                [
                    {
                        "name":  "dotnet-runtime-linux-arm.tar.gz",
                        "url":  "https://download.microsoft.com/download/1/9/F/19FEB118-A1D8-4B0E-B74C-D155FC5D297E/dotnet-runtime-2.2.0-preview-26820-02-linux-arm.tar.gz",
                        "hash":  "33a4fda6cda60352195fd4cc4c214c1e565628d6ffa9b2582e105e49c8886ea143ab50479fb129b22ee87fbdfcc6e99714aae465a111954f5c529c5b5e5b8b54"
                    },
                    {
                        "name":  "dotnet-runtime-linux-arm64.tar.gz",
                        "url":  "https://download.microsoft.com/download/1/9/F/19FEB118-A1D8-4B0E-B74C-D155FC5D297E/dotnet-runtime-2.2.0-preview-26820-02-linux-arm64.tar.gz",
                        "hash":  "81fd36b2209446823a39f89ac93db7c566b531897bbcdcb26abde09b95e6d36838d62ed1b2a95339c5f6944ead830c1ebffe9e0d0d28c53ef9d594d8f25df8e6"
                    },
                    {
                        "name":  "dotnet-runtime-linux-musl-x64.tar.gz",
                        "url":  "https://download.microsoft.com/download/1/9/F/19FEB118-A1D8-4B0E-B74C-D155FC5D297E/dotnet-runtime-2.2.0-preview-26820-02-linux-musl-x64.tar.gz",
                        "hash":  "e260a28512dae88e677aaff8e2f4eae26274a15fd459a63c2ebb03c4f39d6a55451e44612e07ed0dafd2410112a0b21fa32941d13888d70475defc0309ecb910"
                    },
                    {
                        "name":  "dotnet-runtime-linux-x64.tar.gz",
                        "url":  "https://download.microsoft.com/download/1/9/F/19FEB118-A1D8-4B0E-B74C-D155FC5D297E/dotnet-runtime-2.2.0-preview-26820-02-linux-x64.tar.gz",
                        "hash":  "6fc7e1a39707f2909699c5b1af470a01b6f0908e169db5b83425f3a5498597850ecdb0c78c60f64205bd68aa9822025a1579a004e3d48128dee59f272d4bd10c"
                    },
                    {
                        "name":  "dotnet-runtime-osx-x64.pkg",
                        "url":  "https://download.microsoft.com/download/1/9/F/19FEB118-A1D8-4B0E-B74C-D155FC5D297E/dotnet-runtime-2.2.0-preview-26820-02-osx-x64.pkg",
                        "hash":  "b0ce07e2294dfb613d5aa3d81e02c6af30716613900da8d0e54015ca3fd60dae05ceec7351400559a2c619e99c1fc8199feee57b3cfb25453b03e9ca0dda43ca"
                    },
                    {
                        "name":  "dotnet-runtime-osx-x64.tar.gz",
                        "url":  "https://download.microsoft.com/download/1/9/F/19FEB118-A1D8-4B0E-B74C-D155FC5D297E/dotnet-runtime-2.2.0-preview-26820-02-osx-x64.tar.gz",
                        "hash":  "870dea28301ca7a402184f14e956fa23756b60458afcedc0475b2bf2ccdba19c6ab6592f8a2e612b52312ad47c364362f065fa8cc67757970001ee7f5d8dc770"
                    },
                    {
                        "name":  "dotnet-runtime-rhel.6-x64.tar.gz",
                        "url":  "https://download.microsoft.com/download/1/9/F/19FEB118-A1D8-4B0E-B74C-D155FC5D297E/dotnet-runtime-2.2.0-preview-26820-02-rhel.6-x64.tar.gz",
                        "hash":  "945ee583ce4d58334049ed73de4e20da6c8043a33d8950d229584c368be03d90da9389b3ae328c471cce9b47ebbba806c5393130b05677c6c53be00177f56631"
                    },
                    {
                        "name":  "dotnet-runtime-win-x64.exe",
                        "url":  "https://download.microsoft.com/download/1/9/F/19FEB118-A1D8-4B0E-B74C-D155FC5D297E/dotnet-runtime-2.2.0-preview-26820-02-win-x64.exe",
                        "hash":  "968fd684c65314634338f6d3fc7e5336d97303eb7a2e0149a5fb94fd105b14b9b3f146a572849e843dd8656aef16444c69cb6630ea4cbedd1d1ed637bbc15058"
                    },
                    {
                        "name":  "dotnet-runtime-win-x64.zip",
                        "url":  "https://download.microsoft.com/download/1/9/F/19FEB118-A1D8-4B0E-B74C-D155FC5D297E/dotnet-runtime-2.2.0-preview-26820-02-win-x64.zip",
                        "hash":  "1c8be0ae874a4daab7a6558a18c4bdf8c2702a93946c0cf3c1b5b6d4ea2cb090880a9e76c139a68e518904016fe37e9dbfb90d471fcc351f7947b7921b7880ae"
                    },
                    {
                        "name":  "dotnet-runtime-win-x86.exe",
                        "url":  "https://download.microsoft.com/download/1/9/F/19FEB118-A1D8-4B0E-B74C-D155FC5D297E/dotnet-runtime-2.2.0-preview-26820-02-win-x86.exe",
                        "hash":  "fab1f877448002bb7cd509ec309978baca2322f2c9c29d91eaf54a0b4310079ad7f55449da5ddc8cd5a29c67e05d262bbb1b96325258c123642c77c874fa8eed"
                    },
                    {
                        "name":  "dotnet-runtime-win-x86.zip",
                        "url":  "https://download.microsoft.com/download/1/9/F/19FEB118-A1D8-4B0E-B74C-D155FC5D297E/dotnet-runtime-2.2.0-preview-26820-02-win-x86.zip",
                        "hash":  "9a857b5b22c579a7a55354076b81bea38c61ed70425fb33094762180e10e9c5f06fc9dd436484b1de0bc854f93a282f8c8beeaad1f1f01dd68de9a613ab9ae51"
                    }
                ]
            },
            "sdk":  
            {
                "version":  "2.2.100-preview1-009349",
                "version-display":  "2.2.100-preview1",
                "csharp-language":  "7.3",
                "files":  
                [
                    {
                        "name":  "dotnet-sdk-linux-arm.tar.gz",
                        "url":  "https://download.microsoft.com/download/5/9/2/592E5073-8394-4A95-8F48-54080F0F1555/dotnet-sdk-2.2.100-preview1-009349-linux-arm.tar.gz",
                        "hash":  "2f1b84cc88a2098b30ae4b560e6af93b4299990dae8c5939e8aedabcf08931ac37e5af330467aff9ec998cfaada3b0dc76eeea667ce4398a6423b36546737741"
                    },
                    {
                        "name":  "dotnet-sdk-linux-arm64.tar.gz",
                        "url":  "https://download.microsoft.com/download/5/9/2/592E5073-8394-4A95-8F48-54080F0F1555/dotnet-sdk-2.2.100-preview1-009349-linux-arm64.tar.gz",
                        "hash":  "705d876fee32e28c49fbcf15f1ee42c4708d9006bf28f5ea2499634e92d86ddb643fe213530b14545f27fa94a1187d79cdc6f9abdc31482f35a4ab896f4cf831"
                    },
                    {
                        "name":  "dotnet-sdk-linux-musl-x64.tar.gz",
                        "url":  "https://download.microsoft.com/download/5/9/2/592E5073-8394-4A95-8F48-54080F0F1555/dotnet-sdk-2.2.100-preview1-009349-linux-musl-x64.tar.gz",
                        "hash":  "ea1bcf0c2f9f91ea3296667d2b95b07ae4080625d14fdd06f353ac6f02336c26f1ca9d85ae904aebf717b8fb065c86b4eb3a06e643cde746b1bbcfaec1ddadb0"
                    },
                    {
                        "name":  "dotnet-sdk-linux-x64.tar.gz",
                        "url":  "https://download.microsoft.com/download/5/9/2/592E5073-8394-4A95-8F48-54080F0F1555/dotnet-sdk-2.2.100-preview1-009349-linux-x64.tar.gz",
                        "hash":  "0584ff770e1e8808126c74cd36c6014cbc95320ff797a79159e809aac72dc6a84bde932dcc4fbb4b281fa253302d4979ce2bd709647fe1f4dfa1e47799ef7184"
                    },
                    {
                        "name":  "dotnet-sdk-osx-gs-x64.pkg",
                        "url":  "https://download.microsoft.com/download/5/9/2/592E5073-8394-4A95-8F48-54080F0F1555/dotnet-sdk-2.2.100-preview1-009349-osx-gs-x64.pkg",
                        "hash":  "a2f65c0d5eb09bff9d630a9f4bebaeca82e319bb01b8489e728f144020831736818c59de0a52d0796f059aaeb8a6d758b501b8301911ef74c747b12d63a56fab"
                    },
                    {
                        "name":  "dotnet-sdk-osx-x64.pkg",
                        "url":  "https://download.microsoft.com/download/5/9/2/592E5073-8394-4A95-8F48-54080F0F1555/dotnet-sdk-2.2.100-preview1-009349-osx-x64.pkg",
                        "hash":  "a2f65c0d5eb09bff9d630a9f4bebaeca82e319bb01b8489e728f144020831736818c59de0a52d0796f059aaeb8a6d758b501b8301911ef74c747b12d63a56fab"
                    },
                    {
                        "name":  "dotnet-sdk-osx-x64.tar.gz",
                        "url":  "https://download.microsoft.com/download/5/9/2/592E5073-8394-4A95-8F48-54080F0F1555/dotnet-sdk-2.2.100-preview1-009349-osx-x64.tar.gz",
                        "hash":  "edcc36f939689ffb6a16c0ddc43c73da5cf69abf7c1b86a1b7ded9f382e0c7f5c8cada0d2f2fa5e81ca6d93fa7186215625e0433ab6d4721842ea7d7653d6efc"
                    },
                    {
                        "name":  "dotnet-sdk-rhel.6-x64.tar.gz",
                        "url":  "https://download.microsoft.com/download/5/9/2/592E5073-8394-4A95-8F48-54080F0F1555/dotnet-sdk-2.2.100-preview1-009349-rhel.6-x64.tar.gz",
                        "hash":  "bedd1485f677c955288f3e1d41c065cb91704d2f346f478f3946040f32b6f9c67eeda5c0a902618ff65f47327b8475bf702c1ee50a738238f1c40cdf685dd6f0"
                    },
                    {
                        "name":  "dotnet-sdk-win-gs-x64.exe",
                        "url":  "https://download.microsoft.com/download/5/9/2/592E5073-8394-4A95-8F48-54080F0F1555/dotnet-sdk-2.2.100-preview1-009349-win-gs-x64.exe",
                        "hash":  "91fe61cfb0f76757ae025d77cdd8cd3ecbef14f3708aa742f1a86650323f38fac490e9cc6ab180769bcd3ca1f470ea5b3291726633a6675a33af442307c7dd27"
                    },
                    {
                        "name":  "dotnet-sdk-win-gs-x86.exe",
                        "url":  "https://download.microsoft.com/download/5/9/2/592E5073-8394-4A95-8F48-54080F0F1555/dotnet-sdk-2.2.100-preview1-009349-win-gs-x86.exe",
                        "hash":  "47cd97836615c73dfb1f10e9b0d10c36c4e0def770564f8f5ed1e162c8d33d5cbb54cb25ebea4d2e87d1955ffa93756709d2c61c5568b7886c9b97f148a5ff93"
                    },
                    {
                        "name":  "dotnet-sdk-win-x64.exe",
                        "url":  "https://download.microsoft.com/download/5/9/2/592E5073-8394-4A95-8F48-54080F0F1555/dotnet-sdk-2.2.100-preview1-009349-win-x64.exe",
                        "hash":  "91fe61cfb0f76757ae025d77cdd8cd3ecbef14f3708aa742f1a86650323f38fac490e9cc6ab180769bcd3ca1f470ea5b3291726633a6675a33af442307c7dd27"
                    },
                    {
                        "name":  "dotnet-sdk-win-x64.zip",
                        "url":  "https://download.microsoft.com/download/5/9/2/592E5073-8394-4A95-8F48-54080F0F1555/dotnet-sdk-2.2.100-preview1-009349-win-x64.zip",
                        "hash":  "98c799cf1effe00f86ffbcff016f01f7a749289b51a96f310040db713140a4a8e5202aa6e9b2a92e22a0aeb183503a5fd6e733b6853835b4fd83a10b9b5449b0"
                    },
                    {
                        "name":  "dotnet-sdk-win-x86.exe",
                        "url":  "https://download.microsoft.com/download/5/9/2/592E5073-8394-4A95-8F48-54080F0F1555/dotnet-sdk-2.2.100-preview1-009349-win-x86.exe",
                        "hash":  "47cd97836615c73dfb1f10e9b0d10c36c4e0def770564f8f5ed1e162c8d33d5cbb54cb25ebea4d2e87d1955ffa93756709d2c61c5568b7886c9b97f148a5ff93"
                    },
                    {
                        "name":  "dotnet-sdk-win-x86.zip",
                        "url":  "https://download.microsoft.com/download/5/9/2/592E5073-8394-4A95-8F48-54080F0F1555/dotnet-sdk-2.2.100-preview1-009349-win-x86.zip",
                        "hash":  "d1975ddd41a4dd0b9cd97c818d192a6343d4090d1a9c941714d9a8eb2e2dc6a3bc9c2dd49a6b19ed2d702913546be12b88f22aa4ed13d4dcc7693a9f5fbf92e0"
                    }
                ]
            },
            "aspnetcore-runtime":  
            {
                "version":  "2.2.0-preview1-35029",
                "version-display":  "2.2.0-preview1",
                "version-aspnetcoremodule":  
                [
                    "12.2.18248.0",
                    "8.2.1991.0"
                ],
                "files":  
                [
                    {
                        "name":  "aspnetcore-runtime-linux-arm.tar.gz",
                        "url":  "https://download.microsoft.com/download/1/9/F/19FEB118-A1D8-4B0E-B74C-D155FC5D297E/aspnetcore-runtime-2.2.0-preview1-35029-linux-arm.tar.gz",
                        "hash":  "f033ef30ef5a48c4a6fa281865dd4062416e668d1b019fefb8a630c20ada7b4d762e045f6b16b1bf36bb21096d783a14b8fa0cea0ae7b6d78ae118ff769efb84"
                    },
                    {
                        "name":  "aspnetcore-runtime-linux-musl-x64.tar.gz",
                        "url":  "https://download.microsoft.com/download/1/9/F/19FEB118-A1D8-4B0E-B74C-D155FC5D297E/aspnetcore-runtime-2.2.0-preview1-35029-linux-musl-x64.tar.gz",
                        "hash":  "b86908f2c5fc72267520e6b35929d6e8551df7b1f8292c6179c4af09efaffc868574563148868c4ae48ecb45a5c4b95648c33a6b3601024c9db388ecb1a8e938"
                    },
                    {
                        "name":  "aspnetcore-runtime-linux-x64.tar.gz",
                        "url":  "https://download.microsoft.com/download/1/9/F/19FEB118-A1D8-4B0E-B74C-D155FC5D297E/aspnetcore-runtime-2.2.0-preview1-35029-linux-x64.tar.gz",
                        "hash":  "5513145c0d6344af6858fc94f2aa9a78dc2d8abcd35a9db7d10ff01b97a89221cd8534eaebad59b9d548af2233e4d075a8bc254ff0934d0f66a71d83507c03a0"
                    },
                    {
                        "name":  "aspnetcore-runtime-osx-x64.tar.gz",
                        "url":  "https://download.microsoft.com/download/1/9/F/19FEB118-A1D8-4B0E-B74C-D155FC5D297E/aspnetcore-runtime-2.2.0-preview1-35029-osx-x64.tar.gz",
                        "hash":  "16ee2abe50d22332098b371baefdc84313ac7728eba5199243b5755f2f6ce1ab9cb4f32356d53b4402baf38a8b7e0aaf1e583a9cd7de1d7eaef37068de27fec6"
                    },
                    {
                        "name":  "aspnetcore-runtime-win-x64.exe",
                        "url":  "https://download.microsoft.com/download/1/9/F/19FEB118-A1D8-4B0E-B74C-D155FC5D297E/aspnetcore-runtime-2.2.0-preview1-35029-win-x64.exe",
                        "hash":  "867cb2efefcbf0cfcb68ecf92bcb42eb72c9c1fd11be1c0934c51f50c14d907d97b4c8efc3f91e9d2e0682e5c35a7e161f6c30f936c820add142ae902084835f"
                    },
                    {
                        "name":  "aspnetcore-runtime-win-x64.zip",
                        "url":  "https://download.microsoft.com/download/1/9/F/19FEB118-A1D8-4B0E-B74C-D155FC5D297E/aspnetcore-runtime-2.2.0-preview1-35029-win-x64.zip",
                        "hash":  "c923f4e4537642d2ff431d3e5478edcab0cdb3122103d7aeb3844a027de7fb605849b46910a3165047a6ae5d57686fdd914a7f34c9bbb960c912852503206f42"
                    },
                    {
                        "name":  "aspnetcore-runtime-win-x86.exe",
                        "url":  "https://download.microsoft.com/download/1/9/F/19FEB118-A1D8-4B0E-B74C-D155FC5D297E/aspnetcore-runtime-2.2.0-preview1-35029-win-x86.exe",
                        "hash":  "a838ee412c12eecebb50ab05b7de6bb6034420ae1b69b58639aceccd13c6189aa5ffa3d3b37963f623cc8a242b874c79ff41fd08a02e16999681d81cc7f1860c"
                    },
                    {
                        "name":  "aspnetcore-runtime-win-x86.zip",
                        "url":  "https://download.microsoft.com/download/1/9/F/19FEB118-A1D8-4B0E-B74C-D155FC5D297E/aspnetcore-runtime-2.2.0-preview1-35029-win-x86.zip",
                        "hash":  "38d42d7deb948160a969495bda3f12a4bff6d603ca1ecf657bd128e66ae5b9fe04b3bdd2903e41fb35c75bdb6478075889159c0dd22270596c5ac7a663aee35b"
                    },
                    {
                        "name":  "dotnet-hosting-win.exe",
                        "url":  "https://download.microsoft.com/download/1/9/F/19FEB118-A1D8-4B0E-B74C-D155FC5D297E/dotnet-hosting-2.2.0-preview1-35029-win.exe",
                        "hash":  "ea347dccf2e62476b151e8d2f9d0cb3bd5523c1830f0f19cef778d63abc05553f380c513325b719239667afe7743d03b4a6dd405a5d94bede2ae53a7abeb480b"
                    }
                ]
            },
            "symbols":  
            {
                "version":  "2.2.0-preview1",
                "files":  
                [
                    {
                        "name":  "aspnet-symbols.zip",
                        "url":  "https://download.microsoft.com/download/1/9/F/19FEB118-A1D8-4B0E-B74C-D155FC5D297E/aspnet-2.2.0-preview1-symbols.zip",
                        "hash":  "6960afaa7b5dc2446c3adfbcb6c352409241298c9114aa7be9390a0af0126dab0a06f39e82f27f3e35aa3340becf5291f54cec4cdc73831550177e26d7433518"
                    },
                    {
                        "name":  "coreclr-symbols.zip",
                        "url":  "https://download.microsoft.com/download/1/9/F/19FEB118-A1D8-4B0E-B74C-D155FC5D297E/coreclr-2.2.0-preview1-symbols.zip",
                        "hash":  "2d2d9ead71b13aee5d1bc89b0e947ef6fcb4be7bcfcdaebf325051dc21cd0a1c2a7d20c105d500af7454ff4b09d04f6359315f6da39063eeb4484590848a21fb"
                    },
                    {
                        "name":  "corefx-symbols.zip",
                        "url":  "https://download.microsoft.com/download/1/9/F/19FEB118-A1D8-4B0E-B74C-D155FC5D297E/corefx-2.2.0-preview1-symbols.zip",
                        "hash":  "1eb028e621ec0febd4fef4aa787c2ecf8563733bfe95ffa02ac8bd3c39898b5e91fc19ba78a5bf9c545a825e36adaa8138d94872abda0968f0b12ec3f0695770"
                    },
                    {
                        "name":  "core-setup-symbols.zip",
                        "url":  "https://download.microsoft.com/download/1/9/F/19FEB118-A1D8-4B0E-B74C-D155FC5D297E/core-setup-2.2.0-preview1-symbols.zip",
                        "hash":  "493804a96e01e2d9c63458f81fe2b0c253e1479286b60318050aeaa041497e293247b8b92316f829f0cab567c8c6521b0a5dc76ff81e4959080478044840c227"
                    }
                 ]
            }
        }
    ]
>>>>>>> 94b1b237
}<|MERGE_RESOLUTION|>--- conflicted
+++ resolved
@@ -16,7 +16,7 @@
       "runtime": {
         "version": "2.2.1",
         "version-display": "2.2.1",
-        "vsversion": "",
+        "vs-version": "",
         "files": [
           {
             "name": "dotnet-runtime-linux-arm.tar.gz",
@@ -96,7 +96,6 @@
             "url": "https://download.visualstudio.microsoft.com/download/pr/0319d1d8-88ca-4521-a060-1729ac2fe185/6cd6fadcbed713ff9f64191097920315/dotnet-runtime-2.2.1-win-x86.zip",
             "hash": "35714541D0B881772C8094C7CEB7D27C9A8C4F9AF792479F7DDF3732ECC971EF1C49391822D6F74370E45B3D30715C1463516A0ECB477120DA55CFDBD425B86D"
           }
-<<<<<<< HEAD
         ]
       },
       "sdk": {
@@ -197,8 +196,10 @@
       "aspnetcore-runtime": {
         "version": "2.2.1",
         "version-display": "2.2.1",
-        "version-aspnetcoremodule": "12.2.18316.0",
-        "vsversion": "",
+        "version-aspnetcoremodule": [
+          "12.2.18316.0"
+        ],
+        "vs-version": "",
         "files": [
           {
             "name": "aspnetcore-runtime-linux-arm.tar.gz",
@@ -1029,1111 +1030,4 @@
       }
     }
   ]
-=======
-        },
-        {
-            "release-date": "2018-12-06",
-            "release-version": "2.2.200-preview",
-            "security": false,
-            "release-notes": "https://github.com/dotnet/core/blob/master/release-notes/2.2/Preview/2.2.200-preview.md",
-            "runtime": {},
-            "sdk": {
-              "version": "2.2.200-preview-009648",
-              "version-display": "2.2.200-preview-009648",
-              "runtime-version": "2.2.0",
-              "vs-version": "16.0-preview-1",
-              "csharp-version": "7.3",
-              "fsharp-version": "4.5",
-              "files": [
-                {
-                  "name": "dotnet-sdk-linux-arm.tar.gz",
-                  "rid": "linux-arm",
-                  "url": "https://download.visualstudio.microsoft.com/download/pr/d11e6fa7-15b3-403d-b1ba-1323b68eb373/b215c2a4c824da07d4ce88aa6fbc5df9/dotnet-sdk-2.2.200-preview-009648-linux-arm.tar.gz",
-                  "hash": "84587224C5437FB5422BC54529BAE557DBE50C9066EE717BF90457401227416FDA6B4E1706AD38214D65E0CC88A73D6C5F4185460B1D9779D9EE9E0F9EB580CE"
-                },
-                {
-                  "name": "dotnet-sdk-linux-arm64.tar.gz",
-                  "rid": "linux-arm64",
-                  "url": "https://download.visualstudio.microsoft.com/download/pr/afadab69-62e9-46da-ab2a-5fdf366f845a/4ea5a406c72a5337e4538a428ff5da8b/dotnet-sdk-2.2.200-preview-009648-linux-arm64.tar.gz",
-                  "hash": "BEE6AF2976944975204CB1429E4DC3FE0417FF3E7823335FA72AC2A6610F2D7047E63ED1FDC49A515F76A7B78CD68E81E14312026B8234693150112146941259"
-                },
-                {
-                  "name": "dotnet-sdk-linux-musl-x64.tar.gz",
-                  "rid": "linux-musl-x64",
-                  "url": "https://download.visualstudio.microsoft.com/download/pr/a073581b-7bad-4e17-9b87-289e1d5842f1/d25a9bd2fc81518a72adbd198d7ab853/dotnet-sdk-2.2.200-preview-009648-linux-musl-x64.tar.gz",
-                  "hash": "895BE47C861CDE9D6360BEDDAAEF8D954C5F5E63B8E04E07CDA24C16B90F22889F71BB06DB1FC24411C986CB3B9616DF0E76187CDA18D84E233AAACB0D1E4FFB"
-                },
-                {
-                  "name": "dotnet-sdk-linux-x64.tar.gz",
-                  "rid": "linux-x64",
-                  "url": "https://download.visualstudio.microsoft.com/download/pr/a468e998-a2cc-45bb-a945-1f40ca0a900d/e55dd2721e208b7b75890872303dbc9a/dotnet-sdk-2.2.200-preview-009648-linux-x64.tar.gz",
-                  "hash": "E72C13877D0DBA3FD0E29E759C1DF95C7A2F1F6D5608794ED1158F90119E10074FAFFBAB57F45032D1F61995CC25C83BEE5C67B04BB219E7C613B07B4C79D6FD"
-                },
-                {
-                  "name": "dotnet-sdk-osx-gs-x64.pkg",
-                  "rid": "osx-x64",
-                  "url": "https://download.visualstudio.microsoft.com/download/pr/5f76180d-a776-4bec-998b-a27ff8242611/9649baa9f464666831321b41e05485e8/dotnet-sdk-2.2.200-preview-009648-osx-gs-x64.pkg",
-                  "hash": "3C3760202D50E364C67D2B95F3C79D1FE367206BE05079FB66180EF559CA853CCA11FEA587C550D21852C7789CE181D4CF30FD41A29999427D6F37249EEB37B5"
-                },
-                {
-                  "name": "dotnet-sdk-osx-x64.pkg",
-                  "rid": "osx-x64",
-                  "url": "https://download.visualstudio.microsoft.com/download/pr/3abc8bb6-1363-4474-b15e-a1adee8ca025/3dea0f3bf25595abb2b1245ea0f8245e/dotnet-sdk-2.2.200-preview-009648-osx-x64.pkg",
-                  "hash": "3C3760202D50E364C67D2B95F3C79D1FE367206BE05079FB66180EF559CA853CCA11FEA587C550D21852C7789CE181D4CF30FD41A29999427D6F37249EEB37B5"
-                },
-                {
-                  "name": "dotnet-sdk-osx-x64.tar.gz",
-                  "rid": "osx-x64",
-                  "url": "https://download.visualstudio.microsoft.com/download/pr/8da9ecec-dbbe-4a8c-af89-2fd750149176/aed92edd168b873df57df5893b50eb6d/dotnet-sdk-2.2.200-preview-009648-osx-x64.tar.gz",
-                  "hash": "645E3758ABA1A08AD4BD1B5C3F95F2526FDA21D893DA61DAA3C7060298D2DB0B6972C99012AC9C473CE8F51B32DB584A33C8E6415DA78C9DFA2274A366ADA63A"
-                },
-                {
-                  "name": "dotnet-sdk-rhel.6-x64.tar.gz",
-                  "rid": "rhel.6-x64",
-                  "url": "https://download.visualstudio.microsoft.com/download/pr/1e1d58f6-5270-4142-9931-19b05d4a2a01/615ca51732a296d2d19fb2d877ae3caa/dotnet-sdk-2.2.200-preview-009648-rhel.6-x64.tar.gz",
-                  "hash": "2B3024A07BFBDB0EFE600E3A5CAAD49B561EA93C11299F1F903C7391DE441163B2A64133B9B3D006E06E747A0C28EC9BF220D16CD65F2B5E5C3C1278E699D476"
-                },
-                {
-                  "name": "dotnet-sdk-win-gs-x64.exe",
-                  "rid": "",
-                  "url": "https://download.visualstudio.microsoft.com/download/pr/226510bf-1e3a-4068-a26a-9262ff3a8b35/4131137e41e2823a90a4ab30d01062ec/dotnet-sdk-2.2.200-preview-009648-win-gs-x64.exe",
-                  "hash": "ED41A4AABBE13117566AFB00F08C582E62833E40F755082E6BE8F135EF880A0586478A88148BE99EF6F4BA4D812E0C7C6833A12A3FDB1CA4DEE238EA58B8F091"
-                },
-                {
-                  "name": "dotnet-sdk-win-gs-x86.exe",
-                  "rid": "",
-                  "url": "https://download.visualstudio.microsoft.com/download/pr/bc4a220c-0ce6-4c6b-a346-f1cc66ecfdc7/7bf462f7c129ae2aed3ea04195e5cfbc/dotnet-sdk-2.2.200-preview-009648-win-gs-x86.exe",
-                  "hash": "552528AF370039032C8A5AE17D55904DEBAA4523BD62C56E9946C0D0A84610DFB78271BA4575C34E92FC8F1A985CCF62FC85D51903FFFDABB80C3D336044D04D"
-                },
-                {
-                  "name": "dotnet-sdk-win-x64.exe",
-                  "rid": "win-x64",
-                  "url": "https://download.visualstudio.microsoft.com/download/pr/8145cebd-ea45-4b3d-b13a-9f37c7be0588/00b4a7ed7952412edcaee68e181d72c4/dotnet-sdk-2.2.200-preview-009648-win-x64.exe",
-                  "hash": "ED41A4AABBE13117566AFB00F08C582E62833E40F755082E6BE8F135EF880A0586478A88148BE99EF6F4BA4D812E0C7C6833A12A3FDB1CA4DEE238EA58B8F091"
-                },
-                {
-                  "name": "dotnet-sdk-win-x64.zip",
-                  "rid": "win-x64",
-                  "url": "https://download.visualstudio.microsoft.com/download/pr/607bb33c-e356-449c-a957-ef72c80eeac2/7c2dab909c9a5c6698720c9e5a145701/dotnet-sdk-2.2.200-preview-009648-win-x64.zip",
-                  "hash": "B6AC617899182F787FD6CB496823B459E372195B5F83DD7DDAA933EEB855F1F8B655DE16CB2BB3D3F2A5FD9CA91365D844A14B685DE15A3644AF23E612AA4AAE"
-                },
-                {
-                  "name": "dotnet-sdk-win-x86.exe",
-                  "rid": "win-x86",
-                  "url": "https://download.visualstudio.microsoft.com/download/pr/9182f8b1-0b48-45da-ba29-ff2e06ad07ce/2c4a3dc1958867a54b1abe1a73ccbcac/dotnet-sdk-2.2.200-preview-009648-win-x86.exe",
-                  "hash": "552528AF370039032C8A5AE17D55904DEBAA4523BD62C56E9946C0D0A84610DFB78271BA4575C34E92FC8F1A985CCF62FC85D51903FFFDABB80C3D336044D04D"
-                },
-                {
-                  "name": "dotnet-sdk-win-x86.zip",
-                  "rid": "win-x86",
-                  "url": "https://download.visualstudio.microsoft.com/download/pr/9e523b8c-4721-47f4-93a9-fb2d6b0f788a/0e18b3e6524cbf6cd7c6a21ffd72827a/dotnet-sdk-2.2.200-preview-009648-win-x86.zip",
-                  "hash": "1F42190EB7F67020057D4F49B51D5748FD3663EC7F7E97152FE98594148F0844570BF381A8E5D246175DB1FA52D422FA534EEFB53C16AC6F2133427878C6E414"
-                }
-              ]
-            },
-            "symbols": {
-              "version": "2.2.0",
-              "files": [
-                {
-                  "name": "sdk-symbols-symbols.zip",
-                  "rid": null,
-                  "url": "https://download.visualstudio.microsoft.com/download/pr/6819ef7a-d432-4900-a242-78ee5e6b80e9/297807fa4167c35f4090eb6f39698df2/sdk-symbols-2.2.200-preview-009648-symbols.zip",
-                  "hash": "6D124C2D0752B5228A2226ACDEEE36E23A6B14A4A5E1FE2E8F6A15395B9CA36E845BFC33A7C7276D48D1F6368CEC9DA559FD0C2EE2EE73E9A2BBC8DE0FD88654"
-                }
-              ]
-            }
-        },
-        {
-            "release-date": "2018-12-04",
-            "release-version": "2.2.0",
-            "security": false,
-            "release-notes": "https://github.com/dotnet/core/blob/master/release-notes/2.2/2.2.0/2.2.0.md",
-            "runtime": {
-              "version": "2.2.0",
-              "version-display": "2.2.0",
-              "vs-version": "",
-              "files": [
-                {
-                  "name": "dotnet-runtime-linux-arm.tar.gz",
-                  "url": "https://download.visualstudio.microsoft.com/download/pr/a3f3e38e-246a-4eab-8da3-63f9cd1b1c13/c2e795a9bb03bc75d3cfa767f3f77310/dotnet-runtime-2.2.0-linux-arm.tar.gz",
-                  "hash": "C1E52E053AC5797A2A0CD621A0DF257E882849621F5C74604F1B51FC11A7E310A418226DF6B36C79AB694A7A18B2D80FBB04236E0D3442F13A02007B9365B2B2"
-                },
-                {
-                  "name": "dotnet-runtime-linux-arm64.tar.gz",
-                  "url": "https://download.visualstudio.microsoft.com/download/pr/8931cb99-76f8-4d62-82be-881b79b03aac/9b31f0cbd0caac6d1639cece76d414a8/dotnet-runtime-2.2.0-linux-arm64.tar.gz",
-                  "hash": "4DE976140A34C72BAF84F2386D63AA119356A4B7937C008B080EF8B63E7F11D204A38DCAA9072CD89AEC18E3E1D7FD288C5BBBEBD59E738AE3FB85008B1127E7"
-                },
-                {
-                  "name": "dotnet-runtime-linux-musl-x64.tar.gz",
-                  "url": "https://download.visualstudio.microsoft.com/download/pr/6bb6c059-a9fe-44ad-9f9e-12027c858253/2742ebd7660077902e4a5f3f85d156c7/dotnet-runtime-2.2.0-linux-musl-x64.tar.gz",
-                  "hash": "10665979BF77EC7CF92108372C7FF48B4F0E577DEF75513128D088567E5A2553FF1502FE6E4E403D0DB485D629A11EAB93CB5FE84752A0A8D15398E1F2AFF53C"
-                },
-                {
-                  "name": "dotnet-runtime-linux-x64.tar.gz",
-                  "url": "https://download.visualstudio.microsoft.com/download/pr/1057e14e-16cc-410b-80a4-5c2420c8359c/004dc3ce8255475d4723de9a011ac513/dotnet-runtime-2.2.0-linux-x64.tar.gz",
-                  "hash": "B1C08A7B44B50F66AC35B8049FC980FB3920E3A52D8FF8337D9FA0D163DC2F0111904AC3D79B97A750155BFB927177ADDBD72C7970AB0F301D52EE40544933FD"
-                },
-                {
-                  "name": "dotnet-runtime-osx-x64.pkg",
-                  "url": "https://download.visualstudio.microsoft.com/download/pr/953c69dc-2b70-4237-89e8-d0675d8e89b7/4ccde130c14f69659da5826c0b2fbe95/dotnet-runtime-2.2.0-osx-x64.pkg",
-                  "hash": "E7EF10CA7475BD715C977D8623E14B9ABFB6F20F526F3256E3BED86434B530887ABDA0085684AF8687CFA2834208A3489D7FA63117AB1E3C49D8DB952F7AD44A"
-                },
-                {
-                  "name": "dotnet-runtime-osx-x64.tar.gz",
-                  "url": "https://download.visualstudio.microsoft.com/download/pr/1d8682c5-f211-4724-9f6b-0d44eb1593d4/32d8ff5607122a05e2200fe0961cfc40/dotnet-runtime-2.2.0-osx-x64.tar.gz",
-                  "hash": "5299D16F3FF81C67003DC525918D1E1D4664B6BBFC846254881DDC61FFA2F221F723268352E26CEC33ED5B03E16EFB3434CAB94535D7699ABB4015A57B79F27B"
-                },
-                {
-                  "name": "dotnet-runtime-rhel.6-x64.tar.gz",
-                  "url": "https://download.visualstudio.microsoft.com/download/pr/279664c2-a29a-423b-967d-d58bc7abe14c/a40e0f1065c062b6dc91cf4523111513/dotnet-runtime-2.2.0-rhel.6-x64.tar.gz",
-                  "hash": "61BCEA56C84AB6794E354036403C572C6DCCD878476F2BA4104AC71394F59078AC47AD490FD39BE4ACFC9F5849517AE462465FBA134A90183D5EA1A42B2A53A8"
-                },
-                {
-                  "name": "dotnet-runtime-win-arm.zip",
-                  "url": "https://download.visualstudio.microsoft.com/download/pr/42443f24-e035-42c2-a998-57f58a7573ea/d885e17a85793394ad12b804999cfc32/dotnet-runtime-2.2.0-win-arm.zip",
-                  "hash": "904A65C285C3F59B43337889BA0CDE75E42E12CB09EFC9F2E7618783F072E0B00C43C9FEC599B77ADAC9C9AB92D5934D92ACFE9B073834410BE5C97F4E92D933"
-                },
-                {
-                  "name": "dotnet-runtime-win-arm64.zip",
-                  "url": "https://download.visualstudio.microsoft.com/download/pr/be1aa948-6b3a-418c-bb85-5bb8ca4be04c/8aa70e41272cbaf2b619b4cd4824974b/dotnet-runtime-2.2.0-win-arm64.zip",
-                  "hash": "1EBCC679CCC9E12E3B76C83711041204588704CB8DBB316E09AA777B07ECA2A6ABB2BDAF4CFC2FEC52695A4AC9590879C4B0A8CB7D5B15ACD5192D4C33756353"
-                },
-                {
-                  "name": "dotnet-runtime-win-x64.exe",
-                  "url": "https://download.visualstudio.microsoft.com/download/pr/03b9322b-c24d-4219-a092-baf7d6e4d124/83a706f62a41c466805dedc23429427b/dotnet-runtime-2.2.0-win-x64.exe",
-                  "hash": "BFCAAB6F2BE8E33ED1CCD3D9D17548E015549874BF2D26BD379B17C332CF67569EBEFF9EF8C95C20B8D313D83F2626FB607627D612DD123ED985957D3CF2CAA9"
-                },
-                {
-                  "name": "dotnet-runtime-win-x64.zip",
-                  "url": "https://download.visualstudio.microsoft.com/download/pr/62711024-fa98-4919-9fe0-466744b20941/4cdef0431350a441b45e11784f657b09/dotnet-runtime-2.2.0-win-x64.zip",
-                  "hash": "5B262C6D30EBEACE5718D063363CCF778C49CFED535CC5BAAFF2D518CA94CFE83FFBDACB8EB0E3617D5CFCC3D07D3C1F7CEED0B26636F6971BA91054D78BC1F1"
-                },
-                {
-                  "name": "dotnet-runtime-win-x86.exe",
-                  "url": "https://download.visualstudio.microsoft.com/download/pr/2ed3aa9d-dd33-4a00-bb51-814de2b92d0c/0624fc37ff340d2b38c95a1f667de99c/dotnet-runtime-2.2.0-win-x86.exe",
-                  "hash": "C0EEC9DB797228D25FC4188297D807565B43E9A1384FA162E3EA5E6845A02B016585CD3CC72A7447048E2B0B683641E1491AA97CC9C1BA17F62453FDC4666097"
-                },
-                {
-                  "name": "dotnet-runtime-win-x86.zip",
-                  "url": "https://download.visualstudio.microsoft.com/download/pr/ab4bbec2-ace5-487b-85fd-4ac897440040/23e50fbfc65d3b54aec21107eeb0a66d/dotnet-runtime-2.2.0-win-x86.zip",
-                  "hash": "F426A8B8BAEB0E34A9B9CDE257D10CA59EE934B95708AD42BF1FA6FB12CD97E6727ECAFDBDBC2EDCAE7B275A063478F5FAC3DD77FEDCA62C874D8932DF8F65FB"
-                }
-            ]
-            },
-            "sdk":
-            {
-                "version":  "2.2.100",
-                "version-display":  "2.2.100",
-                "runtime-version": "2.2.0",
-                "vs-version":  "",
-                "csharp-language":  "7.3",
-                "fsharp-language":  "4.5",
-                "vb-language": "15.5",
-                "files": [
-                    {
-                      "name": "dotnet-sdk-linux-arm.tar.gz",
-                      "url": "https://download.visualstudio.microsoft.com/download/pr/35c09285-4114-44f7-aa7d-47fe75a55eda/ac5a8f1bc324f2a6cd021237528441d4/dotnet-sdk-2.2.100-linux-arm.tar.gz",
-                      "hash": "A3175AC1514BECD9D63E3137A4F6A96E36EEB5FD224BA365ADC068EDD624311E45B7533E96607C2C95C9FA1906140C9E95255320071CD6039F4A6C66E66B4976"
-                    },
-                    {
-                      "name": "dotnet-sdk-linux-arm64.tar.gz",
-                      "url": "https://download.visualstudio.microsoft.com/download/pr/1d17344d-0244-4c49-94dd-5502eae2df90/e9ef3fc189d210dac9d8ffac97a7a51e/dotnet-sdk-2.2.100-linux-arm64.tar.gz",
-                      "hash": "067AA933FFCBCBCE48256B0DEF4627A8FA952E293BF241D21E77BF18AE37F28FFF355B20B4F735204B989E560A85D8ADB9F1854EEEB4C008C95C65B55D1DF054"
-                    },
-                    {
-                      "name": "dotnet-sdk-linux-musl-x64.tar.gz",
-                      "url": "https://download.visualstudio.microsoft.com/download/pr/5fc70c4d-52a4-48b3-85c7-43af96c397c8/1548af0c8f4f7b8b5dc5a187af463a03/dotnet-sdk-2.2.100-linux-musl-x64.tar.gz",
-                      "hash": "5D9F13FDABA1ABE55268AA4AD8CB68F78526D6D6842494856043E174BF5708BC46127EFCA289B7DB2D3B1F6CC04F0FDEB716D651F0228D0CBDB37960D8AC33D5"
-                    },
-                    {
-                      "name": "dotnet-sdk-linux-x64.tar.gz",
-                      "url": "https://download.visualstudio.microsoft.com/download/pr/519eac6e-f2c9-49dd-a60d-02072ed8e5b3/aed96c5eee6a74a5cde2e3f1ad4c7121/dotnet-sdk-2.2.100-linux-x64.tar.gz",
-                      "hash": "C8282CE26DBB60872FC5BEB61EE2B6C7D07B87B57554455C017038EE5805596E277E47C721D6C676C8E5ABE3794AB0BD99CFF51147975B88E0B8D4C066FB6E15"
-                    },
-                    {
-                      "name":  "dotnet-sdk-osx-gs-x64.pkg",
-                      "url":  "https://download.visualstudio.microsoft.com/download/pr/4524456c-d9b7-46b3-99a2-7a4b21a26fb7/1fe6edb9e60ddd1b5f79381e9d0a3738/dotnet-sdk-2.2.100-osx-gs-x64.pkg",
-                      "hash":  "5bd6754a8bf89bc0c0e775b3aa0e3d18e6a9c4e72ab321dd923330d2fb35a5a051fd8343a2687ae81f68642befd2d94106bc8aa054e061670d3b598b855c4984"
-                    },
-                    {
-                      "name":  "dotnet-sdk-osx-x64.pkg",
-                      "url":  "https://download.visualstudio.microsoft.com/download/pr/29457b8f-6262-4c4b-8a54-eef308346842/3c7ec575796a2ef0e826a07ca4d13084/dotnet-sdk-2.2.100-osx-x64.pkg",
-                      "hash":  "5bd6754a8bf89bc0c0e775b3aa0e3d18e6a9c4e72ab321dd923330d2fb35a5a051fd8343a2687ae81f68642befd2d94106bc8aa054e061670d3b598b855c4984"
-                    },
-                    {
-                      "name": "dotnet-sdk-osx-x64.tar.gz",
-                      "url": "https://download.visualstudio.microsoft.com/download/pr/3100b00b-4e63-4d49-bd59-297931016032/b71d2aff0d650b5501258a54b0cd2ea7/dotnet-sdk-2.2.100-osx-x64.tar.gz",
-                      "hash": "C535A421586B11AB803AF3F856A91A8B6C511861A032670155D320ECB6550FBEBB222413B9C8487C179C852BA912B8AEC5FCAD1EE4721F4E15F7CE4987A9693C"
-                    },
-                    {
-                      "name": "dotnet-sdk-rhel.6-x64.tar.gz",
-                      "url": "https://download.visualstudio.microsoft.com/download/pr/cd3cfd65-9129-4f00-896f-26bd3db5e71e/e42d8580114129bbf1225b19a72086c9/dotnet-sdk-2.2.100-rhel.6-x64.tar.gz",
-                      "hash": "816F3E7FA631968114D6A2BFD26D47D0351F85C559BCDC1A76DBBB2C915CD80C6FBEDDA3120F7A3F9E1AF3C129574076447BC514174EB5179E774184CAB78397"
-                    },
-                    {
-                      "name": "dotnet-sdk-win-gs-x64.exe",
-                      "url": "https://download.visualstudio.microsoft.com/download/pr/ecde9720-0283-4869-897e-93467ba8cd45/d90fa7f9ed6149f76b0d5cd30ac35676/dotnet-sdk-2.2.100-win-gs-x64.exe",
-                      "hash": "CDA96523F5969B8A338FFB89A14972F2D8B5697E60B7BC48BE70E019BB70BEEBF4EAAE2F3E84E0F9A90040EBDBA4E781D525CF7B41B95D44DAABD6A862129F7C"
-                    },
-                    {
-                      "name": "dotnet-sdk-win-gs-x86.exe",
-                      "url": "https://download.visualstudio.microsoft.com/download/pr/6dc0eaf5-1ed2-49a9-adfa-8112d3a551f0/7bb64b14cf8e67d6c9b90881c1af3ef4/dotnet-sdk-2.2.100-win-gs-x86.exe",
-                      "hash": "F961FB0197FDF0EBE345D34BC25B9FAAC3804E60DA8A2AA7E0C859951CF64E05913F302779CD0FF1AD49582F925EC11FAAA27E83C21AD656B8EE87900CBC923D"
-                    },
-                    {
-                      "name": "dotnet-sdk-win-x64.exe",
-                      "url": "https://download.visualstudio.microsoft.com/download/pr/7ae62589-2bc1-412d-a653-5336cff54194/b573c4b135280fb369e671a8f477163a/dotnet-sdk-2.2.100-win-x64.exe",
-                      "hash": "CDA96523F5969B8A338FFB89A14972F2D8B5697E60B7BC48BE70E019BB70BEEBF4EAAE2F3E84E0F9A90040EBDBA4E781D525CF7B41B95D44DAABD6A862129F7C"
-                    },
-                    {
-                      "name": "dotnet-sdk-win-x64.zip",
-                      "url": "https://download.visualstudio.microsoft.com/download/pr/02a78e5a-3e7b-4d7e-a730-b46c9f551346/6dae57a34f649095d745acedb773d75f/dotnet-sdk-2.2.100-win-x64.zip",
-                      "hash": "950DC685294C6423438BA5B38D444C08E492E25A630A552CB5D3A170775ED6E6247EA8C06E6B1C26DF90E91E3B9041E87E93DB2A59349B814F6B2CFBA59629A5"
-                    },
-                    {
-                      "name": "dotnet-sdk-win-x86.exe",
-                      "url": "https://download.visualstudio.microsoft.com/download/pr/c7aecc9d-e8d0-451b-a5ed-de3095459883/9fcfdce401be67e0e53eee337e6c82c4/dotnet-sdk-2.2.100-win-x86.exe",
-                      "hash": "F961FB0197FDF0EBE345D34BC25B9FAAC3804E60DA8A2AA7E0C859951CF64E05913F302779CD0FF1AD49582F925EC11FAAA27E83C21AD656B8EE87900CBC923D"
-                    },
-                    {
-                      "name": "dotnet-sdk-win-x86.zip",
-                      "url": "https://download.visualstudio.microsoft.com/download/pr/84beb25f-e3ad-4fde-b90d-907d499d3dfc/2cadffd93faaf3c6e5b9b8f8c1767180/dotnet-sdk-2.2.100-win-x86.zip",
-                      "hash": "F007B3912F265F5CA5397CBB7AA55FC2D34788ADB77CAC53B45643D76088C01E47A70576417957DE75BA4543BE298DBC8C31DC82A33AEFDAE9490F6E64C9AB6A"
-                    }
-                  ]
-            },
-            "aspnetcore-runtime": 
-            {
-                "version":  "2.2.0",
-                "version-display":  "2.2.0",
-                "version-aspnetcoremodule":  
-                [ 
-                    "12.2.18316.0" 
-                ],
-                "files": [
-                    {
-                      "name": "aspnetcore-runtime-linux-arm.tar.gz",
-                      "url": "https://download.visualstudio.microsoft.com/download/pr/860e937d-aa99-4047-b957-63b4cba047de/da5ed8a5e7c1ac3b4f3d59469789adac/aspnetcore-runtime-2.2.0-linux-arm.tar.gz",
-                      "hash": "71FE46137C2B485AF8F191412155A4C3C732CB71C37FD77471DAAF517B612BF3EF6E9C2300C75DA88BA04981FA9B965D8709F2E1BCA731236C72BCDE7E26CC7D"
-                    },
-                    {
-                      "name": "aspnetcore-runtime-linux-musl-x64.tar.gz",
-                      "url": "https://download.visualstudio.microsoft.com/download/pr/60655cf9-5d19-4146-ac65-7ce8a23b5a4b/4393f9d9c5ebe85a2e27d83f500a6562/aspnetcore-runtime-2.2.0-linux-musl-x64.tar.gz",
-                      "hash": "C297F7196B72E02EC41A5A0C027DCEC1648AD552BF44036FA491D67D9B4F09E3ADE84FD51EBFFD68E8FA8077F2497AD851E13C83DAC6ABA89DD03F6DF0ADCA6F"
-                    },
-                    {
-                      "name": "aspnetcore-runtime-linux-x64.tar.gz",
-                      "url": "https://download.visualstudio.microsoft.com/download/pr/69ee3993-54fe-4687-9388-25b1e0c888fb/df2ba0637e68f6e8ee212a38756a4002/aspnetcore-runtime-2.2.0-linux-x64.tar.gz",
-                      "hash": "26B3A52EB0B55EEDAF731AF1C1553653C73ED8E7C385119A421E33C8FCA9691BAE378904EE8F6FC13E1C621C9D64303EA5337750BB34E34D6AD0DE788319F9BC"
-                    },
-                    {
-                      "name": "aspnetcore-runtime-osx-x64.tar.gz",
-                      "url": "https://download.visualstudio.microsoft.com/download/pr/569b6c23-1b22-458f-91d0-b7b45ad4efcd/daafc07506cf1e42d62b6df0c1843515/aspnetcore-runtime-2.2.0-osx-x64.tar.gz",
-                      "hash": "726F2D698468130CE6200D52D02B297951CA58A5B5BB36C3D1A7BB9CDBDD90F56D8092B07799D89D61E3462B4268B712306DEAAA4B03E6DDFE053A1EA7BD499C"
-                    },
-                    {
-                      "name": "aspnetcore-runtime-win-arm.zip",
-                      "url": "https://download.visualstudio.microsoft.com/download/pr/7f19b834-339a-41b2-8709-0f29dcb27ce8/e062f2bc065c89ae80d3f5a118534664/aspnetcore-runtime-2.2.0-win-arm.zip",
-                      "hash": "072BA6A74F91D543E12695032A26D79707585E2C9DED831287EA7F1A447058594E570D6443EC82EFF6A98962F7C73A0E8471F60178EF14196F52AABCD2610CDF"
-                    },
-                    {
-                      "name": "aspnetcore-runtime-win-x64.exe",
-                      "url": "https://download.visualstudio.microsoft.com/download/pr/4d87102c-31b3-46a0-bf94-698a12481366/a1c3cdf6cc5a5029b58329954430129b/aspnetcore-runtime-2.2.0-win-x64.exe",
-                      "hash": "D18C4A3A4987EDC4C023AD6DC9F0BA77936AEE3EC7F97BA5C7690DE054AD6611048A852E3652CAC533765D35A32955C4140E4288E5BB17677E89BEBA3826C27F"
-                    },
-                    {
-                      "name": "aspnetcore-runtime-win-x64.zip",
-                      "url": "https://download.visualstudio.microsoft.com/download/pr/8073bb2c-6e05-4486-81eb-f37cb714a1b6/03ffd5e3934f6143cdfc87e04ccc3797/aspnetcore-runtime-2.2.0-win-x64.zip",
-                      "hash": "0159F27762A0DD1FB7F7E4F85259C145D8E6964289F7477D6E9D5C03898AFB38DCA010F900E3CCB28E282514835A66D5546BBC1542B9DA8C92DD3D2759C507DE"
-                    },
-                    {
-                      "name": "aspnetcore-runtime-win-x86.exe",
-                      "url": "https://download.visualstudio.microsoft.com/download/pr/70800ed3-22cd-4111-9e00-e9fc3535d5c6/f7b76341e582f3a8952b7fdec06e0646/aspnetcore-runtime-2.2.0-win-x86.exe",
-                      "hash": "1967FA0C55258499901490C2D3782E5B6A46B8AAB58DEF6F71BDEC0408682A7262110CEE77417138F7A3D8DA50F353D69CA73B592095DB3780ADB5762A1ECCBF"
-                    },
-                    {
-                      "name": "aspnetcore-runtime-win-x86.zip",
-                      "url": "https://download.visualstudio.microsoft.com/download/pr/3974a408-f437-44e7-8bf2-8ccf7f6ef73e/bcc8807e64d3b24c8cfd43e9f47521e5/aspnetcore-runtime-2.2.0-win-x86.zip",
-                      "hash": "EE340D3086904C41913C218344405B25C3280831AC1066280FEE3035500E3E850FB5E14C7D9969F27B6021BCB65A136A26D1183777A44A6FF35C68A9EF5341F2"
-                    },
-                    {
-                      "name": "dotnet-hosting-win.exe",
-                      "url": "https://download.visualstudio.microsoft.com/download/pr/48adfc75-bce7-4621-ae7a-5f3c4cf4fc1f/9a8e07173697581a6ada4bf04c845a05/dotnet-hosting-2.2.0-win.exe",
-                      "hash": "E25BD118C24A7F1EDB8ECD40499C73DD486E11939635CA116F6F0484744630218F92C3B5A7938900FB161299E9766CF0F34B546E83452EF5B9B5B5B42C198ECE"
-                    }
-                  ]
-            },            
-            "symbols":
-            {
-                "version":  "2.2.0",
-                "files": [
-                    {
-                      "name": "aspnet-symbols.zip",
-                      "url": "https://download.visualstudio.microsoft.com/download/pr/e0c8c95e-4e4c-4cc3-9b5c-7c6740feba1f/3cae4aeb08ededcc4b6d0986eee3fb80/aspnet-2.2.0-symbols.zip",
-                      "hash": "F1D4CCBC814CDB86190F856ACDE3C3B7FF3CAAD3B08CCEF316F26653A4D64FB4C73467EAADE0F532CD65A1D7A06E8EDE29795FE7139F860828AFCAF5E04C7FDD"
-                    },
-                    {
-                      "name": "aspnet-extensions-symbols.zip",
-                      "url": "https://download.visualstudio.microsoft.com/download/pr/81c09839-3d1f-42d8-8a14-a52cba70c8a4/04280557d2b96f0840cbf4c4ea59937c/aspnet-extensions-2.2.0-symbols.zip",
-                      "hash": "E331810DEA3B265D4F9F3735EFF33C5771B41169D811E9615B7C3D1900D3BFE5BDF6FDF066559A8D787F4170DDF52868C2ABB8E95645E3F5D45000A95183E95A"
-                    },
-                    {
-                      "name": "cli-symbols.zip",
-                      "url": "https://download.visualstudio.microsoft.com/download/pr/546ad62a-4839-4170-9a59-86c569f18725/69bd4fe0372becfb354264f664b12d5b/cli-2.2.0-symbols.zip",
-                      "hash": "6CEB754AEC7C1A5B0290C27C3E237E019438D9CE4DFC5A894F689BC69C49F2B37F25793752C7D5B8932BB1385AC566103708D20A7FEC46C24ACDC10706019921"
-                    },
-                    {
-                      "name": "core-setup-symbols.zip",
-                      "url": "https://download.visualstudio.microsoft.com/download/pr/53b39749-d31a-4272-a280-8d3cd1974922/da1c0fb161ecdc0c09810b98bb115ffb/core-setup-2.2.0-symbols.zip",
-                      "hash": "97DBE8280FEB4057283C8C0EAF201F71B93F273EBF84914009F5F503D26C4C3731DF5F556AFCF197B8E39C2333C486125B1B31D8E285B631B3F5F894D4268E71"
-                    },
-                    {
-                      "name": "coreclr-symbols.zip",
-                      "url": "https://download.visualstudio.microsoft.com/download/pr/a6a3fcc6-e72c-4d56-a002-c1ea2ebf491b/b00ec1d7aeee16b002579e7855d8574a/coreclr-2.2.0-symbols.zip",
-                      "hash": "B67E9570A89464E6FF5A6D0755154D4BF8B14EE58ACE80A130FD220E1A612DE6D4E256BBF4273F78B0BB5BBEB75D9892400FE08D6210F80F4C0F44346113B65B"
-                    },
-                    {
-                      "name": "corefx-symbols.zip",
-                      "url": "https://download.visualstudio.microsoft.com/download/pr/6576cf85-ad10-49c7-ab3f-f26c2ba1e518/621fc14558560a3c585697ee5e77993a/corefx-2.2.0-symbols.zip",
-                      "hash": "55EC17C369F5660AB28BAD88FBC504280A16F6C972533015048637FF06E07F390D9F321EB151581A441CAB5F2BDAFED8539EE60C80A507DE8EDE4B6F5D69A2F5"
-                    },
-                    {
-                      "name": "dotnet-sdk-symbols.zip",
-                      "url": "https://download.visualstudio.microsoft.com/download/pr/4b233b85-7b9b-4e7b-a2ed-62fd6017b65e/91ed01dbe66f087e9d7b5f0a7c97f289/dotnet-sdk-2.2.0-symbols.zip",
-                      "hash": "5AB7000C833FFD8D3A3C82BC2F67F16512D46DD715D7405C1A15FEE9450E42BEAC85B6D967CF81673DDE579342263C5010D09E62307098E630C4BDEEB49454B4"
-                    },
-                    {
-                      "name": "sdk-symbols-symbols.zip",
-                      "url": "https://download.visualstudio.microsoft.com/download/pr/b14fc6a3-2fe4-4cb5-8083-d752ca106944/86f2e153b184b09ef90ac4499cec0ef6/sdk-symbols-2.2.0-symbols.zip",
-                      "hash": "C636E7FCE5F05294E48A37276921982CDD69CFBC7BCB1F17D51211B851A5BCE56336D85DC29339FEF2542BE39870244C94BFA30D3B5518DE716C9213FA47297F"
-                    },
-                    {
-                      "name": "templating-symbols.zip",
-                      "url": "https://download.visualstudio.microsoft.com/download/pr/52249021-0c7f-477a-b961-72b64694fb47/22b0006ce020a668309a2c254f2996f4/templating-2.2.0-symbols.zip",
-                      "hash": "3CE1237FC1F30BBF4C7FFA49C7B55E51996FE07F18DA7C5C8AB5F016EAA7D80D3D76F572EFFF20D8A4031CDF62AD6AEB6AAD3525886BE92790AC1DF9469B4908"
-                    },
-                    {
-                      "name": "websdk-symbols.zip",
-                      "url": "https://download.visualstudio.microsoft.com/download/pr/0ecfbde4-d827-4e2a-b2ae-b67f1e72495b/8a5e533a4b846d6877be4420a42664fd/websdk-2.2.0-symbols.zip",
-                      "hash": "44A050D4C6274EFA95670965EE97CE2FADA48ED50C3C93FDA848D3B9B42CDEFAEE42A53016C0B68D79976AD211751351F1FDEBF4193557BD8DE0FAAFDF7110F2"
-                    }
-                  ]
-            }
-        },
-        {
-            "release-date":  "2018-10-17",
-            "release-version":  "2.2.0-preview3",
-            "security":  false,
-            "release-notes":  "https://github.com/dotnet/core/blob/master/release-notes/2.2/preview/2.2.0-preview3.md",
-            "runtime":  
-            {
-                "version":  "2.2.0-preview3-27014-02",
-                "version-display":  "2.2.0-preview3",
-                "files":  
-                [
-                    {
-                        "name":  "dotnet-runtime-linux-arm.tar.gz",
-                        "url":  "https://download.visualstudio.microsoft.com/download/pr/118ff46b-a465-4578-a9ec-b531102a4a71/4dec9b3685fd6112993ca8d8f2cf4de5/dotnet-runtime-2.2.0-preview3-27014-02-linux-arm.tar.gz",
-                        "hash":  "37d7216f2f8f0c7bd1ce3e3dedc3a00295117b6598959275a8f6bcb5a5154abe10f2b2d8e30416897a0d466d0f1d75e9a73e67dac67d0a7c5789fa5296cc473b"
-                    },
-                    {
-                        "name":  "dotnet-runtime-linux-arm64.tar.gz",
-                        "url":  "https://download.visualstudio.microsoft.com/download/pr/b7cfb8eb-e293-470a-b543-cd792f93b79a/6300911fc63c1dff3bca4697b8a1c82a/dotnet-runtime-2.2.0-preview3-27014-02-linux-arm64.tar.gz",
-                        "hash":  "82caeb6a7536060bca5aa89b2acc11cc6c0b5022dee5a4c50b29f80410f2f3a2cc3e4156b83fe41faf1d1a9823a12e7616ccdc5c9a264357ea448d979814d67f"
-                    },
-                    {
-                        "name":  "dotnet-runtime-linux-musl-x64.tar.gz",
-                        "url":  "https://download.visualstudio.microsoft.com/download/pr/e63ff985-cea5-4c20-9235-7d772621fa09/38a9557a00f60cb39e5ac6034e37ddbb/dotnet-runtime-2.2.0-preview3-27014-02-linux-musl-x64.tar.gz",
-                        "hash":  "6dd8f0f48fb997a888ef6e494d15ba3f512a0e29d59585c0ef6baf04d2935cdfe0046057786fa3021b84dc3e5d9d2726a0d53871c6d843d80ded01c1527ab34e"
-                    },
-                    {
-                        "name":  "dotnet-runtime-linux-x64.tar.gz",
-                        "url":  "https://download.visualstudio.microsoft.com/download/pr/364dcb5b-f035-4481-bcf5-bc0f75d0637d/70f1b51d2de91bd6ea5e8db0d9a519fd/dotnet-runtime-2.2.0-preview3-27014-02-linux-x64.tar.gz",
-                        "hash":  "63bee8876ca3166f81a14f95aebaa84a91da94fcaf1b33328594cf68bb0f43db75ed56d1afbf9b89d375b535f3ec0d938ac56b6c18d790d5a5b6bfd4e36782b7"
-                    },
-                    {
-                        "name":  "dotnet-runtime-osx-x64.pkg",
-                        "url":  "https://download.visualstudio.microsoft.com/download/pr/94b7f548-b70e-4518-b988-62f12d137557/6b85111d132074fb6c8694d72c3e2382/dotnet-runtime-2.2.0-preview3-27014-02-osx-x64.pkg",
-                        "hash":  "4fa32345bff734718e338965c374962f07b9b904f2895fcdd4c6b80ac08ca81a2d7b12d677afbde099bf956aa8ca8a9b6d31a6be7f0f9e26ada1fb1ab23b0de9"
-                    },
-                    {
-                        "name":  "dotnet-runtime-osx-x64.tar.gz",
-                        "url":  "https://download.visualstudio.microsoft.com/download/pr/cacb5977-5c9a-4fa2-ba1b-c5b6f38923be/a0957673006670cceaccc27a79cb3086/dotnet-runtime-2.2.0-preview3-27014-02-osx-x64.tar.gz",
-                        "hash":  "cd4e09ad7b6d6593c40f36691829cf5b84452dc1b5fd0559f0eeabb84deee2e17c42b6bc72c2abc3c2d1191f4bda2aba5d0e7e9b9ea14525f486a94728248e45"
-                    },
-                    {
-                        "name":  "dotnet-runtime-rhel.6-x64.tar.gz",
-                        "url":  "https://download.visualstudio.microsoft.com/download/pr/a408d42e-e5a3-46a4-967b-98a167dd0055/328c1921036c4de46f3c01b8ac61b99d/dotnet-runtime-2.2.0-preview3-27014-02-rhel.6-x64.tar.gz",
-                        "hash":  "f4bfde949243421c73802ac62e74ebc30a630b444edfed430b3293934e138ba21c639798dd98e3eff9078cc99b2ce788b49966c441a600a4719ca265949445f1"
-                    },
-                    {
-                        "name":  "dotnet-runtime-win-x64.exe",
-                        "url":  "https://download.visualstudio.microsoft.com/download/pr/be606ce8-be15-40db-85f4-bdf70ae38059/a82d2eafa3c9be3ead664e17cd9b4e37/dotnet-runtime-2.2.0-preview3-27014-02-win-x64.exe",
-                        "hash":  "44df185179c4e4ce17a752eef363e1861ede568af711d517bf8a2d5113d626d6ed5fb991e8e21737981ce25e56d32ccfd8d0aa9f4f046e96014af99831b95f08"
-                    },
-                    {
-                        "name":  "dotnet-runtime-win-x64.zip",
-                        "url":  "https://download.visualstudio.microsoft.com/download/pr/4165a913-43a4-4068-90af-cf9d3827ffe7/a0547dae6a2b043fe91fc84a651176c5/dotnet-runtime-2.2.0-preview3-27014-02-win-x64.zip",
-                        "hash":  "ee9d9e623b71836dbad5c1429b9dd49e7a91583be7fce4df04b784317a77b74c2b8f38d689fc304b48c9c88533908411de0d0b59059919bd3f87cbf8bbcb3764"
-                    },
-                    {
-                        "name":  "dotnet-runtime-win-x86.exe",
-                        "url":  "https://download.visualstudio.microsoft.com/download/pr/1859dda0-3ac3-4407-a6f6-a14b788edb51/01c98cbab041587de3fb8b2b73016c78/dotnet-runtime-2.2.0-preview3-27014-02-win-x86.exe",
-                        "hash":  "06081504129328fbe30009009105b498a7aac9be9fbf88b1eb152ef56c1b8a66763a8d41e8c48290d472d5a4d8c44111bc37a047432530745fb48df2fd0c0326"
-                    },
-                    {
-                        "name":  "dotnet-runtime-win-x86.zip",
-                        "url":  "https://download.visualstudio.microsoft.com/download/pr/4ee16ab3-f96f-4cd8-af4c-0e7ffd4a242c/4b626d91f9dcedfadcd9425d99c10f08/dotnet-runtime-2.2.0-preview3-27014-02-win-x86.zip",
-                        "hash":  "552aaa2de0fb433f7ac4ab3abff7fbfe15a5bbcc1670539b90309ab2fa4ca949ade4c3422b8d553c8c52246d181864b12cfb22bb2db5dd7b7fb29467551cff36"
-                    }
-                ]
-            },
-            "sdk":  
-            {
-                "version":  "2.2.100-preview3-009430",
-                "version-display":  "2.2.100-preview3",
-                "runtime-version":  "2.2.0-preview3-27014-02",
-                "vs-version":  "",
-                "csharp-language":  "7.3",
-                "fsharp-language":  "4.5",
-                "files":  
-                [
-                    {
-                        "name":  "dotnet-sdk-linux-arm.tar.gz",
-                        "url":  "https://download.visualstudio.microsoft.com/download/pr/1ee063ed-aa39-45d4-bb14-78e87747e7c9/b76a39d43a4696288f91a93b38548fd2/dotnet-sdk-2.2.100-preview3-009430-linux-arm.tar.gz",
-                        "hash":  "190722154e0a70e93bd5626d0640b50e49d24353e6c61ceebaf8c3e6f63b17b8736533cd059f7cd70c128a51d1a3cd7755edb9895fde0b9968fcfbb34d088e25"
-                    },
-                    {
-                        "name":  "dotnet-sdk-linux-arm64.tar.gz",
-                        "url":  "https://download.visualstudio.microsoft.com/download/pr/92b44590-ed07-43d8-9ba9-d3a6f50bb7ba/d8a7cd2ec174c1ea5a81191c563eee75/dotnet-sdk-2.2.100-preview3-009430-linux-arm64.tar.gz",
-                        "hash":  "b1b5594cdc536eea3a2e8f1056849db8b07bc515d8862cf8644d0e49f51d004be07a37ced6aebaa06bd9ff857cd2683b1758e9881072ba446e99e56f0d144b03"
-                    },
-                    {
-                        "name":  "dotnet-sdk-linux-musl-x64.tar.gz",
-                        "url":  "https://download.visualstudio.microsoft.com/download/pr/e35e9f53-4e97-4a10-a818-65b341dcf901/5357965e122a640e2946fc0a90082e2f/dotnet-sdk-2.2.100-preview3-009430-linux-musl-x64.tar.gz",
-                        "hash":  "c3dd035d1fa6996a50cb5987710ada24bcd2c28dd3db3da167999ce8cfefdd0a9cb605f39d85f78a2b89c54219d6e94ea1adf37ba4169018c0a10100472fd622"
-                    },
-                    {
-                        "name":  "dotnet-sdk-linux-x64.tar.gz",
-                        "url":  "https://download.visualstudio.microsoft.com/download/pr/e7cf8f5b-b0b4-4e22-b836-89af615ad13c/4583953b976cbe658c4c84f61624e8a9/dotnet-sdk-2.2.100-preview3-009430-linux-x64.tar.gz",
-                        "hash":  "c74aeec0e141711359e4af0785fa3af457949783233ad07e7afea2f98f34ddfbf9ced56fb29a92b5350381c4698a4fae09865af9ee03ef24195ec659e852a089"
-                    },
-                    {
-                        "name":  "dotnet-sdk-osx-gs-x64.pkg",
-                        "url":  "https://download.visualstudio.microsoft.com/download/pr/3ad9fc73-b43c-4c93-84c9-5d9cf5261560/64ad517b2d1af7d5e999b50bb4a0d46b/dotnet-sdk-2.2.100-preview3-009430-osx-gs-x64.pkg",
-                        "hash":  "157a5dfece772d40d9152064a70bf167241f09c90f4058b02ef91243caf526b7e344f21de58912676b7d937669247e4ff2303d2634a5c385bc7257e19f0cc8f7"
-                    },
-                    {
-                        "name":  "dotnet-sdk-osx-x64.pkg",
-                        "url":  "https://download.visualstudio.microsoft.com/download/pr/e9e064db-72cc-490d-b77e-f330477a17a9/256980ac49fdcac3174deb3551224fd3/dotnet-sdk-2.2.100-preview3-009430-osx-x64.pkg",
-                        "hash":  "157a5dfece772d40d9152064a70bf167241f09c90f4058b02ef91243caf526b7e344f21de58912676b7d937669247e4ff2303d2634a5c385bc7257e19f0cc8f7"
-                    },
-                    {
-                        "name":  "dotnet-sdk-osx-x64.tar.gz",
-                        "url":  "https://download.visualstudio.microsoft.com/download/pr/b7b1b483-02d2-41e2-9d57-ad46c8f4614c/8113143d37a854ef79c0b77a7f275521/dotnet-sdk-2.2.100-preview3-009430-osx-x64.tar.gz",
-                        "hash":  "3d13240d768d74270dc62c9b8168caa18158e87f6052c01c88dd0bad494c41235909161b2baa14186a08ca1c9898fc31ec03ca2920e13a439b4c9bddc1dfaf85"
-                    },
-                    {
-                        "name":  "dotnet-sdk-rhel.6-x64.tar.gz",
-                        "url":  "https://download.visualstudio.microsoft.com/download/pr/c6580d62-51fd-4351-8c3b-cd9b1b102110/d035028b9772427d677200083a27a715/dotnet-sdk-2.2.100-preview3-009430-rhel.6-x64.tar.gz",
-                        "hash":  "7bff125ee63b329cfbdd62447f48d1f5309ba62ea5e7c51c0c563669d36d8443d2eac88d3c5932066952458df15ebe3ef6212376a0a45c81228a4a2b4106d7da"
-                    },
-                    {
-                        "name":  "dotnet-sdk-win-gs-x64.exe",
-                        "url":  "https://download.visualstudio.microsoft.com/download/pr/7e87767f-cedb-4293-ac36-11ea4c1c57b4/3aadd01625ab1766f76af90bf969c326/dotnet-sdk-2.2.100-preview3-009430-win-gs-x64.exe",
-                        "hash":  "b702cb920cb615b56da5b34ceb938e2f6b6130d954bb9e7906cf767c4b94275f0a2e99331bdfb77e1dc4e5a9e4a4e153ecb9a5559c8b0c91fd4c2d69c9a945a8"
-                    },
-                    {
-                        "name":  "dotnet-sdk-win-gs-x86.exe",
-                        "url":  "https://download.visualstudio.microsoft.com/download/pr/1ad37b37-662f-4fef-b808-b75f0cbbcc30/beb7d2420b62637ef93a18a9556a80d4/dotnet-sdk-2.2.100-preview3-009430-win-gs-x86.exe",
-                        "hash":  "3f36656317627d46fbeebd4b45b62dcc11bed1303ae9090d9ce9db7f04c97ffa724f440eff88766e76a8c56e4530128723f450387c47df6ec9a815caa55b8b89"
-                    },
-                    {
-                        "name":  "dotnet-sdk-win-x64.exe",
-                        "url":  "https://download.visualstudio.microsoft.com/download/pr/4539bc8d-3184-44ca-9303-013a9fc39a13/239d7eb8fb8b2d1e97744821413aaaee/dotnet-sdk-2.2.100-preview3-009430-win-x64.exe",
-                        "hash":  "b702cb920cb615b56da5b34ceb938e2f6b6130d954bb9e7906cf767c4b94275f0a2e99331bdfb77e1dc4e5a9e4a4e153ecb9a5559c8b0c91fd4c2d69c9a945a8"
-                    },
-                    {
-                        "name":  "dotnet-sdk-win-x64.zip",
-                        "url":  "https://download.visualstudio.microsoft.com/download/pr/249a5f2b-d529-4c5e-9ac5-26e2ea635774/148355c93492da427dc7160774c3cd35/dotnet-sdk-2.2.100-preview3-009430-win-x64.zip",
-                        "hash":  "ad170a82cc4e000e4444f559f3aaf79200a5370e02055662fab1c3d290b37e4b963505d21e9fe54de47e436cffaef3bd06c528f021eeaae016c5576c99a5141a"
-                    },
-                    {
-                        "name":  "dotnet-sdk-win-x86.exe",
-                        "url":  "https://download.visualstudio.microsoft.com/download/pr/c98b5604-4aee-41e1-a13f-bd8fd1f2f70d/b0eeeb0a71586800f0057227aed3ed38/dotnet-sdk-2.2.100-preview3-009430-win-x86.exe",
-                        "hash":  "3f36656317627d46fbeebd4b45b62dcc11bed1303ae9090d9ce9db7f04c97ffa724f440eff88766e76a8c56e4530128723f450387c47df6ec9a815caa55b8b89"
-                    },
-                    {
-                        "name":  "dotnet-sdk-win-x86.zip",
-                        "url":  "https://download.visualstudio.microsoft.com/download/pr/7ebe9266-5ea0-4615-9206-389acc341d6b/87a268592dc35d176fdc7686e7ce79d9/dotnet-sdk-2.2.100-preview3-009430-win-x86.zip",
-                        "hash":  "dc3689108b9adc4285cac27758bf9c35d8bc2723f7f7f5e3537cd152cb552b33d77bb2cf6cbe396176b8bc14560c6c8ef80dc6823bd199c75cd55137fa5acddd"
-                    }
-                ]
-            },
-            "aspnetcore-runtime":  
-            {
-                "version":  "2.2.0-preview3-35497",
-                "version-display":  "2.2.0-preview3",
-                "version-aspnetcoremodule":  
-                [
-                    "12.2.18248.0",
-                    "8.2.1991.0"
-                ],
-                "files":  
-                [
-                    {
-                        "name":  "aspnetcore-runtime-linux-arm.tar.gz",
-                        "url":  "https://download.visualstudio.microsoft.com/download/pr/fd9d4d6e-4bcb-431c-b589-52b2f87cc04e/1c2a0a55ecf8a5c84783886482436da9/aspnetcore-runtime-2.2.0-preview3-35497-linux-arm.tar.gz",
-                        "hash":  "5e8d10ed70f3c1f30a36952fe8e5ecf3c51e259279ba17428d45a5b25a43dac1be4c8af9f32f94e77488608291c3f80208b0c7bd60f7019c90771a23bd604cac"
-                    },
-                    {
-                        "name":  "aspnetcore-runtime-linux-musl-x64.tar.gz",
-                        "url":  "https://download.visualstudio.microsoft.com/download/pr/82e17673-6447-4065-9bdf-47f6be79d061/2922d1952c2a9a6ba98e3c0661ca4cbe/aspnetcore-runtime-2.2.0-preview3-35497-linux-musl-x64.tar.gz",
-                        "hash":  "f1750aee5a909564f148a3d3d4219047d4fef3342a3498c6c0c04094ab1014d0802eaacd034249154bd8706ad440a80aa210ed2a4c5976ccbfd163f3fd66e995"
-                    },
-                    {
-                        "name":  "aspnetcore-runtime-linux-x64.tar.gz",
-                        "url":  "https://download.visualstudio.microsoft.com/download/pr/fd51dbeb-f603-4543-90ac-38d5d80ffd82/ce129ff285e6c587cb6b9051eab14a72/aspnetcore-runtime-2.2.0-preview3-35497-linux-x64.tar.gz",
-                        "hash":  "cfef05e1da3e392ddad9a38cb8961c361b08ab87ba97d1c4dda68a60a37ecbe091d95c91ba28b0724ba235dfea813a0e5987b26f7160badf3efbd5274df81847"
-                    },
-                    {
-                        "name":  "aspnetcore-runtime-osx-x64.tar.gz",
-                        "url":  "https://download.visualstudio.microsoft.com/download/pr/1a6155af-9b87-4252-90d3-4dfbdc26a38f/9927996970b438a3100adcfcda3c6ccb/aspnetcore-runtime-2.2.0-preview3-35497-osx-x64.tar.gz",
-                        "hash":  "2f068794f24a18a3f967bfa66812b4e5bea9687cad48b1058b97b35e9a6ddfafdfdf358172b8c160cd088e79dd094350e61f8f0b17a208f29da4ffcc8ae53dcd"
-                    },
-                    {
-                        "name":  "aspnetcore-runtime-win-x64.exe",
-                        "url":  "https://download.visualstudio.microsoft.com/download/pr/a2ca833b-0c85-4430-9daf-7cea1b5418af/92888ff77e168bcaf8d1f92795ce45d4/aspnetcore-runtime-2.2.0-preview3-35497-win-x64.exe",
-                        "hash":  "458c95f1aded97560d8d0049285037340d98859bc8fc7cb9e201ff784c56c15d8391dded3e3df023fc9873c00a5745ca8e6f51d67c46d7df16a43862d83afe8e"
-                    },
-                    {
-                        "name":  "aspnetcore-runtime-win-x64.zip",
-                        "url":  "https://download.visualstudio.microsoft.com/download/pr/5996ff43-796d-4769-9101-644df2177928/1c1d43be051b0c8d6e6bd19adfc71825/aspnetcore-runtime-2.2.0-preview3-35497-win-x64.zip",
-                        "hash":  "77559dfc94e653437a485ea7772564183c896a3e19bf9f84248a8cddb9bd6fb506ba31e71e55947637eb9ccbe15c57ccb4666d01883a944807f483e21e01ad1e"
-                    },
-                    {
-                        "name":  "aspnetcore-runtime-win-x86.exe",
-                        "url":  "https://download.visualstudio.microsoft.com/download/pr/f86d9e40-96aa-4ee6-a504-ad601883a120/ec16740a9efb9ad358bd51ff53eed6e9/aspnetcore-runtime-2.2.0-preview3-35497-win-x86.exe",
-                        "hash":  "68779a2a00adec12b2508303c64cdcb0814daea55c74d123b6d0aa898cbad7db4051b13be23e334878f4902b33d610c277807591d5a2181ba8f8f8547b72851d"
-                    },
-                    {
-                        "name":  "aspnetcore-runtime-win-x86.zip",
-                        "url":  "https://download.visualstudio.microsoft.com/download/pr/38e1e504-7bc1-4066-b99f-3afdf6586432/3f686f7658b0f5e236358f4ed7efc49a/aspnetcore-runtime-2.2.0-preview3-35497-win-x86.zip",
-                        "hash":  "b6a9f2b79e9aa665c1af30d32a2e6e2944228da7858af4ffe9731f0f8b81c4d111ea388aa0861bdd2d1e87f948642e839e44df2bd07081f6a5dc93d146f9d878"
-                    },
-                    {
-                        "name":  "dotnet-hosting-win.exe",
-                        "url":  "https://download.visualstudio.microsoft.com/download/pr/7df005cf-404c-4ab8-b25b-ce692a78fbf0/14a40838837da976a9337c0f9e604b30/dotnet-hosting-2.2.0-preview3-35497-win.exe",
-                        "hash":  "09eac2ace10707f37c34b1186c0687c776108c714a900531123293fc33335fccf76f8f953effb25dee7a8d686a646aca0603c7aa5bfbec16b67b912261105821"
-                    }
-                ]
-            },
-            "symbols":  
-            {
-                "version":  "2.2.0-preview3",
-                "files":  
-                [
-                    {
-                        "name":  "aspnet-symbols.zip",
-                        "url":  "https://download.visualstudio.microsoft.com/download/pr/ff684bf4-a2c0-4185-ab5c-6b85141762b3/bd4e331233355dafb80e977c1cdd736e/aspnet-2.2.0-preview3-symbols.zip",
-                        "hash":  "f63b45f9cc529d376b9078850d739801fca9a2191bd3119fbc748695c755a58785ef99c3f7dd8ec1842905421c547820065912cf02a2acf313db0b811cafa186"
-                    },
-                    {
-                        "name":  "cli-symbols.zip",
-                        "url":  "https://download.visualstudio.microsoft.com/download/pr/ab5fe4e0-1c2b-48c0-8e54-6ceea29ddc5a/1ebd0a7f61215737a513ba96bfa938ab/cli.2.2.100-preview3-009430.symbols.zip",
-                        "hash":  "b6d43ca591638591d1ce435989aa9b4e36faa6312cff2ee35aeef08b11de5f4929a7ac2c51a8084266186eeec153d37f52b16d1d1ff1e49b6fc4646704651462"
-                    },
-                    {
-                        "name":  "coreclr-symbols.zip",
-                        "url":  "https://download.visualstudio.microsoft.com/download/pr/e49f47c8-6bdd-49a7-a0a1-e1b0c98bee6e/75d5e06db61f6c3d01568533a5c99d5d/coreclr-2.2.0-preview3-symbols.zip",
-                        "hash":  "0ddc028e9305629ef019374f0f6dcc5cdce96569074e1570076c9e276ddd54e922136c495b43f30870432a1e24b6fa5b0b8502b04c0a908fa183a647dc336641"
-                    },
-                    {
-                        "name":  "corefx-symbols.zip",
-                        "url":  "https://download.visualstudio.microsoft.com/download/pr/eefa375a-e704-4016-912e-b5e2d92e46f9/65dddd0b2442753920fbe7af24bc884c/corefx-2.2.0-preview3-symbols.zip",
-                        "hash":  "15393870ddb0fc53954d689be3e38b4cf4ca76a24ed8d3cb68efd483593be32c1f7903db2e25cbc9b3eacf791cfc725682f4fefd6894672d2c73f27ba9b2127f"
-                    },
-                    {
-                        "name":  "core-setup-symbols.zip",
-                        "url":  "https://download.visualstudio.microsoft.com/download/pr/4ad88922-ecd1-44e4-9c6c-bdab57fc6e86/a0791afe24f16039244d6d2fc5ed8564/core-setup-2.2.0-preview3-symbols.zip",
-                        "hash":  "71dcc5a9b058b319f652451e9107890b3919114be599de687bbcee98bfbfa122f83dbda2a80e7eb5b2a8d247250fb8afd954637f76b88d22a0b7c089ea97ee64"
-                    },
-                    {
-                        "name":  "dotnet-sdk-symbols.zip",
-                        "url":  "https://download.visualstudio.microsoft.com/download/pr/d9c227bf-0af1-472d-8387-a0d47dc88ebe/1849ee73ceb55a59d8ae389942399fa5/dotnet-sdk-2.2.0-preview3-symbols.zip",
-                        "hash":  "6545098b5d8c273f721eafeb4937b71f573e52da57c16a8a21f71633261c6307dcb9c3f9d752fd9e221a35317e7dba92c126d545d8630717558bd15611856d00"
-                    }
-                 ]
-            }
-        },
-        {
-            "release-date":  "2018-09-12",
-            "release-version":  "2.2.0-preview2",
-            "security":  false,
-            "release-notes":  "https://github.com/dotnet/core/blob/master/release-notes/2.2/preview/2.2.0-preview2.md",
-            "runtime":  
-            {
-                "version":  "2.2.0-preview2-26905-02",
-                "version-display":  "2.2.0-preview2",
-                "files":  
-                [
-                    {
-                        "name":  "dotnet-runtime-linux-arm.tar.gz",
-                        "url":  "https://download.microsoft.com/download/5/B/A/5BA1012E-5112-45C2-8369-152B49A6AA3B/dotnet-runtime-2.2.0-preview2-26905-02-linux-arm.tar.gz",
-                        "hash":  "93eb9c831745519f8976c9bf6c02ef4a55cd46f7312330de05602e74ee70bea99f0ff45c93c0fdb4cbcc53ce3f22b8d82a27acc354db5cc1cb8eb4caf1ec6dd2"
-                    },
-                    {
-                        "name":  "dotnet-runtime-linux-arm64.tar.gz",
-                        "url":  "https://download.microsoft.com/download/5/B/A/5BA1012E-5112-45C2-8369-152B49A6AA3B/dotnet-runtime-2.2.0-preview2-26905-02-linux-arm64.tar.gz",
-                        "hash":  "1c88c7b7284f53be6c978ad5f80d1fb44696c5fd67769f17b5967a8aae1f581185a0401bc593fa3968a30b0fbd320c42741f018fcfd37fe979b3643975683201"
-                    },
-                    {
-                        "name":  "dotnet-runtime-linux-musl-x64.tar.gz",
-                        "url":  "https://download.microsoft.com/download/5/B/A/5BA1012E-5112-45C2-8369-152B49A6AA3B/dotnet-runtime-2.2.0-preview2-26905-02-linux-musl-x64.tar.gz",
-                        "hash":  "ef90cbd272f426bdbf8737a99229ccd0eaf9cc6b0a5a910c28f9a892ce11eacde33b8c74bcd35cd2e458ef811295aa9ca92a4ac28db105a3cfdb9e6d6ad3470b"
-                    },
-                    {
-                        "name":  "dotnet-runtime-linux-x64.tar.gz",
-                        "url":  "https://download.microsoft.com/download/5/B/A/5BA1012E-5112-45C2-8369-152B49A6AA3B/dotnet-runtime-2.2.0-preview2-26905-02-linux-x64.tar.gz",
-                        "hash":  "da47c2f0574ee1e73e68ebebf9132b70f2d6b6ff110e4e09666bf360d8e36840ae91855d46ef471ba249c62955efc134ae802584effa688563026f30560e8730"
-                    },
-                    {
-                        "name":  "dotnet-runtime-osx-x64.pkg",
-                        "url":  "https://download.microsoft.com/download/5/B/A/5BA1012E-5112-45C2-8369-152B49A6AA3B/dotnet-runtime-2.2.0-preview2-26905-02-osx-x64.pkg",
-                        "hash":  "2ddd73819cc73077cce9dff5d8442740c2ad66183bd9dfc20987d2b75c8a8bc2048c75c0470d5f1bbd74d722ce53cfcd7207226531dfa5650d526e00746bea49"
-                    },
-                    {
-                        "name":  "dotnet-runtime-osx-x64.tar.gz",
-                        "url":  "https://download.microsoft.com/download/5/B/A/5BA1012E-5112-45C2-8369-152B49A6AA3B/dotnet-runtime-2.2.0-preview2-26905-02-osx-x64.tar.gz",
-                        "hash":  "9f48942259d9512c47bcff7f939dcff56818a7afe40dc770c3b7bb0973b141f53b893774545a1dd64fe4ac57fa900fedabab9cc3f9cd379092c25aa5d315fb05"
-                    },
-                    {
-                        "name":  "dotnet-runtime-rhel.6-x64.tar.gz",
-                        "url":  "https://download.microsoft.com/download/5/B/A/5BA1012E-5112-45C2-8369-152B49A6AA3B/dotnet-runtime-2.2.0-preview2-26905-02-rhel.6-x64.tar.gz",
-                        "hash":  "06bd8753c827dfef54ad17ad9f698bca0a1bfa2d5d64420fd53b2ed0075a8952cd298d5e8059d87917bd3f6df4f1d4750841d13926c82a3a0f2e5f8c205d86ff"
-                    },
-                    {
-                        "name":  "dotnet-runtime-win-x64.exe",
-                        "url":  "https://download.microsoft.com/download/5/B/A/5BA1012E-5112-45C2-8369-152B49A6AA3B/dotnet-runtime-2.2.0-preview2-26905-02-win-x64.exe",
-                        "hash":  "eca0b684bed858e45a8d04dcf05296e023d4eb4ffa996d2b0970b475944b67c86ac7af05c6673ed1f327e06b1184bb1574528fd5d15296661c47cd5d9ae92602"
-                    },
-                    {
-                        "name":  "dotnet-runtime-win-x64.zip",
-                        "url":  "https://download.microsoft.com/download/5/B/A/5BA1012E-5112-45C2-8369-152B49A6AA3B/dotnet-runtime-2.2.0-preview2-26905-02-win-x64.zip",
-                        "hash":  "8869b53858dde352d2a1aff369daa2805b412288d0c7e52c79114bad17e7c6ddb97490c3c88b9e3c093c3e07f95945766fb3b009a0dd1364bdaedf536b80650d"
-                    },
-                    {
-                        "name":  "dotnet-runtime-win-x86.exe",
-                        "url":  "https://download.microsoft.com/download/5/B/A/5BA1012E-5112-45C2-8369-152B49A6AA3B/dotnet-runtime-2.2.0-preview2-26905-02-win-x86.exe",
-                        "hash":  "29611927629370c3659f77ee8004225a1b8d58747431c0e846ea35f2db8f72b4588c7df3f570dcbce130fad5cce73566ab7a816b14dab7f261f8c0ad452d6e98"
-                    },
-                    {
-                        "name":  "dotnet-runtime-win-x86.zip",
-                        "url":  "https://download.microsoft.com/download/5/B/A/5BA1012E-5112-45C2-8369-152B49A6AA3B/dotnet-runtime-2.2.0-preview2-26905-02-win-x86.zip",
-                        "hash":  "6f9ce9ffcfdc03a07cd9c29f36bd21a3d49720b198b5b361bf499d9c485d38d438dea076189471dc43839b0b871b67a6ff834f3dff56d0fcbb73123eab696026"
-                    }
-                ]
-            },
-            "sdk":  
-            {
-                "version":  "2.2.100-preview2-009404",
-                "version-display":  "2.2.100-preview2",
-                "vs-version":  "15.8.4",
-                "csharp-language":  "7.3",
-                "fsharp-language":  "4.5",
-                "files":  
-                [
-                    {
-                        "name":  "dotnet-sdk-linux-arm.tar.gz",
-                        "url":  "https://download.microsoft.com/download/D/5/9/D593CD8F-04E7-425D-962C-86FF4C90B1DA/dotnet-sdk-2.2.100-preview2-009404-linux-arm.tar.gz",
-                        "hash":  "5544eb753e7bab67d34c1509a37a2af96f97ddbdb32e2c63a5d857b27710f37db63630287550e6b60c76e8c2a6988b8212a69e75d04382b224b5fde51b2aea1d"
-                    },
-                    {
-                        "name":  "dotnet-sdk-linux-arm64.tar.gz",
-                        "url":  "https://download.microsoft.com/download/D/5/9/D593CD8F-04E7-425D-962C-86FF4C90B1DA/dotnet-sdk-2.2.100-preview2-009404-linux-arm64.tar.gz",
-                        "hash":  "9cd2f0d9970a205a3b92a19c397139e522c3cb309dff34076f141bbae382651bc57bf91bc54703123af997ed64da3970f289b1fbd49e1ef638b1fe279a4ce545"
-                    },
-                    {
-                        "name":  "dotnet-sdk-linux-musl-x64.tar.gz",
-                        "url":  "https://download.microsoft.com/download/D/5/9/D593CD8F-04E7-425D-962C-86FF4C90B1DA/dotnet-sdk-2.2.100-preview2-009404-linux-musl-x64.tar.gz",
-                        "hash":  "8c41c9ead676e8b1056868eae3464099d2f238a2a2f8bd7ccefb097bfa3758c18a0047d0de48389d53a662e2799391d8761fdaad288049ce0e61f0fc709ddf03"
-                    },
-                    {
-                        "name":  "dotnet-sdk-linux-x64.tar.gz",
-                        "url":  "https://download.microsoft.com/download/D/5/9/D593CD8F-04E7-425D-962C-86FF4C90B1DA/dotnet-sdk-2.2.100-preview2-009404-linux-x64.tar.gz",
-                        "hash":  "05c4e4accea5cae674bfde24ac883ba7aa733686479621411a5d8fb9c030e0c053d5c0f2c4a4fb62bc8b0f651987ce0f33628ac8a26af1d5c7a4259b3cba7a21"
-                    },
-                    {
-                        "name":  "dotnet-sdk-osx-gs-x64.pkg",
-                        "url":  "https://download.microsoft.com/download/D/5/9/D593CD8F-04E7-425D-962C-86FF4C90B1DA/dotnet-sdk-2.2.100-preview2-009404-osx-gs-x64.pkg",
-                        "hash":  "bab8d830984255f9c3c19b1d70a575f3c1876be5dc537ab50a7be43bea0b0ef19a0e22895deb03e30f3559a849f15c68c8e245af314258d79296fe4b4b8019f9"
-                    },
-                    {
-                        "name":  "dotnet-sdk-osx-x64.pkg",
-                        "url":  "https://download.microsoft.com/download/D/5/9/D593CD8F-04E7-425D-962C-86FF4C90B1DA/dotnet-sdk-2.2.100-preview2-009404-osx-x64.pkg",
-                        "hash":  "bab8d830984255f9c3c19b1d70a575f3c1876be5dc537ab50a7be43bea0b0ef19a0e22895deb03e30f3559a849f15c68c8e245af314258d79296fe4b4b8019f9"
-                    },
-                    {
-                        "name":  "dotnet-sdk-osx-x64.tar.gz",
-                        "url":  "https://download.microsoft.com/download/D/5/9/D593CD8F-04E7-425D-962C-86FF4C90B1DA/dotnet-sdk-2.2.100-preview2-009404-osx-x64.tar.gz",
-                        "hash":  "91b45bc9f6012afc4fbc0a1a0e3ca91276c6873715811a1ec75e9d593d93c244bf104faa34d23e01608ac5878b9220a7c65b0b1ad1793b31abff3ecea95bda61"
-                    },
-                    {
-                        "name":  "dotnet-sdk-rhel.6-x64.tar.gz",
-                        "url":  "https://download.microsoft.com/download/D/5/9/D593CD8F-04E7-425D-962C-86FF4C90B1DA/dotnet-sdk-2.2.100-preview2-009404-rhel.6-x64.tar.gz",
-                        "hash":  "215c66b4826d98c92b09e8186aeed0ecdc2556fbaf53ccc41ee69092e4464a65ffaea02028077efbffad6eb7e8d4c242a8773af148e39f6373e0da464dc2a8d7"
-                    },
-                    {
-                        "name":  "dotnet-sdk-win-gs-x64.exe",
-                        "url":  "https://download.microsoft.com/download/D/5/9/D593CD8F-04E7-425D-962C-86FF4C90B1DA/dotnet-sdk-2.2.100-preview2-009404-win-gs-x64.exe",
-                        "hash":  "f3431a4b83d97ec835a4fb9daf1dff421e8693a902aac854da3b1d8652c78a98c9b15174a7734e4bf5942aa425af34f97e1cc4809e40eb418de3d597f4cad0bb"
-                    },
-                    {
-                        "name":  "dotnet-sdk-win-gs-x86.exe",
-                        "url":  "https://download.microsoft.com/download/D/5/9/D593CD8F-04E7-425D-962C-86FF4C90B1DA/dotnet-sdk-2.2.100-preview2-009404-win-gs-x86.exe",
-                        "hash":  "64b5173921cdfbdda7657111e4428241e70bd5ad52ba21a36dc1a84f59da00ed1aa3c18570a639d4d2e07f97fb7b0198d89b658c6ceec123abb1b2e22bfa4d1a"
-                    },
-                    {
-                        "name":  "dotnet-sdk-win-x64.exe",
-                        "url":  "https://download.microsoft.com/download/D/5/9/D593CD8F-04E7-425D-962C-86FF4C90B1DA/dotnet-sdk-2.2.100-preview2-009404-win-x64.exe",
-                        "hash":  "f3431a4b83d97ec835a4fb9daf1dff421e8693a902aac854da3b1d8652c78a98c9b15174a7734e4bf5942aa425af34f97e1cc4809e40eb418de3d597f4cad0bb"
-                    },
-                    {
-                        "name":  "dotnet-sdk-win-x64.zip",
-                        "url":  "https://download.microsoft.com/download/D/5/9/D593CD8F-04E7-425D-962C-86FF4C90B1DA/dotnet-sdk-2.2.100-preview2-009404-win-x64.zip",
-                        "hash":  "a56368bcc3cc7d94940d2275c8da57ead08e852c2f45ad16323616e3efd1411bfa557eea50f72dd8895153a8e3fb6b90658220ea4d33cdb278cec60df1ac92a3"
-                    },
-                    {
-                        "name":  "dotnet-sdk-win-x86.exe",
-                        "url":  "https://download.microsoft.com/download/D/5/9/D593CD8F-04E7-425D-962C-86FF4C90B1DA/dotnet-sdk-2.2.100-preview2-009404-win-x86.exe",
-                        "hash":  "64b5173921cdfbdda7657111e4428241e70bd5ad52ba21a36dc1a84f59da00ed1aa3c18570a639d4d2e07f97fb7b0198d89b658c6ceec123abb1b2e22bfa4d1a"
-                    },
-                    {
-                        "name":  "dotnet-sdk-win-x86.zip",
-                        "url":  "https://download.microsoft.com/download/D/5/9/D593CD8F-04E7-425D-962C-86FF4C90B1DA/dotnet-sdk-2.2.100-preview2-009404-win-x86.zip",
-                        "hash":  "4e0bdb25276c287cb4ed4dc71d0cbddb19f6ef892cc2461bc2738e74dfe528567ea2a49740f0a602da23f2c8e343a73786daeb140500246e5d683978899162a3"
-                    }
-                ]
-            },
-            "aspnetcore-runtime":  
-            {
-                "version":  "2.2.0-preview2-35157",
-                "version-display":  "2.2.0-preview2",
-                "version-aspnetcoremodule":  
-                [
-                    "12.2.18248.0",
-                    "8.2.1991.0"
-                ],
-                "files":  
-                [
-                    {
-                        "name":  "aspnetcore-runtime-linux-arm.tar.gz",
-                        "url":  "https://download.microsoft.com/download/5/B/A/5BA1012E-5112-45C2-8369-152B49A6AA3B/aspnetcore-runtime-2.2.0-preview2-35157-linux-arm.tar.gz",
-                        "hash":  "736d96512ced3b4d40a85a13fad10fda22f6f9ef49775cbd730a9025b1a97da6b6b6dd7364e331b51283dbc13aed1648f0c41d371d26b2be3aac1b6719acbb5b"
-                    },
-                    {
-                        "name":  "aspnetcore-runtime-linux-musl-x64.tar.gz",
-                        "url":  "https://download.microsoft.com/download/5/B/A/5BA1012E-5112-45C2-8369-152B49A6AA3B/aspnetcore-runtime-2.2.0-preview2-35157-linux-musl-x64.tar.gz",
-                        "hash":  "bff1d30755a4918d42107248b8fd94d4a0b782d8715ff2c2b5a0a547e5bf88ceace574c354a2ba314390909bc2d915dbb048d3304492685b204a14b1ca2ab6b0"
-                    },
-                    {
-                        "name":  "aspnetcore-runtime-linux-x64.tar.gz",
-                        "url":  "https://download.microsoft.com/download/5/B/A/5BA1012E-5112-45C2-8369-152B49A6AA3B/aspnetcore-runtime-2.2.0-preview2-35157-linux-x64.tar.gz",
-                        "hash":  "c99cbac87b7904305b4b04df4a48779dd18157d6e7befa6f964317f82133005eff3ec2fbc3f91d3db64d9c3382ebd3903a7918bb424180084fd42933211025c2"
-                    },
-                    {
-                        "name":  "aspnetcore-runtime-osx-x64.tar.gz",
-                        "url":  "https://download.microsoft.com/download/5/B/A/5BA1012E-5112-45C2-8369-152B49A6AA3B/aspnetcore-runtime-2.2.0-preview2-35157-osx-x64.tar.gz",
-                        "hash":  "edc004bc6e230c2b4220a7489e5a6213812b19895df95239e39291570f7368e8543d9c511953cb24fa209c064825afbde81dafd8f195b61812762a23040719f7"
-                    },
-                    {
-                        "name":  "aspnetcore-runtime-win-x64.exe",
-                        "url":  "https://download.microsoft.com/download/5/B/A/5BA1012E-5112-45C2-8369-152B49A6AA3B/aspnetcore-runtime-2.2.0-preview2-35157-win-x64.exe",
-                        "hash":  "fa331f372ec4d3a4de2a6dc9664e39dbbbda017ca1872720ee6257bbf8f9dd0878d4c0aba5d27cd2113ee381756e6482ddef5424362ceb52063c3a4d812d8b8c"
-                    },
-                    {
-                        "name":  "aspnetcore-runtime-win-x64.zip",
-                        "url":  "https://download.microsoft.com/download/5/B/A/5BA1012E-5112-45C2-8369-152B49A6AA3B/aspnetcore-runtime-2.2.0-preview2-35157-win-x64.zip",
-                        "hash":  "f90a087ec1f5a36b6012e6b5041c76fff63472dc2c95b7c1f68b979e679aaab55ce855c4c18fe2e38f6671f365e956b25a1ae977e7dffe914b0d27477ab67839"
-                    },
-                    {
-                        "name":  "aspnetcore-runtime-win-x86.exe",
-                        "url":  "https://download.microsoft.com/download/5/B/A/5BA1012E-5112-45C2-8369-152B49A6AA3B/aspnetcore-runtime-2.2.0-preview2-35157-win-x86.exe",
-                        "hash":  "69eafe97f6c0e5286c923ca681268c03b00f0e1e5c89f5cb5f177ee093056e4d81dfd82b0221713fe486119e4db81c75cef3eb0505d2a12332163e5bbde78e22"
-                    },
-                    {
-                        "name":  "aspnetcore-runtime-win-x86.zip",
-                        "url":  "https://download.microsoft.com/download/5/B/A/5BA1012E-5112-45C2-8369-152B49A6AA3B/aspnetcore-runtime-2.2.0-preview2-35157-win-x86.zip",
-                        "hash":  "86282ab1adb588314446382012c0730d66622160442be91dd6764ac2cb60117e81ece542ba352ddd72b9a2041e5c21cc147163fcc378e1d634d68c33ef6585a9"
-                    },
-                    {
-                        "name":  "dotnet-hosting-win.exe",
-                        "url":  "https://download.microsoft.com/download/5/B/A/5BA1012E-5112-45C2-8369-152B49A6AA3B/dotnet-hosting-2.2.0-preview2-35157-win.exe",
-                        "hash":  "37c88e69165ac1116991027b74434fad47a61affb80bea759b79b98bdd2afe82b0a2e0cd62d5d09189a796453ada711f4aaf109cff89fd9878e1faadbf31b5fb"
-                    }
-                ]
-            },
-            "symbols":  
-            {
-                "version":  "2.2.0-preview2",
-                "files":  
-                [
-                    {
-                        "name":  "aspnet-symbols.zip",
-                        "url":  "https://download.microsoft.com/download/5/B/A/5BA1012E-5112-45C2-8369-152B49A6AA3B/aspnet-2.2.0-preview2-symbols.zip",
-                        "hash":  "f2cf90c7d0c513945c04555043e7bd2461a4432154a961c99ff4710acb0f941a944c26710e7ca94e6c3a0edd4824df73eaa5bcd9c5bcb490bcec5719c2819fa3"
-                    },
-                    {
-                        "name":  "coreclr-symbols.zip",
-                        "url":  "https://download.microsoft.com/download/5/B/A/5BA1012E-5112-45C2-8369-152B49A6AA3B/coreclr-2.2.0-preview2-symbols.zip",
-                        "hash":  "7e1bf8ad862320b4e77978f670cf890ac13ffdfa4a5bc454110d783d317bea01aa225bb9a6692cb34d2989a53fcc99125906e7081d6dbe10f3d27a2921639531"
-                    },
-                    {
-                        "name":  "corefx-symbols.zip",
-                        "url":  "https://download.microsoft.com/download/5/B/A/5BA1012E-5112-45C2-8369-152B49A6AA3B/corefx-2.2.0-preview2-symbols.zip",
-                        "hash":  "58c3a7beff06c5421d19f173666889ddbfccf66b91d656cfbc4b3207a645214be8d89d2654cd80f37272c45148e4aed9a4425d7a64af849460eaf75bdedbd8dc"
-                    },
-                    {
-                        "name":  "core-setup-symbols.zip",
-                        "url":  "https://download.microsoft.com/download/5/B/A/5BA1012E-5112-45C2-8369-152B49A6AA3B/core-setup-2.2.0-preview2-symbols.zip",
-                        "hash":  "e022ec37fc972d970bd56ea8d2985c7d7c158be45da3bd60c725040f4ae0da948b837632cd81fb3455c5be315b48c023c4695487a5625a9b986193dea4a3f4e2"
-                    }
-                 ]
-            }
-        },
-        {
-            "release-date":  "2018-08-22",
-            "release-version":  "2.2.0-preview1",
-            "security":  false,
-            "release-notes":  "https://github.com/dotnet/core/blob/master/release-notes/2.2/preview/2.2.0-preview1.md",
-            "runtime":  
-            {
-                "version":  "2.2.0-preview-26820-02",
-                "version-display":  "2.2.0-preview",
-                "files":  
-                [
-                    {
-                        "name":  "dotnet-runtime-linux-arm.tar.gz",
-                        "url":  "https://download.microsoft.com/download/1/9/F/19FEB118-A1D8-4B0E-B74C-D155FC5D297E/dotnet-runtime-2.2.0-preview-26820-02-linux-arm.tar.gz",
-                        "hash":  "33a4fda6cda60352195fd4cc4c214c1e565628d6ffa9b2582e105e49c8886ea143ab50479fb129b22ee87fbdfcc6e99714aae465a111954f5c529c5b5e5b8b54"
-                    },
-                    {
-                        "name":  "dotnet-runtime-linux-arm64.tar.gz",
-                        "url":  "https://download.microsoft.com/download/1/9/F/19FEB118-A1D8-4B0E-B74C-D155FC5D297E/dotnet-runtime-2.2.0-preview-26820-02-linux-arm64.tar.gz",
-                        "hash":  "81fd36b2209446823a39f89ac93db7c566b531897bbcdcb26abde09b95e6d36838d62ed1b2a95339c5f6944ead830c1ebffe9e0d0d28c53ef9d594d8f25df8e6"
-                    },
-                    {
-                        "name":  "dotnet-runtime-linux-musl-x64.tar.gz",
-                        "url":  "https://download.microsoft.com/download/1/9/F/19FEB118-A1D8-4B0E-B74C-D155FC5D297E/dotnet-runtime-2.2.0-preview-26820-02-linux-musl-x64.tar.gz",
-                        "hash":  "e260a28512dae88e677aaff8e2f4eae26274a15fd459a63c2ebb03c4f39d6a55451e44612e07ed0dafd2410112a0b21fa32941d13888d70475defc0309ecb910"
-                    },
-                    {
-                        "name":  "dotnet-runtime-linux-x64.tar.gz",
-                        "url":  "https://download.microsoft.com/download/1/9/F/19FEB118-A1D8-4B0E-B74C-D155FC5D297E/dotnet-runtime-2.2.0-preview-26820-02-linux-x64.tar.gz",
-                        "hash":  "6fc7e1a39707f2909699c5b1af470a01b6f0908e169db5b83425f3a5498597850ecdb0c78c60f64205bd68aa9822025a1579a004e3d48128dee59f272d4bd10c"
-                    },
-                    {
-                        "name":  "dotnet-runtime-osx-x64.pkg",
-                        "url":  "https://download.microsoft.com/download/1/9/F/19FEB118-A1D8-4B0E-B74C-D155FC5D297E/dotnet-runtime-2.2.0-preview-26820-02-osx-x64.pkg",
-                        "hash":  "b0ce07e2294dfb613d5aa3d81e02c6af30716613900da8d0e54015ca3fd60dae05ceec7351400559a2c619e99c1fc8199feee57b3cfb25453b03e9ca0dda43ca"
-                    },
-                    {
-                        "name":  "dotnet-runtime-osx-x64.tar.gz",
-                        "url":  "https://download.microsoft.com/download/1/9/F/19FEB118-A1D8-4B0E-B74C-D155FC5D297E/dotnet-runtime-2.2.0-preview-26820-02-osx-x64.tar.gz",
-                        "hash":  "870dea28301ca7a402184f14e956fa23756b60458afcedc0475b2bf2ccdba19c6ab6592f8a2e612b52312ad47c364362f065fa8cc67757970001ee7f5d8dc770"
-                    },
-                    {
-                        "name":  "dotnet-runtime-rhel.6-x64.tar.gz",
-                        "url":  "https://download.microsoft.com/download/1/9/F/19FEB118-A1D8-4B0E-B74C-D155FC5D297E/dotnet-runtime-2.2.0-preview-26820-02-rhel.6-x64.tar.gz",
-                        "hash":  "945ee583ce4d58334049ed73de4e20da6c8043a33d8950d229584c368be03d90da9389b3ae328c471cce9b47ebbba806c5393130b05677c6c53be00177f56631"
-                    },
-                    {
-                        "name":  "dotnet-runtime-win-x64.exe",
-                        "url":  "https://download.microsoft.com/download/1/9/F/19FEB118-A1D8-4B0E-B74C-D155FC5D297E/dotnet-runtime-2.2.0-preview-26820-02-win-x64.exe",
-                        "hash":  "968fd684c65314634338f6d3fc7e5336d97303eb7a2e0149a5fb94fd105b14b9b3f146a572849e843dd8656aef16444c69cb6630ea4cbedd1d1ed637bbc15058"
-                    },
-                    {
-                        "name":  "dotnet-runtime-win-x64.zip",
-                        "url":  "https://download.microsoft.com/download/1/9/F/19FEB118-A1D8-4B0E-B74C-D155FC5D297E/dotnet-runtime-2.2.0-preview-26820-02-win-x64.zip",
-                        "hash":  "1c8be0ae874a4daab7a6558a18c4bdf8c2702a93946c0cf3c1b5b6d4ea2cb090880a9e76c139a68e518904016fe37e9dbfb90d471fcc351f7947b7921b7880ae"
-                    },
-                    {
-                        "name":  "dotnet-runtime-win-x86.exe",
-                        "url":  "https://download.microsoft.com/download/1/9/F/19FEB118-A1D8-4B0E-B74C-D155FC5D297E/dotnet-runtime-2.2.0-preview-26820-02-win-x86.exe",
-                        "hash":  "fab1f877448002bb7cd509ec309978baca2322f2c9c29d91eaf54a0b4310079ad7f55449da5ddc8cd5a29c67e05d262bbb1b96325258c123642c77c874fa8eed"
-                    },
-                    {
-                        "name":  "dotnet-runtime-win-x86.zip",
-                        "url":  "https://download.microsoft.com/download/1/9/F/19FEB118-A1D8-4B0E-B74C-D155FC5D297E/dotnet-runtime-2.2.0-preview-26820-02-win-x86.zip",
-                        "hash":  "9a857b5b22c579a7a55354076b81bea38c61ed70425fb33094762180e10e9c5f06fc9dd436484b1de0bc854f93a282f8c8beeaad1f1f01dd68de9a613ab9ae51"
-                    }
-                ]
-            },
-            "sdk":  
-            {
-                "version":  "2.2.100-preview1-009349",
-                "version-display":  "2.2.100-preview1",
-                "csharp-language":  "7.3",
-                "files":  
-                [
-                    {
-                        "name":  "dotnet-sdk-linux-arm.tar.gz",
-                        "url":  "https://download.microsoft.com/download/5/9/2/592E5073-8394-4A95-8F48-54080F0F1555/dotnet-sdk-2.2.100-preview1-009349-linux-arm.tar.gz",
-                        "hash":  "2f1b84cc88a2098b30ae4b560e6af93b4299990dae8c5939e8aedabcf08931ac37e5af330467aff9ec998cfaada3b0dc76eeea667ce4398a6423b36546737741"
-                    },
-                    {
-                        "name":  "dotnet-sdk-linux-arm64.tar.gz",
-                        "url":  "https://download.microsoft.com/download/5/9/2/592E5073-8394-4A95-8F48-54080F0F1555/dotnet-sdk-2.2.100-preview1-009349-linux-arm64.tar.gz",
-                        "hash":  "705d876fee32e28c49fbcf15f1ee42c4708d9006bf28f5ea2499634e92d86ddb643fe213530b14545f27fa94a1187d79cdc6f9abdc31482f35a4ab896f4cf831"
-                    },
-                    {
-                        "name":  "dotnet-sdk-linux-musl-x64.tar.gz",
-                        "url":  "https://download.microsoft.com/download/5/9/2/592E5073-8394-4A95-8F48-54080F0F1555/dotnet-sdk-2.2.100-preview1-009349-linux-musl-x64.tar.gz",
-                        "hash":  "ea1bcf0c2f9f91ea3296667d2b95b07ae4080625d14fdd06f353ac6f02336c26f1ca9d85ae904aebf717b8fb065c86b4eb3a06e643cde746b1bbcfaec1ddadb0"
-                    },
-                    {
-                        "name":  "dotnet-sdk-linux-x64.tar.gz",
-                        "url":  "https://download.microsoft.com/download/5/9/2/592E5073-8394-4A95-8F48-54080F0F1555/dotnet-sdk-2.2.100-preview1-009349-linux-x64.tar.gz",
-                        "hash":  "0584ff770e1e8808126c74cd36c6014cbc95320ff797a79159e809aac72dc6a84bde932dcc4fbb4b281fa253302d4979ce2bd709647fe1f4dfa1e47799ef7184"
-                    },
-                    {
-                        "name":  "dotnet-sdk-osx-gs-x64.pkg",
-                        "url":  "https://download.microsoft.com/download/5/9/2/592E5073-8394-4A95-8F48-54080F0F1555/dotnet-sdk-2.2.100-preview1-009349-osx-gs-x64.pkg",
-                        "hash":  "a2f65c0d5eb09bff9d630a9f4bebaeca82e319bb01b8489e728f144020831736818c59de0a52d0796f059aaeb8a6d758b501b8301911ef74c747b12d63a56fab"
-                    },
-                    {
-                        "name":  "dotnet-sdk-osx-x64.pkg",
-                        "url":  "https://download.microsoft.com/download/5/9/2/592E5073-8394-4A95-8F48-54080F0F1555/dotnet-sdk-2.2.100-preview1-009349-osx-x64.pkg",
-                        "hash":  "a2f65c0d5eb09bff9d630a9f4bebaeca82e319bb01b8489e728f144020831736818c59de0a52d0796f059aaeb8a6d758b501b8301911ef74c747b12d63a56fab"
-                    },
-                    {
-                        "name":  "dotnet-sdk-osx-x64.tar.gz",
-                        "url":  "https://download.microsoft.com/download/5/9/2/592E5073-8394-4A95-8F48-54080F0F1555/dotnet-sdk-2.2.100-preview1-009349-osx-x64.tar.gz",
-                        "hash":  "edcc36f939689ffb6a16c0ddc43c73da5cf69abf7c1b86a1b7ded9f382e0c7f5c8cada0d2f2fa5e81ca6d93fa7186215625e0433ab6d4721842ea7d7653d6efc"
-                    },
-                    {
-                        "name":  "dotnet-sdk-rhel.6-x64.tar.gz",
-                        "url":  "https://download.microsoft.com/download/5/9/2/592E5073-8394-4A95-8F48-54080F0F1555/dotnet-sdk-2.2.100-preview1-009349-rhel.6-x64.tar.gz",
-                        "hash":  "bedd1485f677c955288f3e1d41c065cb91704d2f346f478f3946040f32b6f9c67eeda5c0a902618ff65f47327b8475bf702c1ee50a738238f1c40cdf685dd6f0"
-                    },
-                    {
-                        "name":  "dotnet-sdk-win-gs-x64.exe",
-                        "url":  "https://download.microsoft.com/download/5/9/2/592E5073-8394-4A95-8F48-54080F0F1555/dotnet-sdk-2.2.100-preview1-009349-win-gs-x64.exe",
-                        "hash":  "91fe61cfb0f76757ae025d77cdd8cd3ecbef14f3708aa742f1a86650323f38fac490e9cc6ab180769bcd3ca1f470ea5b3291726633a6675a33af442307c7dd27"
-                    },
-                    {
-                        "name":  "dotnet-sdk-win-gs-x86.exe",
-                        "url":  "https://download.microsoft.com/download/5/9/2/592E5073-8394-4A95-8F48-54080F0F1555/dotnet-sdk-2.2.100-preview1-009349-win-gs-x86.exe",
-                        "hash":  "47cd97836615c73dfb1f10e9b0d10c36c4e0def770564f8f5ed1e162c8d33d5cbb54cb25ebea4d2e87d1955ffa93756709d2c61c5568b7886c9b97f148a5ff93"
-                    },
-                    {
-                        "name":  "dotnet-sdk-win-x64.exe",
-                        "url":  "https://download.microsoft.com/download/5/9/2/592E5073-8394-4A95-8F48-54080F0F1555/dotnet-sdk-2.2.100-preview1-009349-win-x64.exe",
-                        "hash":  "91fe61cfb0f76757ae025d77cdd8cd3ecbef14f3708aa742f1a86650323f38fac490e9cc6ab180769bcd3ca1f470ea5b3291726633a6675a33af442307c7dd27"
-                    },
-                    {
-                        "name":  "dotnet-sdk-win-x64.zip",
-                        "url":  "https://download.microsoft.com/download/5/9/2/592E5073-8394-4A95-8F48-54080F0F1555/dotnet-sdk-2.2.100-preview1-009349-win-x64.zip",
-                        "hash":  "98c799cf1effe00f86ffbcff016f01f7a749289b51a96f310040db713140a4a8e5202aa6e9b2a92e22a0aeb183503a5fd6e733b6853835b4fd83a10b9b5449b0"
-                    },
-                    {
-                        "name":  "dotnet-sdk-win-x86.exe",
-                        "url":  "https://download.microsoft.com/download/5/9/2/592E5073-8394-4A95-8F48-54080F0F1555/dotnet-sdk-2.2.100-preview1-009349-win-x86.exe",
-                        "hash":  "47cd97836615c73dfb1f10e9b0d10c36c4e0def770564f8f5ed1e162c8d33d5cbb54cb25ebea4d2e87d1955ffa93756709d2c61c5568b7886c9b97f148a5ff93"
-                    },
-                    {
-                        "name":  "dotnet-sdk-win-x86.zip",
-                        "url":  "https://download.microsoft.com/download/5/9/2/592E5073-8394-4A95-8F48-54080F0F1555/dotnet-sdk-2.2.100-preview1-009349-win-x86.zip",
-                        "hash":  "d1975ddd41a4dd0b9cd97c818d192a6343d4090d1a9c941714d9a8eb2e2dc6a3bc9c2dd49a6b19ed2d702913546be12b88f22aa4ed13d4dcc7693a9f5fbf92e0"
-                    }
-                ]
-            },
-            "aspnetcore-runtime":  
-            {
-                "version":  "2.2.0-preview1-35029",
-                "version-display":  "2.2.0-preview1",
-                "version-aspnetcoremodule":  
-                [
-                    "12.2.18248.0",
-                    "8.2.1991.0"
-                ],
-                "files":  
-                [
-                    {
-                        "name":  "aspnetcore-runtime-linux-arm.tar.gz",
-                        "url":  "https://download.microsoft.com/download/1/9/F/19FEB118-A1D8-4B0E-B74C-D155FC5D297E/aspnetcore-runtime-2.2.0-preview1-35029-linux-arm.tar.gz",
-                        "hash":  "f033ef30ef5a48c4a6fa281865dd4062416e668d1b019fefb8a630c20ada7b4d762e045f6b16b1bf36bb21096d783a14b8fa0cea0ae7b6d78ae118ff769efb84"
-                    },
-                    {
-                        "name":  "aspnetcore-runtime-linux-musl-x64.tar.gz",
-                        "url":  "https://download.microsoft.com/download/1/9/F/19FEB118-A1D8-4B0E-B74C-D155FC5D297E/aspnetcore-runtime-2.2.0-preview1-35029-linux-musl-x64.tar.gz",
-                        "hash":  "b86908f2c5fc72267520e6b35929d6e8551df7b1f8292c6179c4af09efaffc868574563148868c4ae48ecb45a5c4b95648c33a6b3601024c9db388ecb1a8e938"
-                    },
-                    {
-                        "name":  "aspnetcore-runtime-linux-x64.tar.gz",
-                        "url":  "https://download.microsoft.com/download/1/9/F/19FEB118-A1D8-4B0E-B74C-D155FC5D297E/aspnetcore-runtime-2.2.0-preview1-35029-linux-x64.tar.gz",
-                        "hash":  "5513145c0d6344af6858fc94f2aa9a78dc2d8abcd35a9db7d10ff01b97a89221cd8534eaebad59b9d548af2233e4d075a8bc254ff0934d0f66a71d83507c03a0"
-                    },
-                    {
-                        "name":  "aspnetcore-runtime-osx-x64.tar.gz",
-                        "url":  "https://download.microsoft.com/download/1/9/F/19FEB118-A1D8-4B0E-B74C-D155FC5D297E/aspnetcore-runtime-2.2.0-preview1-35029-osx-x64.tar.gz",
-                        "hash":  "16ee2abe50d22332098b371baefdc84313ac7728eba5199243b5755f2f6ce1ab9cb4f32356d53b4402baf38a8b7e0aaf1e583a9cd7de1d7eaef37068de27fec6"
-                    },
-                    {
-                        "name":  "aspnetcore-runtime-win-x64.exe",
-                        "url":  "https://download.microsoft.com/download/1/9/F/19FEB118-A1D8-4B0E-B74C-D155FC5D297E/aspnetcore-runtime-2.2.0-preview1-35029-win-x64.exe",
-                        "hash":  "867cb2efefcbf0cfcb68ecf92bcb42eb72c9c1fd11be1c0934c51f50c14d907d97b4c8efc3f91e9d2e0682e5c35a7e161f6c30f936c820add142ae902084835f"
-                    },
-                    {
-                        "name":  "aspnetcore-runtime-win-x64.zip",
-                        "url":  "https://download.microsoft.com/download/1/9/F/19FEB118-A1D8-4B0E-B74C-D155FC5D297E/aspnetcore-runtime-2.2.0-preview1-35029-win-x64.zip",
-                        "hash":  "c923f4e4537642d2ff431d3e5478edcab0cdb3122103d7aeb3844a027de7fb605849b46910a3165047a6ae5d57686fdd914a7f34c9bbb960c912852503206f42"
-                    },
-                    {
-                        "name":  "aspnetcore-runtime-win-x86.exe",
-                        "url":  "https://download.microsoft.com/download/1/9/F/19FEB118-A1D8-4B0E-B74C-D155FC5D297E/aspnetcore-runtime-2.2.0-preview1-35029-win-x86.exe",
-                        "hash":  "a838ee412c12eecebb50ab05b7de6bb6034420ae1b69b58639aceccd13c6189aa5ffa3d3b37963f623cc8a242b874c79ff41fd08a02e16999681d81cc7f1860c"
-                    },
-                    {
-                        "name":  "aspnetcore-runtime-win-x86.zip",
-                        "url":  "https://download.microsoft.com/download/1/9/F/19FEB118-A1D8-4B0E-B74C-D155FC5D297E/aspnetcore-runtime-2.2.0-preview1-35029-win-x86.zip",
-                        "hash":  "38d42d7deb948160a969495bda3f12a4bff6d603ca1ecf657bd128e66ae5b9fe04b3bdd2903e41fb35c75bdb6478075889159c0dd22270596c5ac7a663aee35b"
-                    },
-                    {
-                        "name":  "dotnet-hosting-win.exe",
-                        "url":  "https://download.microsoft.com/download/1/9/F/19FEB118-A1D8-4B0E-B74C-D155FC5D297E/dotnet-hosting-2.2.0-preview1-35029-win.exe",
-                        "hash":  "ea347dccf2e62476b151e8d2f9d0cb3bd5523c1830f0f19cef778d63abc05553f380c513325b719239667afe7743d03b4a6dd405a5d94bede2ae53a7abeb480b"
-                    }
-                ]
-            },
-            "symbols":  
-            {
-                "version":  "2.2.0-preview1",
-                "files":  
-                [
-                    {
-                        "name":  "aspnet-symbols.zip",
-                        "url":  "https://download.microsoft.com/download/1/9/F/19FEB118-A1D8-4B0E-B74C-D155FC5D297E/aspnet-2.2.0-preview1-symbols.zip",
-                        "hash":  "6960afaa7b5dc2446c3adfbcb6c352409241298c9114aa7be9390a0af0126dab0a06f39e82f27f3e35aa3340becf5291f54cec4cdc73831550177e26d7433518"
-                    },
-                    {
-                        "name":  "coreclr-symbols.zip",
-                        "url":  "https://download.microsoft.com/download/1/9/F/19FEB118-A1D8-4B0E-B74C-D155FC5D297E/coreclr-2.2.0-preview1-symbols.zip",
-                        "hash":  "2d2d9ead71b13aee5d1bc89b0e947ef6fcb4be7bcfcdaebf325051dc21cd0a1c2a7d20c105d500af7454ff4b09d04f6359315f6da39063eeb4484590848a21fb"
-                    },
-                    {
-                        "name":  "corefx-symbols.zip",
-                        "url":  "https://download.microsoft.com/download/1/9/F/19FEB118-A1D8-4B0E-B74C-D155FC5D297E/corefx-2.2.0-preview1-symbols.zip",
-                        "hash":  "1eb028e621ec0febd4fef4aa787c2ecf8563733bfe95ffa02ac8bd3c39898b5e91fc19ba78a5bf9c545a825e36adaa8138d94872abda0968f0b12ec3f0695770"
-                    },
-                    {
-                        "name":  "core-setup-symbols.zip",
-                        "url":  "https://download.microsoft.com/download/1/9/F/19FEB118-A1D8-4B0E-B74C-D155FC5D297E/core-setup-2.2.0-preview1-symbols.zip",
-                        "hash":  "493804a96e01e2d9c63458f81fe2b0c253e1479286b60318050aeaa041497e293247b8b92316f829f0cab567c8c6521b0a5dc76ff81e4959080478044840c227"
-                    }
-                 ]
-            }
-        }
-    ]
->>>>>>> 94b1b237
 }