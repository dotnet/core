# .NET Core 2.2 Releases

The following .NET Core 2.2 releases have been shipped. You must be on the latest patch release to be [supported by Microsoft](../../microsoft-support.md)

| Release Date | Description |  |  |
| :-- | :-- | :--: | :-- |
<<<<<<< HEAD
| 2018/08/22 | 2.2.0 Preview 1 | [release notes](./preview/2.2.0-preview1.md)/[download](./preview/2.1.0-preview1-download.md) | - |
=======
| 2018/09/12 | 2.2.0 Preview 2 | [release notes](./preview/2.2-preview2.md)/[download](./preview/2.2.0-preview2-download.md) | - |
| 2018/08/22 | 2.2.0 Preview 1 | [release notes](./preview/2.2-preview1.md)/[download](./preview/2.2.0-preview1-download.md) | - |
>>>>>>> 94c107d5
<|MERGE_RESOLUTION|>--- conflicted
+++ resolved
@@ -4,9 +4,5 @@
 
 | Release Date | Description |  |  |
 | :-- | :-- | :--: | :-- |
-<<<<<<< HEAD
-| 2018/08/22 | 2.2.0 Preview 1 | [release notes](./preview/2.2.0-preview1.md)/[download](./preview/2.1.0-preview1-download.md) | - |
-=======
 | 2018/09/12 | 2.2.0 Preview 2 | [release notes](./preview/2.2-preview2.md)/[download](./preview/2.2.0-preview2-download.md) | - |
-| 2018/08/22 | 2.2.0 Preview 1 | [release notes](./preview/2.2-preview1.md)/[download](./preview/2.2.0-preview1-download.md) | - |
->>>>>>> 94c107d5
+| 2018/08/22 | 2.2.0 Preview 1 | [release notes](./preview/2.2-preview1.md)/[download](./preview/2.2.0-preview1-download.md) | - |