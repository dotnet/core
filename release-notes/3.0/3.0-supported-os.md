--- conflicted
+++ resolved
@@ -16,12 +16,8 @@
 ------------------------------|-------------------------------|----------------|-----
 Windows Client                | 7 SP1+, 8.1                   | x64, x86       |
 Windows 10 Client             | Version 1607+                 | x64, x86       |
-<<<<<<< HEAD
-Windows Server                | 2008 R2 SP1+                  | x64, x86       |
 Nano Server                   | Version 1709+                 | x64, ARM32     |
-=======
 Windows Server                | 2012 R2 SP1+                  | x64, x86       |
->>>>>>> 79c19c12
 
 See the [Windows Lifecycle Fact Sheet](https://support.microsoft.com/en-us/help/13853/windows-lifecycle-fact-sheet) for details regarding each Windows release lifecycle.
 
