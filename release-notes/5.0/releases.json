--- conflicted
+++ resolved
@@ -21,11 +21,7 @@
           "cve-url": "https://cve.mitre.org/cgi-bin/cvename.cgi?name=CVE-2021-24112"
         }
       ],
-<<<<<<< HEAD
-      "release-notes": "https://github.com/dotnet/core/blob/main/release-notes/5.0/5.0.3/5.0.3.md",
-=======
-      "release-notes": "https://github.com/dotnet/core/blob/master/release-notes/5.0/5.0.3/5.0.200-sdk.md",
->>>>>>> 0c287c78
+      "release-notes": "https://github.com/dotnet/core/blob/main/release-notes/5.0/5.0.3/5.0.200-sdk.md",
       "runtime": {
         "version": "5.0.3",
         "version-display": "5.0.3",
