--- conflicted
+++ resolved
@@ -37,13 +37,9 @@
 ## More consistent environment variables for container publishing
 
 [@kasperk81](https://github.com/kasperk81) noticed that the environment variables that the container publish tooling use to control some of the finer aspects of registry communication and security were not aligned with the existing conventions.
-<<<<<<< HEAD
 Most of the rest of the CLI uses the `DOTNET` 'namespace' for environment variables, but the container tooling used `SDK` instead.
 They helpfully [unified our environment variables to the `DOTNET` version](https://github.com/dotnet/sdk/pull/41769), while keeping support for the older `SDK` prefix.
 Going forward, please use the `DOTNET` prefix for environment variables, as we will eventually deprecate the older form.
-=======
-Most of the rest of the CLI uses the `DOTNET` 'namespace' for environment variables, but the container tooling used `SDK` instead. They helpfully [unified our environment variables to the `DOTNET` version](https://github.com/dotnet/sdk/pull/41769), while keeping support for the older `SDK` prefix. Going forward, please use the `DOTNET` prefix for environment variables, as we will eventually deprecate the older form.
->>>>>>> 1887ee0f
 
 ## Introduction of Workload Sets for more control over workloads
 
