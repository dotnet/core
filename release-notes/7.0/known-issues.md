# .NET 7.0 Known Issues

You may encounter the following known issues, which may include workarounds, mitigations, or expected resolution timeframes.

## .NET Runtime

### Unable to debug a Blazor WebAssembly App

It isn't possible to debug a Blazor WebAssembly app using .NET 7 Preview 5 https://github.com/dotnet/runtime/pull/70383

#### Workaround for a Blazor WebAssembly Hosted App:

Copy the following into the server project (`.csproj`) of a `.NET 7 Preview 5` Blazor WebAssembly Hosted App:

```xml
    <ItemGroup>
        <PackageReference Include="Serilog.Extensions.Logging.File" Version="2.0.0" ExcludeAssets="all" GeneratePathProperty="true"/>
    </ItemGroup>
    <Target Name="_CopySerilogDeps" AfterTargets="Build">
        <Copy SourceFiles="$(PkgSerilog_Extensions_Logging_File)\lib\netstandard2.0\Serilog.Extensions.Logging.File.dll"
              DestinationFolder="$(OutputPath)\BlazorDebugProxy"
              SkipUnchangedFiles="true"/>
    </Target>
```

#### Workaround for a Blazor WebAssembly Standalone App:

Copy the following into a `.NET 7 Preview 5` Blazor WebAssembly project (`.csproj`):

```xml
    <ItemGroup>
        <PackageReference Include="Serilog.Extensions.Logging.File" Version="2.0.0" ExcludeAssets="all" GeneratePathProperty="true"/>
    </ItemGroup>
    <Target Name="_CopySerilogDeps" AfterTargets="Build">
        <Copy SourceFiles="$(PkgSerilog_Extensions_Logging_File)\lib\netstandard2.0\Serilog.Extensions.Logging.File.dll"
              DestinationFolder="$(PkgMicrosoft_AspNetCore_Components_WebAssembly_DevServer)\tools\BlazorDebugProxy"
              SkipUnchangedFiles="true"/>
    </Target> 
```

That will copy the missing dependency into the DevServer package and enable Wasm debugging in .NET 7.0 Preview 5 after a single build. This workaround only needs to be run once per package root to repair the DevServer package but should be harmless to leave in as long as the project doesn’t have a different Serilog version requirement.

### Assembly.GetType("System.Net.Http.HttpClientHandler", false, true) does not find some types but finds it when ignoreCase is set to false

When trying to do GetType with ignorecase as true in some cases does not find the type but finds it when ignoreCase is set to false.
This only happens in .NET 7 preview 1 and doesn't happen in .NET 6.
More information and workaround can be found at https://github.com/dotnet/runtime/issues/65013.

### Libraries have a non blocking issue in System.Security.Cryptography.
.NET 7 Preview 3 on Linux skips revocation checks for expired certificates, reporting RevocationStatusUnknown when revocation checks were enabled. You can read more about this here: https://github.com/dotnet/runtime/issues/66803

### Libraries have an unpredictable race condition in System.Security.Cryptography in Browser WASM
.NET 7 Preview 5 on Browser WASM has implemented the SHA1, SHA256, SHA384, SHA512 algorithms using the [SubtleCrypto](https://developer.mozilla.org/en-US/docs/Web/API/SubtleCrypto) browser-native APIs. A race condition was discovered in System.Security.Cryptography's implementation where the wrong hash value is returned unpredictably. You can read more about this here: https://github.com/dotnet/runtime/issues/69806. This only happens in .NET 7 Preview 5 and has been fixed in the latest code.

## .NET SDK

### [RC1] dotnet restore --interactive not working for authenticated feeds

The --interactive flag is not working with any dotnet.exe command in RC1. https://github.com/dotnet/sdk/issues/27597

<<<<<<< HEAD
### Blazor issues in Visual Studio 17.4 preview 1 depending on whether you’re using .NET 7 preview installed by VS or stand-alone install of .NET 7 preview 7

If your app is targeting Blazor using the .NET 7 version included in VS, you can target net6.0 but not target net7.0 and you'll see an error message 'The "ProcessFrameworkReferences" task failed unexpectedly.'

Workaround:

Install the standalone SDK for .NET 7.0 Preview 7.

### MaxInteger[T]\(System.Collections.Generic.IEnumerable`1[T]\)' violates the constraint of type parameter 'T' exception

We have discovered that AutoMapper library is impacted by a change in .NET 7 Preview 5 and this is tracked by [dotnet-sdk-7.0.100-preview.5.22257.3 MaxInteger[T]\(System.Collections.Generic.IEnumerable`1[T]\)' violates the constraint of type parameter 'T' exception · Issue #3988 · AutoMapper/AutoMapper (github.com)](https://github.com/AutoMapper/AutoMapper/issues/3988). The .NET team has submitted a PR to fix the bug in AutoMapper code and is working with AutoMapper library owners to determine options.

### [Unhandled Exception in dotnet format app in .NET 7.0 Preview 5](https://github.com/dotnet/sdk/issues/25879)

dotnet format app that comes with SDK has this exception:
Unhandled exception: System.IO.FileLoadException: Could not load file or assembly 'System.Configuration.ConfigurationManager, Version=6.0.0.0

Workaround:

[Install dotnet-format as a global tool](https://github.com/dotnet/format#how-to-install-development-builds)

`dotnet tool install -g dotnet-format --version "7.*" --add-source https://pkgs.dev.azure.com/dnceng/public/_packaging/dotnet7/nuget/v3/index.json`

Then, invoke the global tool using `dotnet-format` instead of through the dotnet CLI using `dotnet format`.

### MAUI optional workloads not yet supported in .NET 7

You can continue using 6.0.200 .NET SDK versions until .NET MAUI joins the .NET 7 release. For more information, see https://github.com/dotnet/maui/wiki/.NET-7-and-.NET-MAUI.

### `dotnet user-jwts` not functional in .NET 7 RC1

The `dotnet user-jwts` command line tool is not functional in .NET 7 RC1 due to an assembly resolution bug.  When running the CLI, you will encounter the following exception.

```
$ dotnet user-jwts create 
Could not load file or assembly 'Microsoft.Extensions.Configuration.Binder, Version=7.0.0.0, Culture=neutral, PublicKeyToken=adb9793829ddae60'. The system cannot find the file specified.
```

To circumvent this issue, you will need to modify the local installation to probe correctly for the `Microsoft.Extensions.Configuration.Binder` assembly

1. Locate the `user-jwts` tool directory in your local SDK installation. This will typically be located in a path as follows:

```
~/.dotnet/sdk/7.0.100-rc.2.22419.24/DotnetTools/dotnet-user-jwts/7.0.0-rc.1.22415.4/tools/net7.0/any
```

2. Locate the `dotnet-user-jwts.deps.json` file and make the following modifications:

```diff
{
    "targets": {
        ".NETCoreApp,Version=v7.0": {
            "dotnet-user-jwts/7.0.0-rc.1.22415.4": {
            "dependencies": {
+               "Microsoft.Extensions.Configuration.Binder": "7.0.0-rc.1.22411.12"
            },
+           "Microsoft.Extensions.Configuration.Binder/7.0.0-rc.1.22411.12": {
+               "dependencies": {
+                   "Microsoft.Extensions.Configuration.Abstractions": "7.0.0-rc.1.22411.12"
+               },
+               "runtime": {
+                   "lib/net7.0/Microsoft.Extensions.Configuration.Binder.dll": {
+                       "assemblyVersion": "7.0.0.0",
+                       "fileVersion": "7.0.22.41112"
+               }
+           }
        },
    },
    "libraries": {
+       "Microsoft.Extensions.Configuration.Binder/7.0.0-rc.1.22411.12": {
+           "type": "package",
+           "serviceable": true,
+           "sha512": "",
+           "path": "microsoft.extensions.configuration.binder/7.0.0-rc.1.22411.12",
+           "hashPath": "microsoft.extensions.configuration.binder.7.0.0-rc.1.22411.12.nupkg.sha512"
+       },
    }
}
```

3. Locate the `Microsoft.Extensions.Configuration.Binder` assembly in the directory associated with the `Microsoft.AspNetCore.App` shared runtime. This will typically be located in a path as follows:

```
~/.dotnet/shared/Microsoft.AspNetCore.App/7.0.0-rc.1.22415.4
```

4. Copy the assembly from Step 3 to the `user-jwts` tool directory from Step 1.

```
$ cp ~/.dotnet/shared/Microsoft.AspNetCore.App/7.0.0-rc.1.22415.4/Microsoft.Extensions.Configuration.Binder.dll 
~/.dotnet/sdk/7.0.100-rc.2.22419.24/DotnetTools/dotnet-user-jwts/7.0.0-rc.1.22415.4/tools/net7.0/any
```

This issue will be resolved in .NET 7 RC 2.
=======
**Workarounds** 
- set `DOTNET_CLI_DO_NOT_USE_MSBUILD_SERVER=1` before running `dotnet`
- `msbuild /t:restore /p:nugetInteractive=true`
- [package source credentials](https://docs.microsoft.com/en-us/nuget/reference/nuget-config-file#packagesourcecredentials)
- Open the project in Visual Studio
>>>>>>> 7d9bb4d7
<|MERGE_RESOLUTION|>--- conflicted
+++ resolved
@@ -58,35 +58,11 @@
 
 The --interactive flag is not working with any dotnet.exe command in RC1. https://github.com/dotnet/sdk/issues/27597
 
-<<<<<<< HEAD
-### Blazor issues in Visual Studio 17.4 preview 1 depending on whether you’re using .NET 7 preview installed by VS or stand-alone install of .NET 7 preview 7
-
-If your app is targeting Blazor using the .NET 7 version included in VS, you can target net6.0 but not target net7.0 and you'll see an error message 'The "ProcessFrameworkReferences" task failed unexpectedly.'
-
-Workaround:
-
-Install the standalone SDK for .NET 7.0 Preview 7.
-
-### MaxInteger[T]\(System.Collections.Generic.IEnumerable`1[T]\)' violates the constraint of type parameter 'T' exception
-
-We have discovered that AutoMapper library is impacted by a change in .NET 7 Preview 5 and this is tracked by [dotnet-sdk-7.0.100-preview.5.22257.3 MaxInteger[T]\(System.Collections.Generic.IEnumerable`1[T]\)' violates the constraint of type parameter 'T' exception · Issue #3988 · AutoMapper/AutoMapper (github.com)](https://github.com/AutoMapper/AutoMapper/issues/3988). The .NET team has submitted a PR to fix the bug in AutoMapper code and is working with AutoMapper library owners to determine options.
-
-### [Unhandled Exception in dotnet format app in .NET 7.0 Preview 5](https://github.com/dotnet/sdk/issues/25879)
-
-dotnet format app that comes with SDK has this exception:
-Unhandled exception: System.IO.FileLoadException: Could not load file or assembly 'System.Configuration.ConfigurationManager, Version=6.0.0.0
-
-Workaround:
-
-[Install dotnet-format as a global tool](https://github.com/dotnet/format#how-to-install-development-builds)
-
-`dotnet tool install -g dotnet-format --version "7.*" --add-source https://pkgs.dev.azure.com/dnceng/public/_packaging/dotnet7/nuget/v3/index.json`
-
-Then, invoke the global tool using `dotnet-format` instead of through the dotnet CLI using `dotnet format`.
-
-### MAUI optional workloads not yet supported in .NET 7
-
-You can continue using 6.0.200 .NET SDK versions until .NET MAUI joins the .NET 7 release. For more information, see https://github.com/dotnet/maui/wiki/.NET-7-and-.NET-MAUI.
+**Workarounds** 
+- set `DOTNET_CLI_DO_NOT_USE_MSBUILD_SERVER=1` before running `dotnet`
+- `msbuild /t:restore /p:nugetInteractive=true`
+- [package source credentials](https://docs.microsoft.com/en-us/nuget/reference/nuget-config-file#packagesourcecredentials)
+- Open the project in Visual Studio
 
 ### `dotnet user-jwts` not functional in .NET 7 RC1
 
@@ -152,11 +128,4 @@
 ~/.dotnet/sdk/7.0.100-rc.2.22419.24/DotnetTools/dotnet-user-jwts/7.0.0-rc.1.22415.4/tools/net7.0/any
 ```
 
-This issue will be resolved in .NET 7 RC 2.
-=======
-**Workarounds** 
-- set `DOTNET_CLI_DO_NOT_USE_MSBUILD_SERVER=1` before running `dotnet`
-- `msbuild /t:restore /p:nugetInteractive=true`
-- [package source credentials](https://docs.microsoft.com/en-us/nuget/reference/nuget-config-file#packagesourcecredentials)
-- Open the project in Visual Studio
->>>>>>> 7d9bb4d7
+This issue will be resolved in .NET 7 RC 2.