# .NET 7.0 Known Issues

You may encounter the following known issues, which may include workarounds, mitigations, or expected resolution timeframes.

## .NET Runtime

### Unable to evaluate expressions in a Blazor WebAssembly App

It isn't possible to evaluate expressions in a Blazor WebAssembly app using .NET 7 RC1 https://github.com/dotnet/runtime/pull/75495

#### Workaround for a Blazor WebAssembly Hosted App:

Copy the following into the server project (`.csproj`) of a `.NET 7 Preview RC1` Blazor WebAssembly Hosted App:

```xml
	<ItemGroup>
		<PackageReference Include="Microsoft.CodeAnalysis.Scripting.Common" Version="3.7.0" ExcludeAssets="all" GeneratePathProperty="true"/>
		<PackageReference Include="Microsoft.CodeAnalysis.CSharp.Scripting" Version="3.7.0" ExcludeAssets="all" GeneratePathProperty="true"/>
	</ItemGroup>
	<Target Name="_CopyCodeAnalysisDeps" AfterTargets="Build">
		<Copy SourceFiles="$(PkgMicrosoft_CodeAnalysis_Scripting_Common)\lib\netstandard2.0\Microsoft.CodeAnalysis.Scripting.dll"
              DestinationFolder="$(OutputPath)\BlazorDebugProxy"
              SkipUnchangedFiles="true"/>
		<Copy SourceFiles="$(PkgMicrosoft_CodeAnalysis_CSharp_Scripting)\lib\netstandard2.0\Microsoft.CodeAnalysis.CSharp.Scripting.dll"
			  DestinationFolder="$(OutputPath)\BlazorDebugProxy"
			  SkipUnchangedFiles="true"/>
	</Target>
```

#### Workaround for a Blazor WebAssembly Standalone App:

Copy the following into a `.NET 7 Preview RC1` Blazor WebAssembly project (`.csproj`):

```xml
	<ItemGroup>
		<PackageReference Include="Microsoft.CodeAnalysis.Scripting.Common" Version="3.7.0" ExcludeAssets="all" GeneratePathProperty="true"/>
		<PackageReference Include="Microsoft.CodeAnalysis.CSharp.Scripting" Version="3.7.0" ExcludeAssets="all" GeneratePathProperty="true"/>
	</ItemGroup>
	<Target Name="_CopyCodeAnalysisDeps" AfterTargets="Build">
		<Copy SourceFiles="$(PkgMicrosoft_CodeAnalysis_Scripting_Common)\lib\netstandard2.0\Microsoft.CodeAnalysis.Scripting.dll"
              DestinationFolder="$(PkgMicrosoft_AspNetCore_Components_WebAssembly_DevServer)\tools\BlazorDebugProxy"
              SkipUnchangedFiles="true"/>
		<Copy SourceFiles="$(PkgMicrosoft_CodeAnalysis_CSharp_Scripting)\lib\netstandard2.0\Microsoft.CodeAnalysis.CSharp.Scripting.dll"
			  DestinationFolder="$(PkgMicrosoft_AspNetCore_Components_WebAssembly_DevServer)\tools\BlazorDebugProxy"
			  SkipUnchangedFiles="true"/>
	</Target>
```

That will copy the missing dependency into the DevServer package and enable evaluation of expression on Wasm debugging in .NET 7.0 Preview RC1 after a single build. This workaround only needs to be run once per package root to repair the DevServer package but should be harmless to leave in.

### Unable to debug a Blazor WebAssembly App

It isn't possible to debug a Blazor WebAssembly app using .NET 7 Preview 5 https://github.com/dotnet/runtime/pull/70383

#### Workaround for a Blazor WebAssembly Hosted App:

Copy the following into the server project (`.csproj`) of a `.NET 7 Preview 5` Blazor WebAssembly Hosted App:

```xml
    <ItemGroup>
        <PackageReference Include="Serilog.Extensions.Logging.File" Version="2.0.0" ExcludeAssets="all" GeneratePathProperty="true"/>
    </ItemGroup>
    <Target Name="_CopySerilogDeps" AfterTargets="Build">
        <Copy SourceFiles="$(PkgSerilog_Extensions_Logging_File)\lib\netstandard2.0\Serilog.Extensions.Logging.File.dll"
              DestinationFolder="$(OutputPath)\BlazorDebugProxy"
              SkipUnchangedFiles="true"/>
    </Target>
```

#### Workaround for a Blazor WebAssembly Standalone App:

Copy the following into a `.NET 7 Preview 5` Blazor WebAssembly project (`.csproj`):

```xml
    <ItemGroup>
        <PackageReference Include="Serilog.Extensions.Logging.File" Version="2.0.0" ExcludeAssets="all" GeneratePathProperty="true"/>
    </ItemGroup>
    <Target Name="_CopySerilogDeps" AfterTargets="Build">
        <Copy SourceFiles="$(PkgSerilog_Extensions_Logging_File)\lib\netstandard2.0\Serilog.Extensions.Logging.File.dll"
              DestinationFolder="$(PkgMicrosoft_AspNetCore_Components_WebAssembly_DevServer)\tools\BlazorDebugProxy"
              SkipUnchangedFiles="true"/>
    </Target>
```

That will copy the missing dependency into the DevServer package and enable Wasm debugging in .NET 7.0 Preview 5 after a single build. This workaround only needs to be run once per package root to repair the DevServer package but should be harmless to leave in as long as the project doesn’t have a different Serilog version requirement.

### Assembly.GetType("System.Net.Http.HttpClientHandler", false, true) does not find some types but finds it when ignoreCase is set to false

When trying to do GetType with ignorecase as true in some cases does not find the type but finds it when ignoreCase is set to false.
This only happens in .NET 7 preview 1 and doesn't happen in .NET 6.
More information and workaround can be found at https://github.com/dotnet/runtime/issues/65013.

### Libraries have a non blocking issue in System.Security.Cryptography.
.NET 7 Preview 3 on Linux skips revocation checks for expired certificates, reporting RevocationStatusUnknown when revocation checks were enabled. You can read more about this here: https://github.com/dotnet/runtime/issues/66803

### Libraries have an unpredictable race condition in System.Security.Cryptography in Browser WASM
.NET 7 Preview 5 on Browser WASM has implemented the SHA1, SHA256, SHA384, SHA512 algorithms using the [SubtleCrypto](https://developer.mozilla.org/en-US/docs/Web/API/SubtleCrypto) browser-native APIs. A race condition was discovered in System.Security.Cryptography's implementation where the wrong hash value is returned unpredictably. You can read more about this here: https://github.com/dotnet/runtime/issues/69806. This only happens in .NET 7 Preview 5 and has been fixed in the latest code.

## .NET SDK

### [7.0] Projects using certain workloads don't load, build, and or run if .NET 7 Preview SDK workloads are installed:

If a preview .NET 7 SDK is installed, projects with workload dependencies such as `microsoft.net.workload.mono.toolchain` may fail to build, load, and or run. An example of this issue is described [here](https://github.com/dotnet/sdk/issues/28947).

**Resolution**

The best method to resolve the issue is to uninstall any .NET 7 preview SDKs. For detailed instructions, see [dotnet uninstall instructions](https://learn.microsoft.com/dotnet/core/install/remove-runtime-sdk-versions?pivots=os-windows). For example, on Windows, dotnet preview SDKs can be uninstalled with add/remove programs. Another option is to try deleting the folder `C:\Program Files\dotnet\sdk-manifests\7.0.100\microsoft.net.workload.mono.toolchain`, but this will only work for file-based installs. [Dotnet-core-uninstall](https://github.com/dotnet/cli-lab/releases) is another option for uninstalling the .NET 7 preview SDKs.

### [RC1] dotnet restore --interactive not working for authenticated feeds

The --interactive flag is not working with any dotnet.exe command in RC1. https://github.com/dotnet/sdk/issues/27597

**Workarounds**
- set `DOTNET_CLI_DO_NOT_USE_MSBUILD_SERVER=1` before running `dotnet`
- `msbuild /t:restore /p:nugetInteractive=true`
- [package source credentials](https://learn.microsoft.com/nuget/reference/nuget-config-file#packagesourcecredentials)
- Open the project in Visual Studio

### `dotnet user-jwts` not functional in .NET 7 RC1

The `dotnet user-jwts` command line tool is not functional in .NET 7 RC1 due to an assembly resolution bug.  When running the CLI, you will encounter the following exception.

```
$ dotnet user-jwts create
Could not load file or assembly 'Microsoft.Extensions.Configuration.Binder, Version=7.0.0.0, Culture=neutral, PublicKeyToken=adb9793829ddae60'. The system cannot find the file specified.
```

To circumvent this issue, you will need to modify the local installation to probe correctly for the `Microsoft.Extensions.Configuration.Binder` assembly

1. Locate the `user-jwts` tool directory in your local SDK installation. This will typically be located in a path as follows:
  - on Linux/macOS:
  ```
  ~/.dotnet/sdk/7.0.100-rc.1.22431.12/DotnetTools/dotnet-user-jwts/7.0.0-rc.1.22427.2/tools/net7.0/any
  ```
  - on Windows:
  ```
  C:\Program Files\ddotnet\sdk\7.0.100-rc.1.22431.12\DotnetTools\dotnet-user-jwts\7.0.0-rc.1.22427.2\tools\net7.0\any
  ```

2. Locate the `dotnet-user-jwts.deps.json` file and make the following modifications:

```diff
{
    "targets": {
        ".NETCoreApp,Version=v7.0": {
            "dotnet-user-jwts/7.0.0-rc.1.22426.10": {
            "dependencies": {
+               "Microsoft.Extensions.Configuration.Binder": "7.0.0-rc.1.22426.10"
            },
+           "Microsoft.Extensions.Configuration.Binder/7.0.0-rc.1.22426.10": {
+               "dependencies": {
+                   "Microsoft.Extensions.Configuration.Abstractions": "7.0.0-rc.1.22426.10"
+               },
+               "runtime": {
+                   "lib/net7.0/Microsoft.Extensions.Configuration.Binder.dll": {
+                       "assemblyVersion": "7.0.0.0",
+                       "fileVersion": "7.0.22.42610"
+               }
+           }
        },
    },
    "libraries": {
+       "Microsoft.Extensions.Configuration.Binder/7.0.0-rc.1.22426.10": {
+           "type": "package",
+           "serviceable": true,
+           "sha512": "",
+           "path": "microsoft.extensions.configuration.binder/7.0.0-rc.1.22426.10",
+           "hashPath": "microsoft.extensions.configuration.binder.7.0.0-rc.1.22426.10.nupkg.sha512"
+       },
    }
}
```

3. Locate the `Microsoft.Extensions.Configuration.Binder` assembly in the directory associated with the `Microsoft.AspNetCore.App` shared runtime. This will typically be located in a path as follows:
  - on Linux/macOS
  ```
  ~/.dotnet/shared/Microsoft.AspNetCore.App/7.0.0-rc.1.22427.2
  ```
  - on Windows
  ```
  C:\Program Files\dotnet\shared\Microsoft.AspNetCore.App\7.0.0-rc.1.22427.2
  ```

4. Copy the assembly from Step 3 to the `user-jwts` tool directory from Step 1.
  - on Linux/macOS
  ```
  $ cp ~/.dotnet/shared/Microsoft.AspNetCore.App/7.0.0-rc.1.22427.2/Microsoft.Extensions.Configuration.Binder.dll ~/.dotnet/sdk/7.0.100-rc.1.22431.12/DotnetTools/dotnet-user-jwts/7.0.0-rc.1.22427.2/tools/net7.0/any
  ```
  - on Windows
  ```
  > copy C:\Program Files\dotnet\shared\Microsoft.AspNetCore.App\7.0.0-rc.1.22427.2\C:\Program Files\dotnet\shared\Microsoft.AspNetCore.App\7.0.0-rc.1.22427.2 C:\Program Files\ddotnet\sdk\7.0.100-rc.1.22431.12\DotnetTools\dotnet-user-jwts\7.0.0-rc.1.22427.2\tools\net7.0\any
  ```

5. Note that the install directory for the SDK may not be deleted during uninstall due to applying this workaround, e.g. when updating to 7.0.0-rc.2. If that occurs, delete the directory manually.

This issue will be resolved in .NET 7 RC 2.

<<<<<<< HEAD
## .NET MSBuild

### .NET MSBuild 17.5 previews shipped with public classes for the new console logger

.NET MSBuild is adding a new live console logger in a future release. The initial implementation that shipped in 17.5 previews (and will ship in .NET SDK 7.0.200) had the classes public. This new logger is still in preview and not meant for public consumption of the classes or apis. 17.5.0 will ship with the classes marked internal and that change will release in the .NET SDK 7.0.201 release in March.

The logger will also be renamed for 17.6.
https://github.com/dotnet/msbuild/pull/8343
=======
### [7.0.200] Using the `--output` option fails for many commands when targeting a solution

A [breaking change](https://learn.microsoft.com/dotnet/core/compatibility/sdk/7.0/solution-level-output-no-longer-valid) was introduced that was intended to prevent common build errors. However, many users relied on this behavior to build their projects. We have downgraded this change to a warning and are intent on releasing this fix in 7.0.201. Please see the linked breaking change notification for more details.
>>>>>>> f02921d8

## ASP.NET Core

### [7.0] bind get, set, after can't be used in 7.0 Blazor applications
In .NET 7 Preview 7, we've introduced [a new feature for binding values to components](https://devblogs.microsoft.com/dotnet/asp-net-core-updates-in-dotnet-7-preview-7/#blazor-data-binding-get-set-after-modifiers) using the new `bind:get`, `bind:set` and `bind:after` syntax.
As part of a follow-up work to address some issues we've learned about related to that feature, we had to take a two-part fix both in dotnet/aspnetcore and dotnet/razor-compiler repos. Unfortunately, we had an issue with our dependency update process and the razor compiler changes did not make it into the 7.0 build. As a result, when you try to use bind, get, set, after on 7.0 Blazor application, the compiler will emit code against non existing APIs and users will be presented with an error like `Can't convert from EventCallback<T> to Func<T,Task>`.
An update for the compiler is planned as part of the 7.0.1 release that will update the compiler to target the new APIs and make this feature work as expected from them on.



Users that are not relying on bind get, set, after will not be affected by this issue.<|MERGE_RESOLUTION|>--- conflicted
+++ resolved
@@ -195,7 +195,6 @@
 
 This issue will be resolved in .NET 7 RC 2.
 
-<<<<<<< HEAD
 ## .NET MSBuild
 
 ### .NET MSBuild 17.5 previews shipped with public classes for the new console logger
@@ -204,11 +203,11 @@
 
 The logger will also be renamed for 17.6.
 https://github.com/dotnet/msbuild/pull/8343
-=======
+
+
 ### [7.0.200] Using the `--output` option fails for many commands when targeting a solution
 
 A [breaking change](https://learn.microsoft.com/dotnet/core/compatibility/sdk/7.0/solution-level-output-no-longer-valid) was introduced that was intended to prevent common build errors. However, many users relied on this behavior to build their projects. We have downgraded this change to a warning and are intent on releasing this fix in 7.0.201. Please see the linked breaking change notification for more details.
->>>>>>> f02921d8
 
 ## ASP.NET Core
 
