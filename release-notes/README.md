# .NET Release Notes

[Releases](../releases.md) under active support or development:

|  Version  | Release Date | Release type | Support phase | Latest Patch Version | End of Support |
| :-- | :-- | :-- | :-- | :-- | :-- |
<<<<<<< HEAD
| [.NET 10.0](./10.0/README.md) | November 11, 2025 | [LTS][policies] | Preview | [10.0.0-preview.7][10.0.0-preview.7] | TBD |
| [.NET 9.0](./9.0/README.md) | [November 12, 2024](https://devblogs.microsoft.com/dotnet/announcing-dotnet-9/) | [STS][policies] | Active | [9.0.9][9.0.9] | May 12, 2026 |
| [.NET 8.0](./8.0/README.md) | [November 14, 2023](https://devblogs.microsoft.com/dotnet/announcing-dotnet-8/) | [LTS][policies] | Active | [8.0.20][8.0.20] | November 10, 2026 |

[10.0.0-preview.7]: ./10.0/preview/preview7/10.0.0-preview.7.md
[9.0.9]: ./9.0/9.0.9/9.0.9.md
[8.0.20]: ./8.0/8.0.20/8.0.20.md
=======
| [.NET 10.0](./10.0/README.md) | November 11, 2025 | [LTS][policies] | Preview | [10.0.0-rc.1][10.0.0-rc.1] | TBD |
| [.NET 9.0](./9.0/README.md) | [November 12, 2024](https://devblogs.microsoft.com/dotnet/announcing-dotnet-9/) | [STS][policies] | Active | [9.0.8][9.0.8] | May 12, 2026 |
| [.NET 8.0](./8.0/README.md) | [November 14, 2023](https://devblogs.microsoft.com/dotnet/announcing-dotnet-8/) | [LTS][policies] | Active | [8.0.19][8.0.19] | November 10, 2026 |

[10.0.0-rc.1]: ./10.0/preview/rc1/10.0.0-rc.1.md
[9.0.8]: ./9.0/9.0.8/9.0.8.md
[8.0.19]: ./8.0/8.0.19/8.0.19.md
>>>>>>> f827ae79

[policies]: ../release-policies.md

* [Binaries and installers](https://dotnet.microsoft.com/download/dotnet)
* [Installation docs](https://learn.microsoft.com/dotnet/core/install/)

You can find release notes for all releases in the [release-notes](.) directory, in markdown and [JSON formats](./schemas/README.md). This content is [licensed](./license-information.md) for broad use.

## Monthly patch release notes

Patch releases are published monthly, often including fixes for vulnerabilities (AKA CVEs) that are disclosed at the same time.

Release notes include:

* Links to binaries
* Notable changes, including CVEs
* Compatibility information
* Updated packages

Example markdown files:

* [9.0/9.0.8/9.0.8.md](./9.0/9.0.8/9.0.8.md)
* [8.0/8.0.19/8.0.19.md](./8.0/8.0.19/8.0.19.md)

Example JSON files:

* [Major releases index](./releases-index.json)
* [Major release](./9.0/releases.json)

`releases-index.json` and all the files it references are stored in blob storage and in GitHub. We use GitHub for easy discoverability of the files and Azure Blob Storage as our production platform.

It is straightforward to programmatically transform the [blob storage links](https://dotnetcli.blob.core.windows.net/dotnet/release-metadata/releases-index.json) to [`raw` GitHub links](https://raw.githubusercontent.com/dotnet/core/main/release-notes/releases-index.json) should that be desired.

Note: monthly previews are published in the same way, often on the same day. They are not supported so do not include CVE information. However, Release Candidate releases follow our ["Go Live" policy](https://github.com/dotnet/core/blob/main/release-policies.md) and may include CVE information.

## Monthly preview release notes

We typically release a preview for the next major version each month. These include detailed feature information.

Examples:

* [.NET 9 Preview 1](./9.0/preview/preview1/README.md)
* [.NET 9 Preview 6](./9.0/preview/preview6/README.md)

This content is used as source material for [What's New](https://learn.microsoft.com/dotnet/core/whats-new/) pages in official Microsoft docs.

Preview release notes are always in a `preview` folder. This approach was adopted so that preview releases do not distract from stable releases once preview releases are no longer relevant.

## Supported OS

Supported OS information is published for each major release. This information indicates to users which OSes they can expect an app (or the .NET SDK) to run on for a given .NET version. It also indicates which OSes are supported and when they transitioned to EOL status.

Examples:

* [.NET 8 Supported OSes (json)](./8.0/supported-os.json)
* [.NET 8 Supported OSes (markdown)](./8.0/supported-os.md)

## OS packages

OS package information is published for each major release. This information indicates which packages must be installed on a given distro for a .NET app (or the .NET SDK) to run. [.NET packages](../linux.md) are available for multiple distros, which automatically install all required packages.

Examples:

* [.NET 9 OS packages (json)](./9.0/os-packages.json)
* [.NET 9 OS packages (markdown)](./9.0/os-packages.md)<|MERGE_RESOLUTION|>--- conflicted
+++ resolved
@@ -4,23 +4,13 @@
 
 |  Version  | Release Date | Release type | Support phase | Latest Patch Version | End of Support |
 | :-- | :-- | :-- | :-- | :-- | :-- |
-<<<<<<< HEAD
-| [.NET 10.0](./10.0/README.md) | November 11, 2025 | [LTS][policies] | Preview | [10.0.0-preview.7][10.0.0-preview.7] | TBD |
+| [.NET 10.0](./10.0/README.md) | November 11, 2025 | [LTS][policies] | Preview | [10.0.0-rc.1][10.0.0-rc.1] | TBD |
 | [.NET 9.0](./9.0/README.md) | [November 12, 2024](https://devblogs.microsoft.com/dotnet/announcing-dotnet-9/) | [STS][policies] | Active | [9.0.9][9.0.9] | May 12, 2026 |
 | [.NET 8.0](./8.0/README.md) | [November 14, 2023](https://devblogs.microsoft.com/dotnet/announcing-dotnet-8/) | [LTS][policies] | Active | [8.0.20][8.0.20] | November 10, 2026 |
 
-[10.0.0-preview.7]: ./10.0/preview/preview7/10.0.0-preview.7.md
+[10.0.0-rc.1]: ./10.0/preview/rc1/10.0.0-rc.1.md
 [9.0.9]: ./9.0/9.0.9/9.0.9.md
 [8.0.20]: ./8.0/8.0.20/8.0.20.md
-=======
-| [.NET 10.0](./10.0/README.md) | November 11, 2025 | [LTS][policies] | Preview | [10.0.0-rc.1][10.0.0-rc.1] | TBD |
-| [.NET 9.0](./9.0/README.md) | [November 12, 2024](https://devblogs.microsoft.com/dotnet/announcing-dotnet-9/) | [STS][policies] | Active | [9.0.8][9.0.8] | May 12, 2026 |
-| [.NET 8.0](./8.0/README.md) | [November 14, 2023](https://devblogs.microsoft.com/dotnet/announcing-dotnet-8/) | [LTS][policies] | Active | [8.0.19][8.0.19] | November 10, 2026 |
-
-[10.0.0-rc.1]: ./10.0/preview/rc1/10.0.0-rc.1.md
-[9.0.8]: ./9.0/9.0.8/9.0.8.md
-[8.0.19]: ./8.0/8.0.19/8.0.19.md
->>>>>>> f827ae79
 
 [policies]: ../release-policies.md
 
