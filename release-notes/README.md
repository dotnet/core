--- conflicted
+++ resolved
@@ -4,14 +4,10 @@
 
 | |   | | |
 | :-- | :-- | :--: | :--: |
-<<<<<<< HEAD
+
 | 2017/03/07 | 1.0.4 with SDK 1.0.1     | [release notes](1.0/1.0.4.md) | [download](https://github.com/dotnet/core/blob/master/release-notes/download-archives/1.0.4-download.md) |
-| 2017/02/07 | 1.0.3 with SDK RC4 build 004771     | [release notes](1.0/1.0.3-SDK-RC4.md) | [download](https://github.com/dotnet/core/blob/master/release-notes/rc4-download.md) |
-| 2017/01/27 | 1.0.3 with SDK RC3 build 004530     | [release notes](1.0/1.0.3.md) | [download](https://github.com/dotnet/core/blob/master/release-notes/rc3-download.md) |
-=======
 | 2017/02/07 | 1.0.3 with SDK RC4 build 004771     | [release notes](1.0/1.0.3-SDK-RC4.md) | [download](download-archives/rc4-download.md) |
 | 2017/01/27 | 1.0.3 with SDK RC3 build 004530     | [release notes](1.0/1.0.3.md) | [download](download-archives/rc3-download.md) |
->>>>>>> 8e1d1e77
 | 2016/12/13 | 1.0.3 with SDK Preview 2 build 3156 | [release notes](https://github.com/dotnet/core/blob/master/release-notes/1.0/1.0.3.md) | [download](download-archives/1.0.3-preview2-download.md) |
 | 2016/10/24 | 1.0.1 with SDK Preview 4 build 4233 | [release notes]() | [download](download-archives/preview4-download.md) |
 | 2016/10/17 | 1.0.2 with SDK Preview 2 build 3148 | [release notes](https://github.com/dotnet/core/releases/tag/1.0.2) | [download](download-archives/1.0.2-preview2-download.md) |
@@ -25,14 +21,9 @@
 
 | | | | |
 | --: | :-- | :--: | :--: |
-<<<<<<< HEAD
 | 2017/03/07 | 1.1.1 with SDK 1.0.1     | [release notes](1.1/1.1.1.md) | [download](https://github.com/dotnet/core/blob/master/release-notes/download-archives/1.1.1-download.md) |
-| 2017/02/07 | 1.1 with SDK RC4 build 004771       | [release notes](1.0/1.0.3-SDK-RC4.md) | [download](https://github.com/dotnet/core/blob/master/release-notes/rc4-download.md) |
-| 2017/01/27 | 1.1 with SDK RC3 build 004530       | - | [download](https://github.com/dotnet/core/blob/master/release-notes/rc3-download.md) |
-=======
 | 2017/02/07 | 1.1 with SDK RC4 build 004771       | [release notes](1.0/1.0.3-SDK-RC4.md) | [download](download-archives/rc4-download.md) |
 | 2017/01/27 | 1.1 with SDK RC3 build 004530       | - | [download](download-archives/rc3-download.md) |
->>>>>>> 8e1d1e77
 | 2016/11/16 | 1.1 with SDK Preview 2.1 build 3177 | [release notes](https://github.com/dotnet/core/blob/master/release-notes/1.1/1.1.md) | [download](download-archives/1.1-preview2.1-download.md) |
 | 2016/10/24 | 1.1 Preview 1 with SDK Preview 2.1 build 3155 | [release notes](1.1/1.1.0-preview1.md) | [download](download-archives/preview-download.md) |
 
