# .NET Release Notes

The following [.NET releases](../releases.md) are currently supported:

|  Version  | Release Date | Support | Latest Patch Version | End of Support |
| :-- | :-- | :-- | :-- | :-- |
| [.NET 6](6.0/README.md) | [November, 2021](https://devblogs.microsoft.com/dotnet/announcing-net-6-preview-7/) | [Preview][policies] | [6.0 Preview 7][6.0 Preview 7] | November, 2024 |
| [.NET 5](5.0/README.md) | [November 10, 2020](https://devblogs.microsoft.com/dotnet/announcing-net-5-0/) | [Current][policies] | [5.0.9][5.0.9] | February, 2022 |
| [.NET Core 3.1](3.1/README.md) | [December 3, 2019](https://devblogs.microsoft.com/dotnet/announcing-net-core-3-1/) | [LTS][policies] | [3.1.18][3.1.18] | December 3, 2022 |
<<<<<<< HEAD
=======
| [.NET Core 2.1](2.1/README.md) | [May 30, 2018](https://devblogs.microsoft.com/dotnet/announcing-net-core-2-1/) | [LTS][policies] | [2.1.30][2.1.30] | August 21, 2021 |
>>>>>>> 0499e881

You can find release notes for all releases, including out-of-support releases, in the [release-notes](.) directory.

[6.0 Preview 7]: 6.0/preview/6.0.0-preview.7.md
[5.0.9]: 5.0/5.0.9/5.0.9.md
[3.1.18]: 3.1/3.1.18/3.1.18.md
<<<<<<< HEAD

=======
[2.1.30]: 2.1/2.1.30/2.1.30.md
>>>>>>> 0499e881

## Release Information

* [Download .NET](https://dotnet.microsoft.com/download/dotnet)
* [Releases Index][releases-index.json] -- Index for all release channels in JSON format
* [dotnet-install scripts](https://docs.microsoft.com/dotnet/core/tools/dotnet-install-script)
* [Installation docs](https://docs.microsoft.com/dotnet/core/install/)

[releases-index.json]: https://dotnetcli.blob.core.windows.net/dotnet/release-metadata/releases-index.json
[policies]: ../release-policies.md<|MERGE_RESOLUTION|>--- conflicted
+++ resolved
@@ -7,21 +7,12 @@
 | [.NET 6](6.0/README.md) | [November, 2021](https://devblogs.microsoft.com/dotnet/announcing-net-6-preview-7/) | [Preview][policies] | [6.0 Preview 7][6.0 Preview 7] | November, 2024 |
 | [.NET 5](5.0/README.md) | [November 10, 2020](https://devblogs.microsoft.com/dotnet/announcing-net-5-0/) | [Current][policies] | [5.0.9][5.0.9] | February, 2022 |
 | [.NET Core 3.1](3.1/README.md) | [December 3, 2019](https://devblogs.microsoft.com/dotnet/announcing-net-core-3-1/) | [LTS][policies] | [3.1.18][3.1.18] | December 3, 2022 |
-<<<<<<< HEAD
-=======
-| [.NET Core 2.1](2.1/README.md) | [May 30, 2018](https://devblogs.microsoft.com/dotnet/announcing-net-core-2-1/) | [LTS][policies] | [2.1.30][2.1.30] | August 21, 2021 |
->>>>>>> 0499e881
 
 You can find release notes for all releases, including out-of-support releases, in the [release-notes](.) directory.
 
 [6.0 Preview 7]: 6.0/preview/6.0.0-preview.7.md
 [5.0.9]: 5.0/5.0.9/5.0.9.md
 [3.1.18]: 3.1/3.1.18/3.1.18.md
-<<<<<<< HEAD
-
-=======
-[2.1.30]: 2.1/2.1.30/2.1.30.md
->>>>>>> 0499e881
 
 ## Release Information
 
