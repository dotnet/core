--- conflicted
+++ resolved
@@ -28,13 +28,12 @@
 sudo apt install dotnet-host=2.0.6-1
 ```
 
-<<<<<<< HEAD
 ## SocketsHttpHandler hangs on single core machines
 
 There is an issue with the new default HttpClientHandler that will cause hangs on single core machines when multiple connections are opened simultaneously. [corefx/issues/28979](https://github.com/dotnet/corefx/issues/28979). This issue has since been fixed, but is present in the Preview 2 build.
 
 **Workaround** - Use a machine with 2+ cores, or enable the older platform specific HttpClientHandler ([as described in the Preview 2 blog post](https://blogs.msdn.microsoft.com/dotnet/2018/04/11/announcing-net-core-2-1-preview-2/))
-=======
+
 ## Global Tools
 
 ### Global Tools targeting Preview or RC will not "roll-forward" to RTM
@@ -143,5 +142,4 @@
 
 Preview 1 did not include an `uninstall` command.
 
-**Action -** Manually remove the shim and the implementation directory to uninstall any Preview 1 tools. The shim is in the `.dotnet\tools` directory and the implementation is in `.dotnet\toolspkgs`.
->>>>>>> e9e1932c
+**Action -** Manually remove the shim and the implementation directory to uninstall any Preview 1 tools. The shim is in the `.dotnet\tools` directory and the implementation is in `.dotnet\toolspkgs`.