--- conflicted
+++ resolved
@@ -1,1909 +1,4 @@
 {
-<<<<<<< HEAD
-    "channel-version": "2.1",
-    "latest-release": "2.1.6",
-    "latest-release-date":"2018-11-13",
-    "support-phase": "lts",
-    "eol-date": "",
-    "lifecycle-policy": "https://www.microsoft.com/net/support/policy",    
-    "releases": 
-    [
-        {
-            "release-date":  "2018-11-13",
-            "release-version":  "2.1.6",
-            "security":  false,
-            "release-notes":  "https://github.com/dotnet/core/blob/master/release-notes/2.1/2.1.6/2.1.6.md",
-            "runtime":  
-            {
-                "version":  "2.1.6",
-                "version-display":  "2.1.6",
-                "vs-version":  "15.9",
-                "files":  
-                [
-                    {
-                        "name":  "dotnet-runtime-linux-arm.tar.gz",
-                        "url":  "https://download.visualstudio.microsoft.com/download/pr/7d461733-a0cd-48ee-9963-791337dcaafa/3b75ee4c7fb9d6bc7d0ddd9761676096/dotnet-runtime-2.1.6-linux-arm.tar.gz",
-                        "hash":  "4F44CD5F6B61D0A4B7E73B138FDF5EDCAA9E148BF0473514551F4D03D97C29F297662C726D145ECDF80CB58A086F925F97B7896C796CB3D82FE927F5CAF7BBCC"
-                    },
-                    {
-                        "name":  "dotnet-runtime-linux-arm64.tar.gz",
-                        "url":  "https://download.visualstudio.microsoft.com/download/pr/9cb31ef2-d5ec-490d-8a3f-f45f52d28fec/4c906b6132f2c0fe55e9e0209f08b352/dotnet-runtime-2.1.6-linux-arm64.tar.gz",
-                        "hash":  "C3CAF2E270C2EFF9B84A16335C0A81681D43A95BCB08C444F4AD04B4AC78FE19D49BFE4BB57E4DED9B965F300534130CB91377E9A7B6252E312924D6378DB807"
-                    },
-                    {
-                        "name":  "dotnet-runtime-linux-musl-x64.tar.gz",
-                        "url":  "https://download.visualstudio.microsoft.com/download/pr/b934284c-96e3-49ab-9c86-6332092bafa7/480c4ba3ddd68c4a303c8de3616ac4ee/dotnet-runtime-2.1.6-linux-musl-x64.tar.gz",
-                        "hash":  "8A0900B7DC010AA2293C5926D13A05F0A2DE1F13EAC6A1EAA3C9997A8EC6363D83C852763B118B3DDB6586F95F34263CF27E769B4637BB4BD196BF73AA62269E"
-                    },
-                    {
-                        "name":  "dotnet-runtime-linux-x64.tar.gz",
-                        "url":  "https://download.visualstudio.microsoft.com/download/pr/5c1334bc-bd26-4232-a745-2728b36a2628/8e163216cdcec15332ebf2e5575962de/dotnet-runtime-2.1.6-linux-x64.tar.gz",
-                        "hash":  "74D99AEFCBE953B30743330689E750156E68C3410BC26C40A11B60BBBF1D01887262BD6D7C0EEACCA4D6B696C1A04980D9BE2DC2A222226FA910B885D2FB5956"
-                    },
-                    {
-                        "name":  "dotnet-runtime-osx-x64.pkg",
-                        "url":  "https://download.visualstudio.microsoft.com/download/pr/26452190-8866-4e1c-8bd2-e4699d775555/befaa5544a34e875621b239281d662a5/dotnet-runtime-2.1.6-osx-x64.pkg",
-                        "hash":  "605B81BBE71423FCD3C2A3F1548CCCA04DDCDE08566B0301AC43130C239406EF621D174064272F04C5584900CE1F3F2B4D93E1D3B8277F07150404EB3A492992"
-                    },
-                    {
-                        "name":  "dotnet-runtime-osx-x64.tar.gz",
-                        "url":  "https://download.visualstudio.microsoft.com/download/pr/0f36c0b9-397b-4303-9a83-2f09e08affb0/dc43655b905e0c3d5d5fd89cafc1fb81/dotnet-runtime-2.1.6-osx-x64.tar.gz",
-                        "hash":  "595578F419094175E9A0ECEA4D0C8FD86682C5962DDA98B68403C4EC0760FB5EE7C922BB9E15100894A2E05AC16D458D22E814CA32B5BB0790F0E51A2F563643"
-                    },
-                    {
-                        "name":  "dotnet-runtime-rhel.6-x64.tar.gz",
-                        "url":  "https://download.visualstudio.microsoft.com/download/pr/95777fc5-eb49-4fe3-b136-db2c1e8c4cab/17cafbf4d0d6e234e4ea6cc143739e1d/dotnet-runtime-2.1.6-rhel.6-x64.tar.gz",
-                        "hash":  "1367020B7808793C466692025466FBF08CCBC5C18D0A2DE4944FC3C53482FC30C699753581B12B387113AF1CACA505CAA1D1FDC1DB6985666CF0C718A081D8D6"
-                    },
-                    {
-                        "name":  "dotnet-runtime-win-x64.exe",
-                        "url":  "https://download.visualstudio.microsoft.com/download/pr/8dcd5adb-21a8-43db-ab6a-d6c8e37b20fe/d52d48805fc35dbfa7ce411fbf5fda59/dotnet-runtime-2.1.6-win-x64.exe",
-                        "hash":  "603F397C1F5C37571F24A56AD4B22DF442AC98B86085CCF96E38077F7940700CC43678458030E626F49C7B6A027A5BA90FA5BAC03013C2223EC9E91FBDA4ED34"
-                    },
-                    {
-                        "name":  "dotnet-runtime-win-x64.zip",
-                        "url":  "https://download.visualstudio.microsoft.com/download/pr/3f6b6def-4e9a-4405-b21f-89f77d1605c4/52be50baa0e9bfa118fe6de80be89ab6/dotnet-runtime-2.1.6-win-x64.zip",
-                        "hash":  "F716C90B0A4512F3611A9D6D922FF1F7B5BF306440283798E17B893920D390DF15C503F5808EE34BEB3CE6355308C6BB3435F06CDAFDE60BE31397C2633CC270"
-                    },
-                    {
-                        "name":  "dotnet-runtime-win-x86.exe",
-                        "url":  "https://download.visualstudio.microsoft.com/download/pr/af783fb4-da01-44f9-a8b8-9e52dda7970e/3d9920fc37175a41140f9c8af542a42c/dotnet-runtime-2.1.6-win-x86.exe",
-                        "hash":  "7BB07641D47BFC293F61BFD18F6F960C21F5590D7E52DBCB6BD95AEFF8D037DC1EC222A9067D2B7BFA3DBDB01EEBF843DF815400654D1E724D3BD71190FD9996"
-                    },
-                    {
-                        "name":  "dotnet-runtime-win-x86.zip",
-                        "url":  "https://download.visualstudio.microsoft.com/download/pr/3ef3e42c-281d-43e2-969b-3f6aafef56f1/a13f4c966b0f499b8883f6e6f8b1765c/dotnet-runtime-2.1.6-win-x86.zip",
-                        "hash":  "193C7F357F953D0B19012EF63ECCAD42CF69F5BA6DF12B132C0618C152EDE5F385CD7312CDB3D95841F9BB1705D1E4E50B0214776A111F38D50666DE52F545A2"
-                    }
-                ]
-            },
-            "sdk":  
-            {
-                "version":  "2.1.500",
-                "version-display":  "2.1.500",
-                "vs-version":  "15.9",
-                "csharp-language":  "7.3",
-                "fsharp-language":  "4.5",
-                "files":  
-                [
-                    {
-                        "name":  "dotnet-sdk-linux-arm.tar.gz",
-                        "url":  "https://download.visualstudio.microsoft.com/download/pr/201cbc49-c122-4653-a6c6-0680643d9a26/1951cfc077d868a31563a5a172d18d78/dotnet-sdk-2.1.500-linux-arm.tar.gz",
-                        "hash":  "106D3E5B7B96CA3522E78B77F094CECAAC38C348D7138C2FCAE0464FF9D57EC137802603C4A5C6F81B9EAE9DE39B86BFF8D9FC573817E033982EB576532E334C"
-                    },
-                    {
-                        "name":  "dotnet-sdk-linux-arm64.tar.gz",
-                        "url":  "https://download.visualstudio.microsoft.com/download/pr/fc8a549e-fe2e-4b88-961c-8f7b5d054faa/1676cb29cab62a698e75748a745950c7/dotnet-sdk-2.1.500-linux-arm64.tar.gz",
-                        "hash":  "E5C3BBD610A38BE1F74E4851EE5B701052103EDDF9A804AEAB276048A06E812278E726E7718C5955A1159C41CFE98B8E2700F8BEF1577C30B242D7AE1A8212E1"
-                    },
-                    {
-                        "name":  "dotnet-sdk-linux-musl-x64.tar.gz",
-                        "url":  "https://download.visualstudio.microsoft.com/download/pr/a0a6ac11-dcce-48b7-8369-423b8652545a/c337fcbef824fd32139ee087914726ad/dotnet-sdk-2.1.500-linux-musl-x64.tar.gz",
-                        "hash":  "AF061F17D88E4371FE523B895B60A0259296E2CC2BD9854A04541B87038638E0A7B7053288B45BC00A89FBB04DBDB7218A76EA9DFED8919457E758C532C15E9F"
-                    },
-                    {
-                        "name":  "dotnet-sdk-linux-x64.tar.gz",
-                        "url":  "https://download.visualstudio.microsoft.com/download/pr/e5eef3df-d2e3-429b-8204-f58372eb6263/20c825ddcc6062e93ff0c60e8354d3af/dotnet-sdk-2.1.500-linux-x64.tar.gz",
-                        "hash":  "85055728E2433DFDE41D15C85475F2DC6CFDD30242B4B23065B63CB12CC846ACB93C09C000B02B722890CEAC8AC382B40871C78660716CA2339C71052FE52F4E"
-                    },
-                    {
-                        "name":  "dotnet-sdk-osx-gs-x64.pkg",
-                        "url":  "https://download.visualstudio.microsoft.com/download/pr/576dbb8d-03f2-4d45-857a-b226d39b3dbe/0d4fbf91aa1137352680ec98ef9edb5d/dotnet-sdk-2.1.500-osx-gs-x64.pkg",
-                        "hash":  "07DC690149914252EA88D16D0862685F213405E375E5C49162420B3BE4B8FF0AB562B7DF12C800A77DABF0574CB57D4D6DE0EB961696F7410A4563B88CB49E7C"
-                    },
-                    {
-                        "name":  "dotnet-sdk-osx-x64.pkg",
-                        "url":  "https://download.visualstudio.microsoft.com/download/pr/59a7b78f-4e86-473b-b230-c84d15505cec/766e3e5f35e7bb9677dd785071c5fbf7/dotnet-sdk-2.1.500-osx-x64.pkg",
-                        "hash":  "07DC690149914252EA88D16D0862685F213405E375E5C49162420B3BE4B8FF0AB562B7DF12C800A77DABF0574CB57D4D6DE0EB961696F7410A4563B88CB49E7C"
-                    },
-                    {
-                        "name":  "dotnet-sdk-osx-x64.tar.gz",
-                        "url":  "https://download.visualstudio.microsoft.com/download/pr/901c2283-505d-408b-a7b0-01b5ee477783/ae5185f3fde13c7a62651608387a2a71/dotnet-sdk-2.1.500-osx-x64.tar.gz",
-                        "hash":  "E87FD0EA816C1875A896CB284F762F22D2AC7A23C84F4D10F5299EA54E8ADD9D4E782656F53726627D615F98D2E6C288AD634B75F80D6F815EDF8B35F484C817"
-                    },
-                    {
-                        "name":  "dotnet-sdk-rhel.6-x64.tar.gz",
-                        "url":  "https://download.visualstudio.microsoft.com/download/pr/6b4325af-ce22-4440-ba5e-b4b1444cf712/3691bc5eabd7390b47657e9d1d232355/dotnet-sdk-2.1.500-rhel.6-x64.tar.gz",
-                        "hash":  "323A727C1112A167E87C3C3510496C07DB10B36757736F8510150EA200B45FEC02913CA81518115205C526B075BE25A2DCF45C63C23B5B1C3BB759D36D18D17B"
-                    },
-                    {
-                        "name":  "dotnet-sdk-win-gs-x64.exe",
-                        "url":  "https://download.visualstudio.microsoft.com/download/pr/9b60a25e-5b31-4550-aae1-72516c1067f6/52e8387487fecef06266a7a19c97ddee/dotnet-sdk-2.1.500-win-gs-x64.exe",
-                        "hash":  "A6EB777DF0F8581872EF34D9363EA0148A95314546507B879B648CA8AA051791DA59377CA3F1786F18D2831823F2A2A9B6D275C96572F0917C88FBEB18272C32"
-                    },
-                    {
-                        "name":  "dotnet-sdk-win-gs-x86.exe",
-                        "url":  "https://download.visualstudio.microsoft.com/download/pr/246c196e-2934-4571-bf21-b988a0f57e90/11329123100c557261e585a9871c2398/dotnet-sdk-2.1.500-win-gs-x86.exe",
-                        "hash":  "E34065EA573598F4098A9D57A05243FB9EE58C7A8AA08A81E7F6248372BF850F4A69CD2558FE1BE98B267491FBAC5022657E67625595795F9FB9AB5BBF6F8B14"
-                    },
-                    {
-                        "name":  "dotnet-sdk-win-x64.exe",
-                        "url":  "https://download.visualstudio.microsoft.com/download/pr/cd42f66a-2b6a-4a7a-9e69-0bb4eb5a83a1/0ce246546a0886349d9acf872f4e15a4/dotnet-sdk-2.1.500-win-x64.exe",
-                        "hash":  "A6EB777DF0F8581872EF34D9363EA0148A95314546507B879B648CA8AA051791DA59377CA3F1786F18D2831823F2A2A9B6D275C96572F0917C88FBEB18272C32"
-                    },
-                    {
-                        "name":  "dotnet-sdk-win-x64.zip",
-                        "url":  "https://download.visualstudio.microsoft.com/download/pr/2a508a9d-91e8-4126-904c-f7a515f8a33b/24ff5fe2610ce1ce76370ed053b14094/dotnet-sdk-2.1.500-win-x64.zip",
-                        "hash":  "C8A398773A517B7D36BC29895FC1C4B6B0D47CFDBED04D115FC75E8D0A4B7542B67C9125F701EC1C53038E846848F3C77CACAE2B61986E66164CFCA05005CA08"
-                    },
-                    {
-                        "name":  "dotnet-sdk-win-x86.exe",
-                        "url":  "https://download.visualstudio.microsoft.com/download/pr/59613bc7-269f-4c39-a58a-46b35fe314c0/ddae846724f96c9886b319b8f825e475/dotnet-sdk-2.1.500-win-x86.exe",
-                        "hash":  "E34065EA573598F4098A9D57A05243FB9EE58C7A8AA08A81E7F6248372BF850F4A69CD2558FE1BE98B267491FBAC5022657E67625595795F9FB9AB5BBF6F8B14"
-                    },
-                    {
-                        "name":  "dotnet-sdk-win-x86.zip",
-                        "url":  "https://download.visualstudio.microsoft.com/download/pr/f1e5fc51-e5f1-44d8-bd59-88b0aa849b3a/fbe1740c06c7fc87b8345c193a12bd59/dotnet-sdk-2.1.500-win-x86.zip",
-                        "hash":  "5143FA77EC0BA779CFDED5E1FE27C9E4A4081F0F67FB69F7E73746A907EC1554D91347BC4D747A4B79B45A5B18E7D3438CF8A7EDDEB3C094C15E70A197FEA8EE"
-                    }
-                ]
-            },
-            "aspnetcore-runtime":  
-            {
-                "version":  "2.1.6",
-                "version-display":  "2.1.6",
-                "version-aspnetcoremodule":  
-                [
-                    "12.2.18248.0",
-                    "8.2.1991.0"
-                ],
-                "files":  
-                [
-                    {
-                        "name":  "aspnetcore-runtime-linux-arm.tar.gz",
-                        "url":  "https://download.visualstudio.microsoft.com/download/pr/9c5d6af2-868c-4021-8b25-4913daca41c3/46cfc8ddb9b8f10ebd56de1b1a534e32/aspnetcore-runtime-2.1.6-linux-arm.tar.gz",
-                        "hash":  "2312BA29EBCB3CA2E473C90727563E04C89CD771BCB68BE76ED8BCB1D196E7D5B9A886177481837AE397142497CC2947A19372FE0DA23F0ADA0B3C1AD4FD0218"
-                    },
-                    {
-                        "name":  "aspnetcore-runtime-linux-musl-x64.tar.gz",
-                        "url":  "https://download.visualstudio.microsoft.com/download/pr/e4770dec-8d9d-4591-ba45-a8ad1d71841e/fa87d518261a484787824fc0e1d9365f/aspnetcore-runtime-2.1.6-linux-musl-x64.tar.gz",
-                        "hash":  "F909A6B70D105588C0D4C684E88C1EB2B83001BA55B9BFB0932807953EA9756C5539D3B9BD11666CB07CC68ED362F3786C8F6A0FF91DA072E4B67CD8B5ABC16A"
-                    },
-                    {
-                        "name":  "aspnetcore-runtime-linux-x64.tar.gz",
-                        "url":  "https://download.visualstudio.microsoft.com/download/pr/5ecfed21-c776-4924-b734-126400fd324a/4e1bfb9c870ffcf99b1bf953b91ef072/aspnetcore-runtime-2.1.6-linux-x64.tar.gz",
-                        "hash":  "4D6416C7C078047ABE3493FDD7BEBE0A796BDB2AAEFAD302FB6A64DD225C871A1183F016F0974C6DCD82F80AE893660B2AEAC2ABB70509435845A430E0117E29"
-                    },
-                    {
-                        "name":  "aspnetcore-runtime-osx-x64.tar.gz",
-                        "url":  "https://download.visualstudio.microsoft.com/download/pr/1f6f813c-f02a-47ca-a300-0b89bacac920/19e4e3315b9ec9934f06915b8d367706/aspnetcore-runtime-2.1.6-osx-x64.tar.gz",
-                        "hash":  "4DC06D8A145BBC78641FABEB699691F05E01A3DBB199F0AC1BD297C5CA57E91A65CB4F77971DA0528563D649988C5DD97A913B11760C0904403E317EF0442564"
-                    },
-                    {
-                        "name":  "aspnetcore-runtime-win-x64.exe",
-                        "url":  "https://download.visualstudio.microsoft.com/download/pr/400d3dfc-03ab-4d2b-9d2a-5c1e9d7ef2e1/a1c8fba4dd848186623470da09ec8f88/aspnetcore-runtime-2.1.6-win-x64.exe",
-                        "hash":  "D52A47BBDF9FDEB2172A04ABFB3E09E318950F512136E020F40845A3604A93DA1B344603204EE9092936CBB76B32150F8A25A9B5DD4786520A3C7460207BCD97"
-                    },
-                    {
-                        "name":  "aspnetcore-runtime-win-x64.zip",
-                        "url":  "https://download.visualstudio.microsoft.com/download/pr/aeab1a67-fec1-4525-af50-332817900212/016c23f84f53d0976da7070c88c7873f/aspnetcore-runtime-2.1.6-win-x64.zip",
-                        "hash":  "333C7EADBD5E5202DB706696ED682298C4FC66551AD87A9C374A28CD459AA8C6A47952434BC642E1191B0F10E09520B9A34E6BE19C5387AEEC1FF19C2001EC32"
-                    },
-                    {
-                        "name":  "aspnetcore-runtime-win-x86.exe",
-                        "url":  "https://download.visualstudio.microsoft.com/download/pr/207ccb26-48a9-4588-a9f3-e009be0a37cc/afdf4db8ad55a07357f0663fbde4140b/aspnetcore-runtime-2.1.6-win-x86.exe",
-                        "hash":  "3C23C66D9F9FD65EF8CD4E5779B8E9E1301519578084CF14E35CC366AA1B66C039459E2480AFC855428B1CE23DDC38A5DED8699A37B1237C18B700D0B6657792"
-                    },
-                    {
-                        "name":  "aspnetcore-runtime-win-x86.zip",
-                        "url":  "https://download.visualstudio.microsoft.com/download/pr/5fbad133-3085-4748-90a7-cd863e910001/c7379a8658d8ff6547b7c74fd59615c3/aspnetcore-runtime-2.1.6-win-x86.zip",
-                        "hash":  "5D84CF72F6A500E276D3D8C10E138BC180EDA50F29603C3CA0DAF8B4F686B6EE0EAAA8B1A928790DFEBDDAF0EA2E863DD95F86A566A5C98346953C848641CE23"
-                    },
-                    {
-                        "name":  "dotnet-hosting-win.exe",
-                        "url":  "https://download.visualstudio.microsoft.com/download/pr/3f674c39-ab51-45c3-a7b8-094d86594fbc/9f7efb24d3486086b2d1f1a8d205a776/dotnet-hosting-2.1.6-win.exe",
-                        "hash":  "E4F36F3DF427CBB59749B7BD993934229D6D6E985786DFE3F92E77F6F5F10209F57E450AE74B5ACD70C5CE2067C881C1DDAEBEF5164D009E15C648CDC1A7B51E"
-                    }
-                ]
-            },
-            "symbols":  
-            {
-                "version":  "2.1.6",
-                "files": 
-                [
-                    {
-                      "name": "aspnet-2.1.6-symbols.zip",
-                      "url": "https://download.visualstudio.microsoft.com/download/pr/d77ca6f6-fa77-4eb8-82f9-9e8be43e4acd/830ad12af9a632ff05a70e2530a3c564/aspnet-2.1.6-symbols.zip",
-                      "hash": "605c894697d96b1e72edf056c874a9eb6a471eb96865275d34404b55484e264467b34d9dac4b748e3e8f3caeac528c207759ee9ef265fcd350af079a91465451"
-                    },
-                    {
-                      "name": "cli-2.1.500.symbols.zip",
-                      "url": "https://download.visualstudio.microsoft.com/download/pr/bbff4d72-ae50-42c7-9a5e-e3f24448be01/604a59b419eddbbd6a4148b5bf90a89e/cli-2.1.500.symbols.zip",
-                      "hash": "0d325c0473f5ce4e6f6b60b2f771b66139e2302aeef22f40f2503d18cc3cd309bdafe1fa319798ec149e50947b5585d22c4454332d2c20208d45d262aaaa0861"
-                    },
-                    {
-                      "name": "cli-2.1.6-symbols.zip",
-                      "url": "https://download.visualstudio.microsoft.com/download/pr/31972dfb-b0fd-4e01-9d2b-5008321dbf68/f198c9f2aa57f8c7e141d95a6c6b098d/cli-2.1.6-symbols.zip",
-                      "hash": "2e552add81cfc61709e043f22158b1714ecb4a28506d61851b868c30b9c24e4acf0b173c2b6fb935cca49302a5aa7cde37bf9ae10f097869e46e970a1c98792f"
-                    },
-                    {
-                      "name": "core-setup-2.1.6-symbols.zip",
-                      "url": "https://download.visualstudio.microsoft.com/download/pr/04ddc39e-1db1-472f-a7a6-4a51d73cc75c/3d0f620127304ddfa981bdc9dbc6aee9/core-setup-2.1.6-symbols.zip",
-                      "hash": "4b3dfd92de61ad1a909380128f88c1e12c40cfda9121b57259b04f62f7ef6410c0fe99194b7e8c6b5f88bd9c1100e76728f1032826546675f8183b86d6a03a6c"
-                    },
-                    {
-                      "name": "coreclr-2.1.6-symbols.zip",
-                      "url": "https://download.visualstudio.microsoft.com/download/pr/459e604d-efc0-4e1a-838b-e311c890bdaa/bc02969da98047faf9b4d1dc1c70b349/coreclr-2.1.6-symbols.zip",
-                      "hash": "77d494554e80e893c78c17385a45debd18b9cb6a8291e4744efabf1f9ac032842e71e90241d569884122b3633b4994273f6b68484fc47b25348a9e30f03a9ec0"
-                    },
-                    {
-                      "name": "corefx-2.1.6-symbols.zip",
-                      "url": "https://download.visualstudio.microsoft.com/download/pr/dc20e757-f7ca-4683-900b-3d0a94134c0d/1743c2e0e4952e9a5ddf2d1c8934af95/corefx-2.1.6-symbols.zip",
-                      "hash": "ac621eb41eb81ab6cc9327ea78ef296c71760739ef1f36c25d2a1b8cb92e3e55966de31ed4cdf77817bc23f35242d436dc9c61b49edf710b035e7143fd4319f5"
-                    },
-                    {
-                      "name": "dotnet-sdk-2.1.6-symbols.zip",
-                      "url": "https://download.visualstudio.microsoft.com/download/pr/05930291-d788-4c74-8727-67a8dc91bd10/abef49e4ac04610e9c3ff1317a5b4140/dotnet-sdk-2.1.6-symbols.zip",
-                      "hash": "1c98fc7290bdc5cc31cd02f3a6150ca92df3ab18cb15f1a3238124401307076096aa8b45a738a5374d473a31a23185e6be31c3399f36f7cfeedafa730b44617b"
-                    },
-                    {
-                      "name": "sdk-symbols-2.1.6-symbols.zip",
-                      "url": "https://download.visualstudio.microsoft.com/download/pr/b8907954-0bb6-484b-a1ee-1beba64843e0/490b81242561a2b9b3f14bb3be467611/sdk-symbols-2.1.6-symbols.zip",
-                      "hash": "89dce1499fc54c35160a357b6d3d5c116c19bdbc2a4510fc7b05cc2cba046695de983ac29bd2fc66da3c5464d6eb369acb2a1fb1bbc4662c1286d9a0e5c410ef"
-                    }
-                ]
-            }
-        },
-        {
-            "release-date":  "2018-10-02",
-            "release-version":  "2.1.5",
-            "security":  false,
-            "release-notes":  "https://github.com/dotnet/core/blob/master/release-notes/2.1/2.1.5/2.1.5.md",
-            "runtime":  
-            {
-                "version":  "2.1.5",
-                "version-display":  "2.1.5",
-                "vs-version":  "15.8.6",
-                "files":  
-                [
-                    {
-                        "name": "dotnet-runtime-linux-arm.tar.gz",
-                        "url": "https://download.visualstudio.microsoft.com/download/pr/4d555219-1f04-47c6-90e5-8b3ff8989b9c/0798763e6e4b98a62846116f997d046e/dotnet-runtime-2.1.5-linux-arm.tar.gz",
-                        "hash": "89a77a07065ea24e7198c77a233b9ce5c6cf51b1deb2ef55c88f0adbb2ecd9db1ba4e7d55eec2ef7139c47f91346fed360161a5bb6e3a7ccfc4559bcde286364"
-                    },
-                    {
-                        "name": "dotnet-runtime-linux-musl-x64.tar.gz",
-                        "url": "https://download.visualstudio.microsoft.com/download/pr/42912b6c-fab3-4666-a467-65e1ecbfc4b3/44f1a69971dd0c81de9ede19393de24c/dotnet-runtime-2.1.5-linux-musl-x64.tar.gz",
-                        "hash": "6823778d6ae0a57a9782d1fa460fcea2c7df99c719d14d4aef96e4cbc48406936090e2f727cbcb961f6e645ea960374575e37db8f59907cfc5a588bb1044d840"
-                    },
-                    {
-                        "name": "dotnet-runtime-linux-arm64.tar.gz",
-                        "url": "https://download.visualstudio.microsoft.com/download/pr/8b757bfd-de6c-4c72-8d73-abfa6d7bae35/54a47a57feccb5277e0973e17142caa6/dotnet-runtime-2.1.5-linux-arm64.tar.gz",
-                        "hash": "4c4d45f4bf0c86b83dd9dd1a844754c3cdc15e0c4b417a069132607e6e95b0e9d8ef410ebdd8b9f5479d91bd704dd098cc674a5f42fd6e67c62df75e1b3e96d7"
-                    },
-                    {
-                        "name": "dotnet-runtime-linux-x64.tar.gz",
-                        "url": "https://download.visualstudio.microsoft.com/download/pr/05a71d80-3e59-4f1f-8298-2697013e261c/be191f2f4f4db74c29030008ed3632f0/dotnet-runtime-2.1.5-linux-x64.tar.gz",
-                        "hash": "d815c79fd868d2642898ddc09c890a90c4ab26ef8999046581d7e3912bb06ec97ce6637ce8bf0ceb9deb773daab1c0cd93e336992c885a4fd7550d6686d4dbf4"
-                    },
-                    {
-                        "name": "dotnet-runtime-osx-x64.pkg",
-                        "url": "https://download.visualstudio.microsoft.com/download/pr/b83df670-529a-4d28-b4f5-81c46d339ef9/6d23d425c2b0ffd9828c521dbf19ef63/dotnet-runtime-2.1.5-osx-x64.pkg",
-                        "hash": "a1835776f4873327229d68f641cf320e45f4857007875cc1ec25463a266ef7be3f520e68acfa1d2e27d1f69a6030667e36f9d9f2099d6e12a84784a5462af12e"
-                    },
-                    {
-                        "name": "dotnet-runtime-osx-x64.tar.gz",
-                        "url": "https://download.visualstudio.microsoft.com/download/pr/eafd1d99-8824-4af0-8924-df9050d2265f/76094b7c8d80390504eba6ec08e4044a/dotnet-runtime-2.1.5-osx-x64.tar.gz",
-                        "hash": "8d95f08a55e913aa5c885e42f126eacf479e6de3a59dcab6594d4e90d7dbdf36f03c4eb084a9bf4405a1e52db5b84be583f44ec4f02dbe4e58c3582329b0b50c"
-                    },
-                    {
-                        "name": "dotnet-runtime-rhel.6-x64.tar.gz",
-                        "url": "https://download.visualstudio.microsoft.com/download/pr/5b4b7ccd-7167-42f8-9111-bd7f09cc7b1c/fc68d0ca7566224ec99b56df25b7f9ee/dotnet-runtime-2.1.5-rhel.6-x64.tar.gz",
-                        "hash": "83ab74399d25a85fcb091bd63a3d620f5c5bf62700ec8f8fe5a63de8764f725ce25156a07e5da1e8f326360fefa625402de295e03e2d9e67cca5a2fb95b60c06"
-                    },
-                    {
-                        "name": "dotnet-runtime-win-x64.exe",
-                        "url": "https://download.visualstudio.microsoft.com/download/pr/2781df30-e8c8-4c96-a317-a369a1d27b88/d70f97bfd35b88fe6e2b5410b3655247/dotnet-runtime-2.1.5-win-x64.exe",
-                        "hash": "1fcd054b48b93a40e1b23903d00f0163382e19827c9dec297acd9fdb61f117c0c79fa86c1fe16989038db300274e4813a4a65ea0100a571e1085ce8a8ec6887a"
-                    },
-                    {
-                        "name": "dotnet-runtime-win-x64.zip",
-                        "url": "https://download.visualstudio.microsoft.com/download/pr/ce443d89-75f1-4122-aaa8-c094a9017b4a/255b06ace4207a8ee923758160ed01c3/dotnet-runtime-2.1.5-win-x64.zip",
-                        "hash": "aa7145201f1ed0689ff6abeb53b9c64c1efa1420dee7e5cc916168fd2479e252ed56b2492221f4038edbc73056accd9d4a46ec469155f2bdf0fc71bd909bd220"
-                    },
-                    {
-                        "name": "dotnet-runtime-win-x86.exe",
-                        "url": "https://download.visualstudio.microsoft.com/download/pr/4d7f6916-827d-4047-8abd-30dd6db910e9/694eaa49bbf7bb574b75429ed101035c/dotnet-runtime-2.1.5-win-x86.exe",
-                        "hash": "88c7cdcced8dc22aec86cc7edf105ad96887f98e6d5d013459e5b8957a7c146489371480dea0fecc5cd89da5ff94cadee9b5cbadb748c54399a6035c456d4e3b"
-                    },
-                    {
-                        "name": "dotnet-runtime-win-x86.zip",
-                        "url": "https://download.visualstudio.microsoft.com/download/pr/256f1cce-ad71-4ebe-ae45-5be6b7d4edb8/68f8caf678adde0af55266e955556c74/dotnet-runtime-2.1.5-win-x86.zip",
-                        "hash": "0765035c328e479681bbc8967ae1b8031bc16e6fe399fb74b93d517677cc8ecc852984f556f0bb41960bdb7620c67bd7ac95c66304699966aa6cd1cea80b3b9e"
-                    }
-                ]
-            },
-            "sdk":  
-            {
-                "version":  "2.1.403",
-                "version-display":  "2.1.403",
-                "vs-version":  "15.8.6",
-                "csharp-language":  "7.3",
-                "fsharp-language":  "4.5",
-                "files":  
-                [
-                    {
-                        "name": "dotnet-sdk-linux-arm64.tar.gz",
-                        "url": "https://download.visualstudio.microsoft.com/download/pr/00038a67-bb86-4c39-88df-7c0998002a9e/97de51fd691c68e18ddd3dcaf3d60181/dotnet-sdk-2.1.403-linux-arm64.tar.gz",
-                        "hash": "a9eeffeca6b80b2873c21c7b8bb06df096290cd5b23a6e1e0fb158b60f2c2af6ee4b2bfcfd96a303ebf33ea2cc782f3dee629d06d48b634dda05ae9e11051335"
-                    },
-                    {
-                        "name": "dotnet-sdk-linux-arm.tar.gz",
-                        "url": "https://download.visualstudio.microsoft.com/download/pr/10b96626-02d8-415a-be85-051a2a48d0c2/5ec51d3d9f092ba558fb5f1f03d26699/dotnet-sdk-2.1.403-linux-arm.tar.gz",
-                        "hash": "144f1a8822f57d3e9286ed80b7ee0c7796cb2765632dd99d0f89a276248c3be77d8d90c8bf987af0237e67f2af26be834c138441980d2c7d35156ee1bb7e3d94"
-                    },
-                    {
-                        "name": "dotnet-sdk-linux-musl-x64.tar.gz",
-                        "url": "https://download.visualstudio.microsoft.com/download/pr/527fff7b-1862-4d2e-ab78-94c6cca188bc/8c62477e25ac1448c93ed4a8da11cc37/dotnet-sdk-2.1.403-linux-musl-x64.tar.gz",
-                        "hash": "620f091eba8d111b13d440c20926f60919e64dd421c6cbf2696b6f3f643a3d654b7dc394e6e84b1c4bef6ff872c754a7317e9b94977cbcb93b5d0fdfe08d8b55"
-                    },
-                    {
-                        "name": "dotnet-sdk-linux-x64.tar.gz",
-                        "url": "https://download.visualstudio.microsoft.com/download/pr/e85de743-f80b-481b-b10e-d2e37f05a7ce/0bf3ff93417e19ad8d6b2d3ded84d664/dotnet-sdk-2.1.403-linux-x64.tar.gz",
-                        "hash": "903a8a633aea9211ba36232a2decb3b34a59bb62bc145a0e7a90ca46dd37bb6c2da02bcbe2c50c17e08cdff8e48605c0f990786faf1f06be1ea4a4d373beb8a9"
-                    },
-                    {
-                        "name": "dotnet-sdk-osx-x64.pkg",
-                        "url": "https://download.visualstudio.microsoft.com/download/pr/38102737-cb48-46c2-8f52-fb7102b50ae7/d81958d71c3c2679796e1ecfbd9cc903/dotnet-sdk-2.1.403-osx-x64.pkg",
-                        "hash": "ac87bddcbf5ceca22d95966f1da9f6ad55876f9cec9e221a25d84dc03aa7144b9e0fbcf2b492b520b85ac57f4eb16edf8239eb42d2f3b049b2dd483a2d27f323"
-                    },
-                    {
-                        "name": "dotnet-sdk-osx-gs-x64.pkg",
-                        "url": "https://download.visualstudio.microsoft.com/download/pr/8a8072ea-07b3-4e31-8c2b-db56c9dc0b3c/5ef3a090b5e1b7f7c80338249d29f2b3/dotnet-sdk-2.1.403-osx-gs-x64.pkg",
-                        "hash": "043f0e79f875eb5a47289e2d6f087927ba713c98b6bbdbc3828c49025d03ce1a210917f9519ff2671fa15a82ee2b544ddf272e4de7c28b46da436488c08c1cd1"
-                    },
-                    {
-                        "name": "dotnet-sdk-osx-x64.tar.gz",
-                        "url": "https://download.visualstudio.microsoft.com/download/pr/fcdaa140-a2a3-46cf-bab1-e211e7d070c8/9498335457a65063ec789e5532020cf7/dotnet-sdk-2.1.403-osx-x64.tar.gz",
-                        "hash": "b20dadf3654522710a2ee2768566fe48aee6c234d678c87fece3395523e09e5243389214cd4433f850615585e46f5e9d53a0c46b6a5192fe399054126537d818"
-                    },
-                    {
-                        "name": "dotnet-sdk-rhel.6-x64.tar.gz",
-                        "url": "https://download.visualstudio.microsoft.com/download/pr/db34d22e-e7ca-4883-a35e-b3d864a5b330/c5f9d14eb4630686574eba29b0049470/dotnet-sdk-2.1.403-rhel.6-x64.tar.gz",
-                        "hash": "30faa188766bf2b628064fc0b90fe76ce9a2bc63c07acee1dd8f082af895cec536aa52af7f48892aad6579ec98354e432d7c6860713a9b976d84482c624f8b3f"
-                    },
-                    {
-                        "name": "dotnet-sdk-win-x64.exe",
-                        "url": "https://download.visualstudio.microsoft.com/download/pr/45f93081-cdb4-41c1-8d8d-e6c3bbf2872b/62d6a598956fdfe585acb1f15268d930/dotnet-sdk-2.1.403-win-x64.exe",
-                        "hash": "3630dc9c52ec6b08c0804da3fc9177d3d61f12f5629c65249f7bc75b34a24c4059812fc8e6cdef64dcc7c4030ad5952e998674ac1ef497f20e43b2ab4b53be90"
-                    },
-                    {
-                        "name": "dotnet-sdk-win-gs-x64.exe",
-                        "url": "https://download.visualstudio.microsoft.com/download/pr/7010cdb4-ae43-408b-8c9f-5f94101a1c70/3e1ae56a072c7c397f10278d7643b3e9/dotnet-sdk-2.1.403-win-gs-x64.exe",
-                        "hash": "3630dc9c52ec6b08c0804da3fc9177d3d61f12f5629c65249f7bc75b34a24c4059812fc8e6cdef64dcc7c4030ad5952e998674ac1ef497f20e43b2ab4b53be90"
-                    },
-                    {
-                        "name": "dotnet-sdk-win-x64.zip",
-                        "url": "https://download.visualstudio.microsoft.com/download/pr/28820b2a-0aec-4c24-a271-a14bcb3e2686/5e0ad8ae32f1497e8d0cace2447b9e01/dotnet-sdk-2.1.403-win-x64.zip",
-                        "hash": "52bb1117f170587eaceec1f78cdc41a41d4272154b5535bf61c86bfb75287323cac248434b05eabe4bc7716facabdb0f6475015cbb63f38d91af662618a06720"
-                    },
-                    {
-                        "name": "dotnet-sdk-win-gs-x86.exe",
-                        "url": "https://download.visualstudio.microsoft.com/download/pr/a3660177-253e-48a3-9c79-cc16ced15c3a/ab0b9bfdac68c55de0e0f27ee6c57dc7/dotnet-sdk-2.1.403-win-gs-x86.exe",
-                        "hash": "c35be7071348b2812ee3694276b0bf7b9289f9176896b6d27ef0ab8d6c3f499e2678856d50b782a171c819e1837de070a4d9cb6897e05be86ed57cb97feda686"
-                    },
-                    {
-                        "name": "dotnet-sdk-win-x86.exe",
-                        "url": "https://download.visualstudio.microsoft.com/download/pr/c0aa84bb-3da1-4bce-9434-7036e94ae4b2/6d4fb01377f1f1eebb0997289dc8ecfb/dotnet-sdk-2.1.403-win-x86.exe",
-                        "hash": "c35be7071348b2812ee3694276b0bf7b9289f9176896b6d27ef0ab8d6c3f499e2678856d50b782a171c819e1837de070a4d9cb6897e05be86ed57cb97feda686"
-                    },
-                    {
-                        "name": "dotnet-sdk-win-x86.zip",
-                        "url": "https://download.visualstudio.microsoft.com/download/pr/849dd909-5412-4b79-a66b-b173d462d0f2/a75544b6df62239374e77e78d9a5899f/dotnet-sdk-2.1.403-win-x86.zip",
-                        "hash": "f3292cddad3cc2921ac532367568086a778340dd76a00825119f9e634958173d6688d3d3e93a9f4a0b091cae989f5d0213ed0ea4ba818f90efc901a86093c2fc"
-                    }
-                ]
-            },
-            "aspnetcore-runtime":  
-            {
-                "version":  "2.1.5",
-                "version-display":  "2.1.5",
-                "version-aspnetcoremodule":  
-                [
-                    "12.2.18248.0",
-                    "8.2.1991.0"
-                ],
-                "files":  
-                [
-                    {
-                        "name": "aspnetcore-runtime-linux-arm.tar.gz",
-                        "url": "https://download.visualstudio.microsoft.com/download/pr/6253ecc6-4af6-42ac-a965-33a864a79a3b/b4ba7e62c5318106fd55aaa17b4335de/aspnetcore-runtime-2.1.5-linux-arm.tar.gz",
-                        "hash": "5d503f7181c59d95ddc7d537dbc4b26fb6d5b6bea25b0a29154906fa422e7014e80e0a8ee92c6f81484d169a17b3e8284d455e3e05d85cefe736190e769b7355"
-                    },
-                    {
-                        "name": "aspnetcore-runtime-linux-musl-x64.tar.gz",
-                        "url": "https://download.visualstudio.microsoft.com/download/pr/c283d1d5-b4c7-4d9b-bab5-b78c6d03887f/e6ba9246446aa885f935e2245acbbedd/aspnetcore-runtime-2.1.5-linux-musl-x64.tar.gz",
-                        "hash": "5d87fb86e4e70bf0769d081a0b0c4388348bcefe61559242af17a9604bbdb3269e4ab47c420105ab6a2236431978adede9406d3ff0845602a398bb81f4ecf6f7"
-                    },
-                    {
-                        "name": "aspnetcore-runtime-linux-x64.tar.gz",
-                        "url": "https://download.visualstudio.microsoft.com/download/pr/97fce50e-e736-41c3-a700-d83d43178197/4c00b063affdbc940dd16f62c68d1505/aspnetcore-runtime-2.1.5-linux-x64.tar.gz",
-                        "hash": "3326963ba0a431ca430d8f1a7940487e516952ec560da563f03662b71b2ac8b5d9904b0e1422212e452b49f563349d10fea34241f4d5e4811d0aedc02c557029"
-                    },
-                    {
-                        "name": "aspnetcore-runtime-osx-x64.tar.gz",
-                        "url": "https://download.visualstudio.microsoft.com/download/pr/48c6f111-9195-46bd-8115-dcbf8a954bba/4c011f106cfc78e8344ca50b0a08d056/aspnetcore-runtime-2.1.5-osx-x64.tar.gz",
-                        "hash": "a5f9ee4a89a50dd0dddb4b0bc089e0385cd8d11d667253f8bf3fb1722308a3189512022472394251c5f640332b843798a8f5a0c129b9d78094349130ffb93aac"
-                    },
-                    {
-                        "name": "aspnetcore-runtime-win-x64.exe",
-                        "url": "https://download.visualstudio.microsoft.com/download/pr/74b2ff3f-b288-4b4c-9b11-3ef77100ef5a/b0b90830e6b1050afec21c556d1b3733/aspnetcore-runtime-2.1.5-win-x64.exe",
-                        "hash": "ebb8f2b239155c9314c39b77ed6a89fb1954109d31d030783ee59427f7c6d6bf7af04037b9e57f82e60799292f507e003c8a76278036ddbae096a7f9baf03fd6"
-                    },
-                    {
-                        "name": "aspnetcore-runtime-win-x64.zip",
-                        "url": "https://download.visualstudio.microsoft.com/download/pr/6abfd5c4-f9e2-41fb-9363-fd60e3f9132f/1a5d3c82408f5e27b0e83be8c7f1ae42/aspnetcore-runtime-2.1.5-win-x64.zip",
-                        "hash": "98224c8646b7eab234b97f52735905bb0219ea2290490e408ff469459ea82116068854e7b9c5869bccef780b4ceac17477f34f23e06a0a6bedca445a3866d73e"
-                    },
-                    {
-                        "name": "aspnetcore-runtime-win-x86.exe",
-                        "url": "https://download.visualstudio.microsoft.com/download/pr/e3470fc1-4b89-4ef1-af3b-bf4fe57195f8/ae80490e90972949886a36816490f3ff/aspnetcore-runtime-2.1.5-win-x86.exe",
-                        "hash": "e7e62e13aa917a53015d987ef48fb255f887ce850b9aa1e869e46a13ab6f1697566f4e3d808ed71f6288e2b930f61bbcc26758f328382aadc6b53442f0c13e0f"
-                    },
-                    {
-                        "name": "aspnetcore-runtime-win-x86.zip",
-                        "url": "https://download.visualstudio.microsoft.com/download/pr/de489207-08c5-4bb1-9b66-641528ea6ca2/03bd984cb700799179dca77dadf3a003/aspnetcore-runtime-2.1.5-win-x86.zip",
-                        "hash": "9c46619708fca22db2bd7206cfed0aae56d99f52f4f00aa12a43ae2e744da4c75bb749ea343311a051b900e6299352ef7a0e9c5378611971f4d9fdc585c95f20"
-                    },
-                    {
-                        "name": "dotnet-hosting-win.exe",
-                        "url": "https://download.visualstudio.microsoft.com/download/pr/86df96bb-384c-4d7a-82ce-2e4c2c871189/045870c1ab4004219cb312039c5a64d5/dotnet-hosting-2.1.5-win.exe",
-                        "hash": "51da1bc97185209f19ff753fe0ca8a4ae5afec9a96b15fc088c357ad1ecf327e03d68347f54cda85d190131d6289a6de595c840f1decf7895009aa0ca5563448"
-                    }
-                ]
-            },
-            "symbols":  
-            {
-                "version":  "2.1.5",
-                "files":  
-                [
-                    {
-                        "name": "aspnet-symbols.zip",
-                        "url": "https://download.visualstudio.microsoft.com/download/pr/cd19548d-5b4b-49dc-b33b-be0fff2c814d/f92efb317bd7864097ef824174e6ded7/aspnet-2.1.5-symbols.zip",
-                        "hash": "b0f2ce9c018605395d5c7a47a233fac83097df41ab7cb351827d727387646f831b0a1c251cd488dfeb9c473a18510f53b50ba7b1fc4322808f95ab921fb8e84b"
-                    },
-                    {
-                        "name": "cli-symbols.zip",
-                        "url": "https://download.visualstudio.microsoft.com/download/pr/d3d1518b-c3ad-445c-a6a4-bc31691517f1/cb22f3c8e70ccacfc9dbb74748d11ee8/cli-2.1.5-symbols.zip",
-                        "hash": "173168730d6fe23a7c5457ed5533e4dc103a2f95ae5c0118a3ac4fd06ad23a1bd5a605bd43b10148cf8bcfc3a5b4c32d78b8d745dd5ba57921449a236f2c8ad8"
-                    },
-                    {
-                        "name": "core-setup-symbols.zip",
-                        "url": "https://download.visualstudio.microsoft.com/download/pr/b7ea7023-1d3e-4b6c-956f-fd95acddaf34/93db59925f87bf2088f262ea29536ced/core-setup-2.1.5-symbols.zip",
-                        "hash": "5581be34b1e54650e1495aef9e4c02d676532dd11316174344711cde7d55cd434382ff389cfa741d364bded66d6fa560399077080376e351cbd7678009441d8d"
-                    },
-                    {
-                        "name": "coreclr-symbols.zip",
-                        "url": "https://download.visualstudio.microsoft.com/download/pr/26b24856-99c8-4caf-a5b4-81502b2df64f/ff4916b6eb2370d79241510511f845a6/coreclr-2.1.5-symbols.zip",
-                        "hash": "d7cf81866131e90b95067c60c2123f68411f940256673766061df6c8778d33b861b49d2e14996bf08cd6b900fd19b6f6ecf483da3b0931e469b27f159384ff43"
-                    },
-                    {
-                        "name": "corefx-symbols.zip",
-                        "url": "https://download.visualstudio.microsoft.com/download/pr/d9ee037a-60e6-4efc-aa09-27c8b2f6c5df/73556861aecee927a870c2afb10576aa/corefx-2.1.5-symbols.zip",
-                        "hash": "e6c24e68333797b652f9408ba95ff2fd01d8ced3edc475d8f3446984a40a5856624b1da51850e819cc44f1e29d94cc0cc9c295e6508199d553d8982f064c023c"
-                    },
-                    {
-                        "name": "dotnet-sdk-symbols.zip",
-                        "url": "https://download.visualstudio.microsoft.com/download/pr/f5348f78-7a05-40c3-9b5d-240f9f96162e/90b6da7e4ed745894884ea596b22335a/dotnet-sdk-2.1.5-symbols.zip",
-                        "hash": "53d8a381108562253bd0c5336b2f8c3a665c54d95c09671e8867d3efd35b47967bda4a208735194a14e8d401bb7f9e995cddb20d430d1e90956222c266308d37"
-                    }
-                ]
-            }
-        },
-        {
-            "release-date": "2018-09-11",
-            "release-version": "2.1.4",
-            "security": false,
-            "release-notes":"https://github.com/dotnet/core/blob/master/release-notes/2.1/2.1.4/2.1.4.md",
-            "runtime":
-            {
-                "version": "2.1.4",
-                "version-display": "2.1.4",
-                "vs-version": "",
-                "files":
-                [
-                    {   
-                        "name": "dotnet-runtime-linux-arm.tar.gz", 
-                        "url": "https://download.microsoft.com/download/A/7/8/A78F1D25-8D5C-4411-B544-C7D527296D5E/dotnet-runtime-2.1.4-linux-arm.tar.gz", 
-                        "hash": "6ae83b0b51c180c44e0792a6c0b9dbeb40d9e28e695d7b565914232955cd0c6009186ca954d87255688163f79eb4b59d1fdd8abae7438de17f4cd919eb671028"
-                    },
-                    {   
-                        "name": "dotnet-runtime-linux-musl-x64.tar.gz", 
-                        "url": "https://download.microsoft.com/download/A/7/8/A78F1D25-8D5C-4411-B544-C7D527296D5E/dotnet-runtime-2.1.4-linux-musl-x64.tar.gz", 
-                        "hash": "854867452df8973ae5b2c266c07aa6bb69afabcce4bf9a693d5c71d437cd66a2d2d16d7fd9cb6ac5aa82884af816c470a74fff1e9e450bd8eb5d59cb36724551"
-                    },
-                    {   
-                        "name": "dotnet-runtime-linux-arm64.tar.gz", 
-                        "url": "https://download.microsoft.com/download/A/7/8/A78F1D25-8D5C-4411-B544-C7D527296D5E/dotnet-runtime-2.1.4-linux-arm64.tar.gz", 
-                        "hash": "4d604229653522456ebdeee7b1a6cfb8032a14f6ef1c757544e0e27ea64bc455fe448c6f7c0647700f9e2790c48ef015c24003705b58e209dcc9489b77b18c85"
-                    },
-                    {   
-                        "name": "dotnet-runtime-linux-x64.tar.gz", 
-                        "url": "https://download.microsoft.com/download/A/7/8/A78F1D25-8D5C-4411-B544-C7D527296D5E/dotnet-runtime-2.1.4-linux-x64.tar.gz", 
-                        "hash": "94bd277112ccecf65d425e0ce98e7e30ac702e2ee91ebb976119a2a96f500745217dc77b4a3f0f5a7d6a4ee9779429c0bea419561cae09b446fba5cefb81e9fd"
-                    },
-                    {   
-                        "name": "dotnet-runtime-osx-x64.pkg", 
-                        "url": "https://download.microsoft.com/download/A/7/8/A78F1D25-8D5C-4411-B544-C7D527296D5E/dotnet-runtime-2.1.4-osx-x64.pkg", 
-                        "hash": "ae318363382be3fc6dd2487e03b125b1a0fe68cc9f00cb376dc956ec90d5ddaa0ee4b1f8f1114635620871d1271d1e15fc3fce7a869a6ed51b345106492828ac"
-                    },
-                    {   
-                        "name": "dotnet-runtime-osx-x64.tar.gz", 
-                        "url": "https://download.microsoft.com/download/A/7/8/A78F1D25-8D5C-4411-B544-C7D527296D5E/dotnet-runtime-2.1.4-osx-x64.tar.gz", 
-                        "hash": "da9cfcb9ae636e0d0739f75cd1d6ea6b4a48858f1dca11134fec57e4e66b28f0f1b0ac55a02a741edc506fb011b023976d1395eff3ec5a51bb5d15298a6a56ad"
-                    },
-                    {   
-                        "name": "dotnet-runtime-rhel.6-x64.tar.gz", 
-                        "url": "https://download.microsoft.com/download/A/7/8/A78F1D25-8D5C-4411-B544-C7D527296D5E/dotnet-runtime-2.1.4-rhel.6-x64.tar.gz", 
-                        "hash": "e6837ecb264413b9663d2bb89c16246c9aca64dd424571ed3f7569fa1ae97d312dd32ded62eff418be598ecc4312bbecbf5244d14ee4cc673dfe0161ad236f4b"
-                    },
-                    {   
-                        "name": "dotnet-runtime-win-x64.exe", 
-                        "url": "https://download.microsoft.com/download/A/7/8/A78F1D25-8D5C-4411-B544-C7D527296D5E/dotnet-runtime-2.1.4-win-x64.exe", 
-                        "hash": "2812c23e0fc89dd7cfdc972fc99b867ba1883d9a1a921659371f346d1efc7638205cd22e372d78cc3250c3878d6a764002177f14a6200adc70c4b61e322bd47f"
-                    },
-                    {   
-                        "name": "dotnet-runtime-win-x64.zip", 
-                        "url": "https://download.microsoft.com/download/A/7/8/A78F1D25-8D5C-4411-B544-C7D527296D5E/dotnet-runtime-2.1.4-win-x64.zip", 
-                        "hash": "d89a09736c35388a82f9791bce478866b672dc68fd1e7254ee9c4e06a2083a4205b7a87cc0129210989a1a53f544660cc0338ffdfe4cf6a2407ad76180534b68"
-                    },
-                    {   
-                        "name": "dotnet-runtime-win-x86.exe", 
-                        "url": "https://download.microsoft.com/download/A/7/8/A78F1D25-8D5C-4411-B544-C7D527296D5E/dotnet-runtime-2.1.4-win-x86.exe", 
-                        "hash": "76bc8246a9dcef7fb7486842b405c387abc4558e1fb82d408415904242ce50e387c73be792d4b4e367708f14251e3cf8976c3a9be20d89b09d1944fcddb07859"
-                    },
-                    {   
-                        "name": "dotnet-runtime-win-x86.zip", 
-                        "url": "https://download.microsoft.com/download/A/7/8/A78F1D25-8D5C-4411-B544-C7D527296D5E/dotnet-runtime-2.1.4-win-x86.zip", 
-                        "hash": "4e8235d1271e79a2e6ec5f1ceb05a1daa85245529a56764bc4abd84e8483e2d4e739cf2e3efc6a6fa6a6dd94be2d491108ce71b15e1a555df43e3d9349d12c0c"
-                    }
-                ]
-            },
-            "sdk":
-            {
-                "version": "2.1.402",
-                "version-display": "2.1.402",
-                "vs-version": "",
-                "csharp-language": "7.3",
-                "fsharp-language":"4.5",
-                "files":
-                [
-                    {	
-                        "name": "dotnet-sdk-linux-arm64.tar.gz", 
-						"url": "https://download.microsoft.com/download/8/A/7/8A765126-50CA-4C6F-890B-19AE47961E4B/dotnet-sdk-2.1.402-linux-arm64.tar.gz", 
-                        "hash": "7a71f34867da96c84380e17d5c5e6263ed4de455865df6ec0353f941529ac6f7964de72f72fb8ef4848a2ba8c5676f8c28de8480f411d591b7da38bdc015812a"
-                    },
-                    {	
-                        "name": "dotnet-sdk-2.1.403-linux-arm.tar.gz", 
-						"url": "https://download.microsoft.com/download/8/A/7/8A765126-50CA-4C6F-890B-19AE47961E4B/dotnet-sdk-2.1.402-linux-arm.tar.gz", 
-                        "hash": "021315da0bb32b70d9c39f793f5783010ebb7ba8dd1d4a4c38988004aeb56e8f14926a9b049ad707bd1dc93c3bf6653b5bbec20077be0cafae5669120d1b7726"
-                    },
-                    {	
-                        "name": "dotnet-sdk-linux-musl-x64.tar.gz", 
-						"url": "https://download.microsoft.com/download/8/A/7/8A765126-50CA-4C6F-890B-19AE47961E4B/dotnet-sdk-2.1.402-linux-musl-x64.tar.gz", 
-                        "hash": "88309e5ddc1527f8ad19418bc1a628ed36fa5b21318a51252590ffa861e97bd4f628731bdde6cd481a1519d508c94960310e403b6cdc0e94c1781b405952ea3a"
-                    },
-                    {	
-                        "name": "dotnet-sdk-linux-x64.tar.gz", 
-						"url": "https://download.microsoft.com/download/8/A/7/8A765126-50CA-4C6F-890B-19AE47961E4B/dotnet-sdk-2.1.402-linux-x64.tar.gz", 
-                        "hash": "dd7f15a8202ffa2a435b7289865af4483bb0f642ffcf98a1eb10464cb9c51dd1d771efbb6120f129fe9666f62707ba0b7c476cf1fd3536d3a29329f07456de48"
-                    },
-                    {	
-                        "name": "dotnet-sdk-osx-gs-x64.pkg", 
-						"url": "https://download.microsoft.com/download/8/A/7/8A765126-50CA-4C6F-890B-19AE47961E4B/dotnet-sdk-2.1.402-osx-gs-x64.pkg", 
-                        "hash": "5ddb5374a9eaa71b6281c0e4d79cead5d22fb349270df32246486ebb055780b75659368fca50bbbdf97378206732f178b622a6b462a048662df1d962284d15af"
-                    },
-                    {	
-                        "name": "dotnet-sdk-osx-x64.pkg", 
-						"url": "https://download.microsoft.com/download/8/A/7/8A765126-50CA-4C6F-890B-19AE47961E4B/dotnet-sdk-2.1.402-osx-x64.pkg", 
-                        "hash": "5ddb5374a9eaa71b6281c0e4d79cead5d22fb349270df32246486ebb055780b75659368fca50bbbdf97378206732f178b622a6b462a048662df1d962284d15af"
-                    },
-                    {	
-                        "name": "dotnet-sdk-osx-x64.tar.gz", 
-						"url": "https://download.microsoft.com/download/8/A/7/8A765126-50CA-4C6F-890B-19AE47961E4B/dotnet-sdk-2.1.402-osx-x64.tar.gz", 
-                        "hash": "6abd86e3a340a6d529f6406be7a6db466bfe1daa2368631bd4e4c01216512c54ac4f2f710d1229e4f1550fd4332eb33ac1dd8a9dadd1947fa8b2981c2557cd2a"
-                    },
-                    {	
-                        "name": "dotnet-sdk-rhel.6-x64.tar.gz", 
-						"url": "https://download.microsoft.com/download/8/A/7/8A765126-50CA-4C6F-890B-19AE47961E4B/dotnet-sdk-2.1.402-rhel.6-x64.tar.gz", 
-                        "hash": "d224d51cf6d05211026fe8afd729f39eaf306d5f5f2df82ff000dbb4f9914b2ab9a9d4d27aefb892ff2a80532bf5377aef4e979ac9fc343cd8918bc860463b0a"
-                    },
-                    {	
-                        "name": "dotnet-sdk-win-gs-x64.exe", 
-						"url": "https://download.microsoft.com/download/8/A/7/8A765126-50CA-4C6F-890B-19AE47961E4B/dotnet-sdk-2.1.402-win-gs-x64.exe", 
-                        "hash": "1020bd17cb6587f73125f36428bd945b720ba612037f58d7bb33751b90783f6e26090e125cd1421439c167a309fb62d2c480b8ee8e9e40dee1bf33dbe0fd5d0d"
-                    },
-                    {	
-                        "name": "dotnet-sdk-win-x86.exe", 
-						"url": "https://download.microsoft.com/download/8/A/7/8A765126-50CA-4C6F-890B-19AE47961E4B/dotnet-sdk-2.1.402-win-gs-x86.exe", 
-                        "hash": "b80459549cff5e93e5c1701fa1c852124fb22fde4dc513fef46d19d9c503e17e2567c04593551cc0dc9a6f573add5b6e0e3a7eed10998dd82a95b3e10a903505"
-                    },
-                    {	
-                        "name": "dotnet-sdk-win-x64.exe", 
-						"url": "https://download.microsoft.com/download/8/A/7/8A765126-50CA-4C6F-890B-19AE47961E4B/dotnet-sdk-2.1.402-win-x64.exe", 
-                        "hash": "1020bd17cb6587f73125f36428bd945b720ba612037f58d7bb33751b90783f6e26090e125cd1421439c167a309fb62d2c480b8ee8e9e40dee1bf33dbe0fd5d0d"
-                    },
-                    {	
-                        "name": "dotnet-sdk-win-x64.zip", 
-						"url": "https://download.microsoft.com/download/8/A/7/8A765126-50CA-4C6F-890B-19AE47961E4B/dotnet-sdk-2.1.402-win-x64.zip", 
-                        "hash": "405cbd7c65d63b36e3bd6bcdfc897ac6474c4eaf93db9db478a80ab511bfa7a1c4a84024cc6e4af0df0af86bcc0a1a96a8ba0864c77bf579f32bce437c28d5a8"
-                    },
-                    {	
-                        "name": "dotnet-sdk-win-gs-x86.exe", 
-						"url": "https://download.microsoft.com/download/8/A/7/8A765126-50CA-4C6F-890B-19AE47961E4B/dotnet-sdk-2.1.402-win-x86.exe", 
-                        "hash": "b80459549cff5e93e5c1701fa1c852124fb22fde4dc513fef46d19d9c503e17e2567c04593551cc0dc9a6f573add5b6e0e3a7eed10998dd82a95b3e10a903505"
-                    },
-                    {	
-                        "name": "dotnet-sdk-win-x86.zip", 
-						"url": "https://download.microsoft.com/download/8/A/7/8A765126-50CA-4C6F-890B-19AE47961E4B/dotnet-sdk-2.1.402-win-x86.zip", 
-                        "hash": "817d16ab72713b85af14becfdb828dc8e2dcfd2654d12b3ee8caae5bc960401df5e2923272f42ff9a39687d32a607d14a1642a9f45e6da0d3733708c5fe0c3dc"
-                    }
-                ]
-            },
-            "aspnetcore-runtime":
-            {
-                "version": "2.1.4",
-                "version-display": "2.1.4",
-                "version-aspnetcoremodule": 
-                [ 
-                    "12.2.18248.0", "8.2.1991.0" 
-                ],
-                "files":
-                [
-                    {	
-                        "name": "aspnetcore-runtime-linux-arm.tar.gz", 
-						"url": "https://download.microsoft.com/download/A/7/8/A78F1D25-8D5C-4411-B544-C7D527296D5E/aspnetcore-runtime-2.1.4-linux-arm.tar.gz", 
-                        "hash": "b0f2ce9c018605395d5c7a47a233fac83097df41ab7cb351827d727387646f831b0a1c251cd488dfeb9c473a18510f53b50ba7b1fc4322808f95ab921fb8e84b"
-                    },
-                    {	
-                        "name": "aspnetcore-runtime-linux-musl-x64.tar.gz", 
-						"url": "https://download.microsoft.com/download/A/7/8/A78F1D25-8D5C-4411-B544-C7D527296D5E/aspnetcore-runtime-2.1.4-linux-musl-x64.tar.gz", 
-                        "hash": "173168730d6fe23a7c5457ed5533e4dc103a2f95ae5c0118a3ac4fd06ad23a1bd5a605bd43b10148cf8bcfc3a5b4c32d78b8d745dd5ba57921449a236f2c8ad8"
-                    },
-                    {	
-                        "name": "aspnetcore-runtime-linux-x64.tar.gz", 
-						"url": "https://download.microsoft.com/download/A/7/8/A78F1D25-8D5C-4411-B544-C7D527296D5E/aspnetcore-runtime-2.1.4-linux-x64.tar.gz", 
-                        "hash": "5581be34b1e54650e1495aef9e4c02d676532dd11316174344711cde7d55cd434382ff389cfa741d364bded66d6fa560399077080376e351cbd7678009441d8d"
-                    },
-                    {	
-                        "name": "aspnetcore-runtime-osx-x64.tar.gz", 
-						"url": "https://download.microsoft.com/download/A/7/8/A78F1D25-8D5C-4411-B544-C7D527296D5E/aspnetcore-runtime-2.1.4-osx-x64.tar.gz", 
-                        "hash": "d7cf81866131e90b95067c60c2123f68411f940256673766061df6c8778d33b861b49d2e14996bf08cd6b900fd19b6f6ecf483da3b0931e469b27f159384ff43"
-                    },
-                    {	
-                        "name": "aspnetcore-runtime-win-x64.exe", 
-						"url": "https://download.microsoft.com/download/A/7/8/A78F1D25-8D5C-4411-B544-C7D527296D5E/aspnetcore-runtime-2.1.4-win-x64.exe", 
-                        "hash": "e6c24e68333797b652f9408ba95ff2fd01d8ced3edc475d8f3446984a40a5856624b1da51850e819cc44f1e29d94cc0cc9c295e6508199d553d8982f064c023c"
-                    },
-                    {	
-                        "name": "aspnetcore-runtime-win-x64.zip", 
-						"url": "https://download.microsoft.com/download/A/7/8/A78F1D25-8D5C-4411-B544-C7D527296D5E/aspnetcore-runtime-2.1.4-win-x64.zip", 
-                        "hash": "53d8a381108562253bd0c5336b2f8c3a665c54d95c09671e8867d3efd35b47967bda4a208735194a14e8d401bb7f9e995cddb20d430d1e90956222c266308d37"
-                    },
-                    {	
-                        "name": "aspnetcore-runtime-win-x86.exe", 
-						"url": "https://download.microsoft.com/download/A/7/8/A78F1D25-8D5C-4411-B544-C7D527296D5E/aspnetcore-runtime-2.1.4-win-x86.exe", 
-                        "hash": "1c76147f6cfdd463d79d9096930247dc86ea5e9e4d3256452a08ccb6bc09d8047e3f828c37a7aa15e03b8e6f2173d0e300ec8250b7277f33941d5c6ed5f2c9fc"
-                    },
-                    {	
-                        "name": "aspnetcore-runtime-win-x86.zip", 
-						"url": "https://download.microsoft.com/download/A/7/8/A78F1D25-8D5C-4411-B544-C7D527296D5E/aspnetcore-runtime-2.1.4-win-x86.zip", 
-                        "hash": "db8794adc8363fd061e592a264f0b8333e9db3a030ee8a2d3f811ab8d82dc7c9c084d4ccbf29082bb4400231365de0c70350a8dad48ec620fdfd89eaf0043dcf"
-                    },
-                    {	
-                        "name": "dotnet-hosting-win.exe", 
-						"url": "https://download.microsoft.com/download/A/7/8/A78F1D25-8D5C-4411-B544-C7D527296D5E/dotnet-hosting-2.1.4-win.exe", 
-                        "hash": "3f80f0e9144b0dcb61d14c4e9f8d2b84ec0d111cfc56eab143570f0841794f596bb0092d68c09088a8d889f5ed49fb13d63e65b3497c7e3ec3b59e08b6b641e7"
-                    }
-                ]
-            }
-        },
-        {
-            "release-date": "2018-08-21",
-            "release-version": "2.1.3",
-            "security": false,
-            "release-notes":"https://github.com/dotnet/core/blob/master/release-notes/2.1/2.1.3/2.1.3.md",
-            "runtime":
-            {
-                "version": "2.1.3",
-                "version-display": "2.1.3",
-                "vs-version": "",
-                "files":
-                [
-                    {	
-                        "name": "dotnet-runtime-linux-arm.tar.gz", 
-						"url": "https://download.microsoft.com/download/6/E/B/6EBD972D-2E2F-41EB-9668-F73F5FDDC09C/dotnet-runtime-2.1.3-linux-arm.tar.gz", 
-                        "hash": "3d42d5127d1729028467cf692c11ee04ed9a9f8445e0968dc5fed5894946bc901bf8de6fc57fec8373aa24d88b2f27fbea98704615f52506901747bed407732c"
-                    },
-                    {	
-                        "name": "dotnet-runtime-linux-arm64.tar.gz", 
-						"url": "https://download.microsoft.com/download/6/E/B/6EBD972D-2E2F-41EB-9668-F73F5FDDC09C/dotnet-runtime-2.1.3-linux-arm64.tar.gz", 
-                        "hash": "a271e741ac4b9afacc466aa081add4b54e83b646b9d1e8b8e7001aaac2f24a51973a0c0e9f191f7a4b83a123557cccd057cc0a381075a70b1f52926009018fb1"
-                    },
-                    {	
-                        "name": "dotnet-runtime-linux-musl-x64.tar.gz", 
-						"url": "https://download.microsoft.com/download/6/E/B/6EBD972D-2E2F-41EB-9668-F73F5FDDC09C/dotnet-runtime-2.1.3-linux-musl-x64.tar.gz", 
-                        "hash": "fb9a080141038545af3fced55acbd7ef0d4948d527115f67937bfb6eee012eff0c1e18858ccab43f2752711f2eda29445d2c42edf5557348686844b2046a3b54"
-                    },
-                    {	
-                        "name": "dotnet-runtime-linux-x64.tar.gz", 
-						"url": "https://download.microsoft.com/download/6/E/B/6EBD972D-2E2F-41EB-9668-F73F5FDDC09C/dotnet-runtime-2.1.3-linux-x64.tar.gz", 
-                        "hash": "e2a9a25436744498ee827125083e41151e90e914091863d396ff8d3916467e8ebef4cdfe5c97a13381e6d257d1e01b7a02f846b9c8406643848e3d433d6bd60a"
-                    },
-                    {	
-                        "name": "dotnet-runtime-osx-x64.pkg", 
-						"url": "https://download.microsoft.com/download/6/E/B/6EBD972D-2E2F-41EB-9668-F73F5FDDC09C/dotnet-runtime-2.1.3-osx-x64.pkg", 
-                        "hash": "397b32f3637d32e5e77265a73fc6af74f57c00e34f77566d3c50ae762dc0124b79ec5b34365eddeb856fb6cbf626c77d0eb16ed7d48f1f0eeff9e0b07a3c6015"
-                    },
-                    {	
-                        "name": "dotnet-runtime-osx-x64.tar.gz", 
-						"url": "https://download.microsoft.com/download/6/E/B/6EBD972D-2E2F-41EB-9668-F73F5FDDC09C/dotnet-runtime-2.1.3-osx-x64.tar.gz", 
-                        "hash": "504efdbe6a83ef5a0c8a21be486295e703dd0f6b0a11c633e297d9f99523a5ff570c57cb197f3772a80239e4df00c6c6d47d2021dc63496ef1026b3950772af9"
-                    },
-                    {	
-                        "name": "dotnet-runtime-rhel.6-x64.tar.gz", 
-						"url": "https://download.microsoft.com/download/6/E/B/6EBD972D-2E2F-41EB-9668-F73F5FDDC09C/dotnet-runtime-2.1.3-rhel.6-x64.tar.gz", 
-                        "hash": "71663d1b5a15e89fe3022556c10ef12f689bcc7376fae7833c7a80535ec44b057346cb71aef90ad5679e41c0522850a950bbafe78a791a9dd50ff1c1e79dc58b"
-                    },
-                    {	
-                        "name": "dotnet-runtime-win-x64.exe", 
-						"url": "https://download.microsoft.com/download/6/E/B/6EBD972D-2E2F-41EB-9668-F73F5FDDC09C/dotnet-runtime-2.1.3-win-x64.exe", 
-                        "hash": "17346ecd526edb965a91b217ee488ae649bf77e28cb33cbaebd505a6c4dc9e599dcbfce54782f8dd82eb4d1423621a7726c9f9fa1583495f24f81f3c1fb35386"
-                    },
-                    {	
-                        "name": "dotnet-runtime-win-x64.zip", 
-						"url": "https://download.microsoft.com/download/6/E/B/6EBD972D-2E2F-41EB-9668-F73F5FDDC09C/dotnet-runtime-2.1.3-win-x64.zip", 
-                        "hash": "eec3465a1dfecc3890e8c07d45198352a9ef4026bebc867ca8723ddf4bf30e83b79dfae4c5b8800a4b1b83d38c63be06b8ebf7c5dce87cf7108cbb83b169b47f"
-                    },
-                    {	
-                        "name": "dotnet-runtime-win-x86.exe", 
-						"url": "https://download.microsoft.com/download/6/E/B/6EBD972D-2E2F-41EB-9668-F73F5FDDC09C/dotnet-runtime-2.1.3-win-x86.exe", 
-                        "hash": "e7b04de3475b6352e19e3d6c2bdae8c962b555b2c77962685da86d47bfe166bd0a096c20367b0cfc94feb01baa1edeca77aee793756c3be4775de6b497f1d967"
-                    },
-                    {	
-                        "name": "dotnet-runtime-win-x86.zip", 
-						"url": "https://download.microsoft.com/download/6/E/B/6EBD972D-2E2F-41EB-9668-F73F5FDDC09C/dotnet-runtime-2.1.3-win-x86.zip", 
-                        "hash": "c9dd70d7b98297d32de05108efc2f3859f31fcc4c92a20e8797c51df7d14608280185dbdce25d172a56bfc935562fa66677497c48b8115d92245be3e4bc6fa5b"
-                    }
-                ]
-            },
-            "sdk":
-            {
-                "version": "2.1.401",
-                "version-display": "2.1.401",
-                "vs-version": "",
-                "csharp-language": "7.3",
-                "fsharp-language":"4.5",
-                "files":
-                [
-                    {	
-                        "name": "dotnet-sdk-linux-arm64.tar.gz", 
-						"url": "https://download.microsoft.com/download/E/8/A/E8AF2EE0-5DDA-4420-A395-D1A50EEFD83E/dotnet-sdk-2.1.401-linux-arm64.tar.gz", 
-                        "hash": "b8e1a4ba94fe54d7f897da2118e88dfb3ec97ab8595b40f72b972e65d5e95a673b0907a58790b710c37ef2681f6f7a0988f2da67da5f8517a60208c887186550"
-                    },
-                    {	
-                        "name": "dotnet-sdk-linux-arm.tar.gz", 
-						"url": "https://download.microsoft.com/download/E/8/A/E8AF2EE0-5DDA-4420-A395-D1A50EEFD83E/dotnet-sdk-2.1.401-linux-arm.tar.gz", 
-                        "hash": "0b428331aae4adbc28fa0e8bd4696aeaffc86d1643cb366e9b7e8f7f27ada57d91c640490340acbe017fb7bbbe375cbc47c9e49d5905da230eac0eb8168ca6ff"
-                    },
-                    {	
-                        "name": "dotnet-sdk-linux-musl-x64.tar.gz", 
-						"url": "https://download.microsoft.com/download/E/8/A/E8AF2EE0-5DDA-4420-A395-D1A50EEFD83E/dotnet-sdk-2.1.401-linux-musl-x64.tar.gz", 
-                        "hash": "cc2a75abca3314118b97629dad9c21039d80c9dba86b0b89752b2259fa66b7c1734f7e6632e38e785b8db1b12f4a1be67d36330bda5128bec83306088a2547c5"
-                    },
-                    {	
-                        "name": "dotnet-sdk-linux-x64.tar.gz", 
-						"url": "https://download.microsoft.com/download/E/8/A/E8AF2EE0-5DDA-4420-A395-D1A50EEFD83E/dotnet-sdk-2.1.401-linux-x64.tar.gz", 
-                        "hash": "639f9f68f225246d9cce798d72d011f65c7eda0d775914d1394df050bddf93e2886555f5eed85a75d6c72e9063a54d8aa053c64c326c683b94e9e0a0570e5654"
-                    },
-                    {	
-                        "name": "dotnet-sdk-osx-gs-x64.pkg", 
-						"url": "https://download.microsoft.com/download/E/8/A/E8AF2EE0-5DDA-4420-A395-D1A50EEFD83E/dotnet-sdk-2.1.401-osx-gs-x64.pkg", 
-                        "hash": "7b644c808a3987d26306431fbdca73fa0120680faefddbdc063c92335f23e2f892e0d3db4e4c410d2b292f732d9445d796150b2dd89af2668f15853050d4080c"
-                    },
-                    {	
-                        "name": "dotnet-sdk-osx-x64.pkg", 
-						"url": "https://download.microsoft.com/download/E/8/A/E8AF2EE0-5DDA-4420-A395-D1A50EEFD83E/dotnet-sdk-2.1.401-osx-x64.pkg", 
-                        "hash": "7b644c808a3987d26306431fbdca73fa0120680faefddbdc063c92335f23e2f892e0d3db4e4c410d2b292f732d9445d796150b2dd89af2668f15853050d4080c"
-                    },
-                    {	
-                        "name": "dotnet-sdk-osx-x64.tar.gz", 
-						"url": "https://download.microsoft.com/download/E/8/A/E8AF2EE0-5DDA-4420-A395-D1A50EEFD83E/dotnet-sdk-2.1.401-osx-x64.tar.gz", 
-                        "hash": "53ea33279f0f217a3b13b144e231b2931b001e43f9eb988722b698f8331c56e279ebfde5962fb6de98cbfeb552c8f538d127e08da639cca4b73d6407d102b523"
-                    },
-                    {	
-                        "name": "dotnet-sdk-rhel.6-x64.tar.gz", 
-						"url": "https://download.microsoft.com/download/E/8/A/E8AF2EE0-5DDA-4420-A395-D1A50EEFD83E/dotnet-sdk-2.1.401-rhel.6-x64.tar.gz", 
-                        "hash": "26ee3faa349f9351a4c6d789484c8ab62da43181fe63c468ba9983d68c65433fa66c2f5f52ce4dc7e8ef6a1f9345b5f4fe5612716e74dfdc47f9f4a44261f579"
-                    },
-                    {	
-                        "name": "dotnet-sdk-win-gs-x64.exe", 
-						"url": "https://download.microsoft.com/download/E/8/A/E8AF2EE0-5DDA-4420-A395-D1A50EEFD83E/dotnet-sdk-2.1.401-win-gs-x64.exe", 
-                        "hash": "cedf1e992a025c9e8887aa36e6c0b920ec9d2482fba3068505a110e7e7bfda603ca0e2675089b46c25c04e9d85c0a74dd35e5f42adbfb4f4848318c48f93031b"
-                    },
-                    {	
-                        "name": "dotnet-sdk-win-x86.exe", 
-						"url": "https://download.microsoft.com/download/E/8/A/E8AF2EE0-5DDA-4420-A395-D1A50EEFD83E/dotnet-sdk-2.1.401-win-gs-x86.exe", 
-                        "hash": "2e41720a7a055a12e23bd638f550b791f9919ad1eb0ca966060a8bb16b0ef018a8f1d052da10cf276c24998cce476be49be9f17f475325e7d09433a837db0f82"
-                    },
-                    {	
-                        "name": "dotnet-sdk-win-x64.exe", 
-						"url": "https://download.microsoft.com/download/E/8/A/E8AF2EE0-5DDA-4420-A395-D1A50EEFD83E/dotnet-sdk-2.1.401-win-x64.exe", 
-                        "hash": "cedf1e992a025c9e8887aa36e6c0b920ec9d2482fba3068505a110e7e7bfda603ca0e2675089b46c25c04e9d85c0a74dd35e5f42adbfb4f4848318c48f93031b"
-                    },
-                    {	
-                        "name": "dotnet-sdk-win-x64.zip", 
-						"url": "https://download.microsoft.com/download/E/8/A/E8AF2EE0-5DDA-4420-A395-D1A50EEFD83E/dotnet-sdk-2.1.401-win-x64.zip", 
-                        "hash": "7d017487c1a11ae4db862b1efa7ba9beb0eabcf5d2467bc4055aa2227a548663a596682ff4adba4688930b22472587f29b83bce9f689efc5e9f4e37f7edda000"
-                    },
-                    {	
-                        "name": "dotnet-sdk-win-gs-x86.exe", 
-						"url": "https://download.microsoft.com/download/E/8/A/E8AF2EE0-5DDA-4420-A395-D1A50EEFD83E/dotnet-sdk-2.1.401-win-x86.exe", 
-                        "hash": "2e41720a7a055a12e23bd638f550b791f9919ad1eb0ca966060a8bb16b0ef018a8f1d052da10cf276c24998cce476be49be9f17f475325e7d09433a837db0f82"
-                    },
-                    {	
-                        "name": "dotnet-sdk-win-x86.zip", 
-						"url": "https://download.microsoft.com/download/E/8/A/E8AF2EE0-5DDA-4420-A395-D1A50EEFD83E/dotnet-sdk-2.1.401-win-x86.zip", 
-                        "hash": "d3b5c9d071ba5e083feaa4507c60d99d3d10f8a01b69263ef1f05ae0ebe973a576a94a20fafd8455f7aba2f9feedaba671775586e9c553e1811e2cf32d477321"
-                    }
-                ]
-            },
-            "aspnetcore-runtime":
-            {
-                "version": "2.1.3",
-                "version-display": "2.1.3",
-                "files":
-                [
-                    {	
-                        "name": "aspnetcore-runtime-linux-arm.tar.gz", 
-						"url": "https://download.microsoft.com/download/6/E/B/6EBD972D-2E2F-41EB-9668-F73F5FDDC09C/aspnetcore-runtime-2.1.3-linux-arm.tar.gz", 
-                        "hash": "89783eb504e52d393c85133861f0230c322aee452efb27b9e30dbe874e7255462eba7eecc152d5c8cedaa6101b05a4d73cd9f9db2240d0727a9fe3173fab7348"
-                    },
-                    {	
-                        "name": "aspnetcore-runtime-linux-musl-x64.tar.gz", 
-						"url": "https://download.microsoft.com/download/6/E/B/6EBD972D-2E2F-41EB-9668-F73F5FDDC09C/aspnetcore-runtime-2.1.3-linux-musl-x64.tar.gz", 
-                        "hash": "5699445c571a64c68000cf97555debee4439d892a43d3409c14dc730eca38b16dc8a4842807c3ed9b086d3e2e41fca28e15af430cbadf3c9959b055b17893795"
-                    },
-                    {	
-                        "name": "aspnetcore-runtime-linux-x64.tar.gz", 
-						"url": "https://download.microsoft.com/download/6/E/B/6EBD972D-2E2F-41EB-9668-F73F5FDDC09C/aspnetcore-runtime-2.1.3-linux-x64.tar.gz", 
-                        "hash": "522eccf29a1d08f11d803934c8e436321485a12a96c51bab19a8bba58e363b7277fccdbf95909bdf4c20c9166e335b834f250ec8a782c6e91d44bb86c44782b9"
-                    },
-                    {	
-                        "name": "aspnetcore-runtime-osx-x64.tar.gz", 
-						"url": "https://download.microsoft.com/download/6/E/B/6EBD972D-2E2F-41EB-9668-F73F5FDDC09C/aspnetcore-runtime-2.1.3-osx-x64.tar.gz", 
-                        "hash": "4f48bbd22861826e6b63959ac4f28f66fcde56525d7e8b5a0eccfda565df860cc77b573d75a91615874addbab515997f10aab330082c14802426ef74ef875faf"
-                    },
-                    {	
-                        "name": "aspnetcore-runtime-win-x64.exe", 
-						"url": "https://download.microsoft.com/download/6/E/B/6EBD972D-2E2F-41EB-9668-F73F5FDDC09C/aspnetcore-runtime-2.1.3-win-x64.exe", 
-                        "hash": "098bb4a0ebc04add24da0ee153eec4bc2f6b4bda8f04d6d05cf2956ac11a261d46611250cc4644a40293bf8c0dcdd15c03f664f71635d2f5b13295b3ad0ddaa4"
-                    },
-                    {	
-                        "name": "aspnetcore-runtime-win-x64.zip", 
-						"url": "https://download.microsoft.com/download/6/E/B/6EBD972D-2E2F-41EB-9668-F73F5FDDC09C/aspnetcore-runtime-2.1.3-win-x64.zip", 
-                        "hash": "a9ab3f01fc07527016513f47fc46427f6da8ee45ab847eebe228ca940f00d7b791431295b5aeaf8c8fb07f4ff1d4e8894fb4cfe5c36e74684f08f7d9d15a0e6b"
-                    },
-                    {	
-                        "name": "aspnetcore-runtime-win-x86.exe", 
-						"url": "https://download.microsoft.com/download/6/E/B/6EBD972D-2E2F-41EB-9668-F73F5FDDC09C/aspnetcore-runtime-2.1.3-win-x86.exe", 
-                        "hash": "cef632b7f47ee421764bea6e526fb2813dd5b2c3611a8c603bd1e72ff450f63a57fa6902d583625fceadb11c702b47d35e62766cedccecad8c91d7a8b69a1dbf"
-                    },
-                    {	
-                        "name": "aspnetcore-runtime-win-x86.zip", 
-						"url": "https://download.microsoft.com/download/6/E/B/6EBD972D-2E2F-41EB-9668-F73F5FDDC09C/aspnetcore-runtime-2.1.3-win-x86.zip", 
-                        "hash": "7e9dfd7f1cae2739d1d79a07a35ea4d84cf4c28df6140ee65289a7694ef20f6b1ffd519990e900d38389357f9dae4bc63a47f26af1df70a1ec6f88448384f6b5"
-                    },
-                    {	
-                        "name": "dotnet-hosting-win.exe", 
-						"url": "https://download.microsoft.com/download/6/E/B/6EBD972D-2E2F-41EB-9668-F73F5FDDC09C/dotnet-hosting-2.1.3-win.exe", 
-                        "hash": "7868ba46822b6e53c2a8056ec28f59434c7ecadb8e0adf8285396e12deb31cdec26158c54e4d0cad0566f8f7cb2f0612f685bd1ef20feb9e2864e36702e47116"
-                    }
-                ]
-            }
-        },
-        {
-            "release-date": "2018-08-14",
-            "release-version": "2.1.400",
-            "security": false,
-            "release-notes":"https://github.com/dotnet/core/blob/master/release-notes/2.1/2.1.400-SDK/2.1.400-sdk.md",
-            "sdk":
-            {
-                "version": "2.1.400",
-                "version-display": "2.1.400",
-                "vs-version": "15.8",
-                "csharp-language": "7.3",
-                "fsharp-language": "4.5",
-                "files": 
-                [
-                    {	
-                        "name": "dotnet-sdk-linux-arm64.tar.gz", 
-                        "url": "https://download.microsoft.com/download/9/D/2/9D2354BE-778B-42D6-BA4F-3CEF489A4FDE/dotnet-sdk-2.1.400-linux-arm64.tar.gz", 
-                        "hash": "63f2c364810510f9e7e970dd0587983c630a14b44d59bd5b80c775d471ea36cb6da6d2919c7efe7ed137debdb9983c5bd3ea9a9d938d12ae11aa74dc98138f0f"
-                    },
-                    {	
-                        "name": "dotnet-sdk-linux-arm.tar.gz", 
-                        "url": "https://download.microsoft.com/download/9/D/2/9D2354BE-778B-42D6-BA4F-3CEF489A4FDE/dotnet-sdk-2.1.400-linux-arm.tar.gz", 
-                        "hash": "76faeb91113b1ccdca22f95bd8bae04b5c25e065f3d0806549c6f2baab4f43f2641f9d0303082d24d7512e52ce6ff051e419d9a7959ece9f2e8776b76e0dcee2"
-                    },
-                    {	
-                        "name": "dotnet-sdk-linux-musl-x64.tar.gz", 
-                        "url": "https://download.microsoft.com/download/9/D/2/9D2354BE-778B-42D6-BA4F-3CEF489A4FDE/dotnet-sdk-2.1.400-linux-musl-x64.tar.gz", 
-                        "hash": "b4e07dc0700c0c663410b8ec22b70731f0a49a5a5a5e52068d68bfafe7f7e77d496dbfedb48429a542b0e82dc3356ac9f4cdb2f4768de45f1c3757bbaa97f9f8"
-                    },
-                    {	
-                        "name": "dotnet-sdk-linux-x64.tar.gz", 
-                        "url": "https://download.microsoft.com/download/9/D/2/9D2354BE-778B-42D6-BA4F-3CEF489A4FDE/dotnet-sdk-2.1.400-linux-x64.tar.gz", 
-                        "hash": "9c850fe9d1ac335376fb3ed1f07472d281a9c4ac8ed02cf752ce36c3488d6746c09d6e2101184f3c8de357aae86b567196f4d071b6c55505a250ce6db53ab532"
-                    },
-                    {	
-                        "name": "dotnet-sdk-osx-gs-x64.pkg", 
-                        "url": "https://download.microsoft.com/download/9/D/2/9D2354BE-778B-42D6-BA4F-3CEF489A4FDE/dotnet-sdk-2.1.400-osx-gs-x64.pkg", 
-                        "hash": "f6079043ad9c18c04921850c0ee33c012bcca22edc8a5981299eed0d2af33b18d57fb1430cc3a7a501a3b1087cbe0463c011ed07b7aa7a2687a0f38de5fcad4d"
-                    },
-                    {	
-                        "name": "dotnet-sdk-osx-x64.pkg", 
-                        "url": "https://download.microsoft.com/download/9/D/2/9D2354BE-778B-42D6-BA4F-3CEF489A4FDE/dotnet-sdk-2.1.400-osx-x64.pkg", 
-                        "hash": "f6079043ad9c18c04921850c0ee33c012bcca22edc8a5981299eed0d2af33b18d57fb1430cc3a7a501a3b1087cbe0463c011ed07b7aa7a2687a0f38de5fcad4d"
-                    },
-                    {	
-                        "name": "dotnet-sdk-osx-x64.tar.gz", 
-                        "url": "https://download.microsoft.com/download/9/D/2/9D2354BE-778B-42D6-BA4F-3CEF489A4FDE/dotnet-sdk-2.1.400-osx-x64.tar.gz", 
-                        "hash": "7dc6a08a8eeb5458c12a3e3fad2c5d039d5532a08ee32aa6db9c75201c5020a0b7a5a1d0e24bc9d87608db2e80f0500a91963076cc3055a1a48dbc748ad534db"
-                    },
-                    {	
-                        "name": "dotnet-sdk-rhel.6-x64.tar.gz", 
-                        "url": "https://download.microsoft.com/download/9/D/2/9D2354BE-778B-42D6-BA4F-3CEF489A4FDE/dotnet-sdk-2.1.400-rhel.6-x64.tar.gz", 
-                        "hash": "1efda4cc5f5c02a633ea3c3f31ecc50983b0a1d263e5595567e853f25d5cdc4fcdc5cce749ca013e81ba87310d7bd862519681f671a1ea808dbd8d63a8370513"
-                    },
-                    {	
-                        "name": "dotnet-sdk-win-gs-x64.exe", 
-                        "url": "https://download.microsoft.com/download/9/D/2/9D2354BE-778B-42D6-BA4F-3CEF489A4FDE/dotnet-sdk-2.1.400-win-gs-x64.exe", 
-                        "hash": "23d64045822763213453b6354728026c300ab36018da27e5f18aef6ab3956c625e8b63c9a39eed1b16bdd14d76b8b99c659bc741ff1d667c8338cb5c86399bdd"
-                    },
-                    {	
-                        "name": "dotnet-sdk-win-x86.exe", 
-                        "url": "https://download.microsoft.com/download/9/D/2/9D2354BE-778B-42D6-BA4F-3CEF489A4FDE/dotnet-sdk-2.1.400-win-x86.exe", 
-                        "hash": "ef7e6e2c9478f64f42deb3969fb09e485ff9951fc425de94cc66e78de83f6e33bbd15a4d5e28043d681c808ce38e9b3cb2adb784c77f9657e5c375280bed46b6"
-                    },
-                    {	
-                        "name": "dotnet-sdk-win-x64.exe", 
-                        "url": "https://download.microsoft.com/download/9/D/2/9D2354BE-778B-42D6-BA4F-3CEF489A4FDE/dotnet-sdk-2.1.400-win-x64.exe", 
-                        "hash": "23d64045822763213453b6354728026c300ab36018da27e5f18aef6ab3956c625e8b63c9a39eed1b16bdd14d76b8b99c659bc741ff1d667c8338cb5c86399bdd"
-                    },
-                    {	
-                        "name": "dotnet-sdk-win-x64.zip", 
-                        "url": "https://download.microsoft.com/download/9/D/2/9D2354BE-778B-42D6-BA4F-3CEF489A4FDE/dotnet-sdk-2.1.400-win-x64.zip", 
-                        "hash": "c76e80a33ec3c4227e8f5ed2b54c1023949df8aa0563aead69e45aa2173ee4bccbd0ae75c95fda2f22bc22c1bd2f14275400dfa99e6aab58cca30e3e107d438e"
-                    },
-                    {	
-                        "name": "dotnet-sdk-win-gs-x86.exe", 
-                        "url": "https://download.microsoft.com/download/9/D/2/9D2354BE-778B-42D6-BA4F-3CEF489A4FDE/dotnet-sdk-2.1.400-win-gs-x86.exe", 
-                        "hash": "ef7e6e2c9478f64f42deb3969fb09e485ff9951fc425de94cc66e78de83f6e33bbd15a4d5e28043d681c808ce38e9b3cb2adb784c77f9657e5c375280bed46b6"
-                    },
-                    {	
-                        "name": "dotnet-sdk-win-x86.zip", 
-                        "url": "https://download.microsoft.com/download/9/D/2/9D2354BE-778B-42D6-BA4F-3CEF489A4FDE/dotnet-sdk-2.1.400-win-x86.zip", 
-                        "hash": "0c68a1332154e2a5b6db38e9faae6b8c2639ed4abaf29a2ba734db36e6cdd5e2818790d71bb59f719a9648649f10ce3ab4d87fc649986bc80c14856deaa8bad9"
-                    }
-                ]
-            }
-        },
-        {
-            "release-date": "2018-07-10",
-            "release-version": "2.1.2",
-            "security": true,
-            "release-notes":"https://github.com/dotnet/core/blob/master/release-notes/2.1/2.1.2.md",
-            "runtime":
-            {
-                "version": "2.1.2",
-                "version-display": "2.1.2",
-                "vs-version": "",
-                "files":
-                [
-                    {	
-                        "name": "dotnet-runtime-linux-x64.tar.gz", 
-                        "url": "https://download.microsoft.com/download/1/f/7/1f7755c5-934d-4638-b89f-1f4ffa5afe89/dotnet-runtime-2.1.2-linux-x64.tar.gz", 
-                        "hash": "229db61d9c1f9f587ce20f06ac3517e459a3c16b465dbbcf4fd0457ba216e0aea2d0a73df94b651992e744a8456de8bacf0211bff3a281198cf9fad845e9d8cf"
-                    },
-                    {	
-                        "name": "dotnet-runtime-linux-arm.tar.gz", 
-                        "url": "https://download.microsoft.com/download/1/f/7/1f7755c5-934d-4638-b89f-1f4ffa5afe89/dotnet-runtime-2.1.2-linux-arm.tar.gz", 
-                        "hash": "c720033a558284b139e891b588642e7975afdb0137da9aee096cd8c4bd73453d1641a75d18a13bb4aebb282d31730cf2a6fe963e84bec315f3296efd72924973"
-                    },
-                    {	
-                        "name": "dotnet-runtime-linux-musl-x64.tar.gz", 
-                        "url": "https://download.microsoft.com/download/1/f/7/1f7755c5-934d-4638-b89f-1f4ffa5afe89/dotnet-runtime-2.1.2-linux-musl-x64.tar.gz", 
-                        "hash": "092c966af4e3b697aaff06315c3eb3e342651643d3a1929bd33bb5f638e73989944ecdfb02ac18b251b797ff4cadcb312f4be9fe8627b4dd4b8dd8b51ea59ba1"
-                    },
-                    {	
-                        "name": "dotnet-runtime-linux-arm64.tar.gz", 
-                        "url": "https://download.microsoft.com/download/1/f/7/1f7755c5-934d-4638-b89f-1f4ffa5afe89/dotnet-runtime-2.1.2-linux-arm64.tar.gz", 
-                        "hash": "0567b927c23bfcb67b45d15d1c052036676c5196b7432ee918eba6f99e5538d9052d049de93234e469e3fafbebebcd2bdeacd6cf8ea9a787b632e0aff6dd06c8"
-                    },
-                    {	
-                        "name": "dotnet-runtime-rhel.6-x64.tar.gz", 
-                        "url": "https://download.microsoft.com/download/1/f/7/1f7755c5-934d-4638-b89f-1f4ffa5afe89/dotnet-runtime-2.1.2-rhel.6-x64.tar.gz", 
-                        "hash": "81eb0031553ccabf92fc63fb0c1bc7eaa5a746c95363ae55525ca48a9c638ef457ca51c785e0f13b03cdab49c16b04fe3d1c8c23e22148f504dbac8171c6fcb0"
-                    },
-                    {	
-                        "name": "dotnet-runtime-osx-x64.tar.gz", 
-                        "url": "https://download.microsoft.com/download/1/f/7/1f7755c5-934d-4638-b89f-1f4ffa5afe89/dotnet-runtime-2.1.2-osx-x64.tar.gz", 
-                        "hash": "a39d10c1680e2adf98200285ee4b704b3861e371113e0359388fc0fa479222dd69e513b473e547b8382303918d708ce78a42edc06bcf4f6885775788dc0632d7"
-                    },
-                    {	
-                        "name": "dotnet-runtime-osx-x64.pkg", 
-                        "url": "https://download.microsoft.com/download/1/f/7/1f7755c5-934d-4638-b89f-1f4ffa5afe89/dotnet-runtime-2.1.2-osx-x64.pkg", 
-                        "hash": "8cd973a1efe329c16b3099acd33ee191359314d4a6c9755ba0ea717ecb4ca773bb44bcfcc64181e68cfbd4ff6f214ab67ba1611b89b0c399423ffeb88b8f1d92"
-                    },
-                    {	
-                        "name": "dotnet-runtime-win-x86.zip", 
-                        "url": "https://download.microsoft.com/download/1/f/7/1f7755c5-934d-4638-b89f-1f4ffa5afe89/dotnet-runtime-2.1.2-win-x86.zip", 
-                        "hash": "e0e941c2b89b8638447e42f93a0a028cd81464ac4cea6123acb4130b72dda03744b3bcbb42683f1e9554b1cadd1c28f35d97523278f40de5e8c57606460556b8"
-                    },
-                    {	
-                        "name": "dotnet-runtime-win-x64.zip", 
-                        "url": "https://download.microsoft.com/download/1/f/7/1f7755c5-934d-4638-b89f-1f4ffa5afe89/dotnet-runtime-2.1.2-win-x64.zip", 
-                        "hash": "9e67c62feb34aeb52a45d0e623d1ad098637a322545956eb5e6de2287ddad2412b766c492ae5a7dddc123a4cb47cfc51d9bb10d0e30c007ec3fc90666f9733c8"
-                    },
-                    {	
-                        "name": "dotnet-runtime-win-x86.exe", 
-                        "url": "https://download.microsoft.com/download/1/f/7/1f7755c5-934d-4638-b89f-1f4ffa5afe89/dotnet-runtime-2.1.2-win-x86.exe", 
-                        "hash": "3539dbc699a1bd29f79c4fe95d28246cc53c4916acd30927868e9e6fe1da3a40693bbe9bc8e69b814a25d7f044c289231a200a74204a2f374d38545083440fbd"
-                    },
-                    {	
-                        "name": "dotnet-runtime-win-x64.exe", 
-                        "url": "https://download.microsoft.com/download/1/f/7/1f7755c5-934d-4638-b89f-1f4ffa5afe89/dotnet-runtime-2.1.2-win-x64.exe", 
-                        "hash": "b15d988c51bc2da9edeb9ad3b1b643ef1f71d16eda0e35dec6224a67a78e9e1d58a3f8d0fdd727cd9643b5d9816664b02aba158d7884f0bd2098561e237a3ffb"
-                        }
-                ]
-            },
-            "sdk":
-            {
-                    "version": "2.1.302",
-                    "version-display": "2.1.302",
-                    "vs-version": "",
-                    "csharp-language": "7.3",
-                    "files":
-                    [
-                    {	
-                        "name": "dotnet-sdk-linux-x64.tar.gz", 
-                        "url": "https://download.microsoft.com/download/4/0/9/40920432-3302-47a8-b13c-bbc4848ad114/dotnet-sdk-2.1.302-linux-x64.tar.gz", 
-                        "hash": "2166986e360f1c3456a33723edb80349e6ede115be04a6331bfbfd0f412494684d174a0cfb21d2feb00d509ce342030160a4b5b445e393ad83bedb613a64bc66"
-                    },
-                    {	
-                        "name": "dotnet-sdk-osx-x64.tar.gz", 
-                        "url": "https://download.microsoft.com/download/4/0/9/40920432-3302-47a8-b13c-bbc4848ad114/dotnet-sdk-2.1.302-osx-x64.tar.gz", 
-                        "hash": "67a83f30f5c4d504eeafe5200711bff6e7c4c365067f4e6140e31f3e149974aa34e993d5ce9b39377b6e3e031c85e4348a46723519e87f200618dfebafd0b1f5"
-                    },
-                    {	
-                        "name": "dotnet-sdk-osx-x64.pkg", 
-                        "url": "https://download.microsoft.com/download/4/0/9/40920432-3302-47a8-b13c-bbc4848ad114/dotnet-sdk-2.1.302-osx-x64.pkg", 
-                        "hash": "6aa99c6810f6fe4aaffcbe1a9d69bff32acb0de8be665e00250f927fac00e8f4309da1c91bce28a60bb62938a65963ea08d4a79114ec07470ff5bf2253a1eddb"
-                    },
-                    {	
-                        "name": "dotnet-sdk-osx-gs-x64.pkg", 
-                        "url": "https://download.microsoft.com/download/4/0/9/40920432-3302-47a8-b13c-bbc4848ad114/dotnet-sdk-2.1.302-osx-gs-x64.pkg", 
-                        "hash": "6aa99c6810f6fe4aaffcbe1a9d69bff32acb0de8be665e00250f927fac00e8f4309da1c91bce28a60bb62938a65963ea08d4a79114ec07470ff5bf2253a1eddb"
-                    },
-                    {	
-                        "name": "dotnet-sdk-win-x86.zip", 
-                        "url": "https://download.microsoft.com/download/4/0/9/40920432-3302-47a8-b13c-bbc4848ad114/dotnet-sdk-2.1.302-win-x86.zip", 
-                        "hash": "bb540fa18f32bc9d911ccf29df682c216d08cd5881e6b6a988e182ee2350a60eed24e56392370f2bc5bdef046496ac7c63da7e7ffbaca79fbb54c299f109a0b7"
-                    },
-                    {	
-                        "name": "dotnet-sdk-win-x64.zip", 
-                        "url": "https://download.microsoft.com/download/4/0/9/40920432-3302-47a8-b13c-bbc4848ad114/dotnet-sdk-2.1.302-win-x64.zip", 
-                        "hash": "a8a74d3329191df6357a00e26591cdc64153970e0cf42f820ade0fb520c9cb0e6ab16ab357dc9538a8c488245c505930b4b0a6b63721e4eebf8682613a63441e"
-                    },
-                    {	
-                        "name": "dotnet-sdk-win-gs-x86.exe", 
-                        "url": "https://download.microsoft.com/download/4/0/9/40920432-3302-47a8-b13c-bbc4848ad114/dotnet-sdk-2.1.302-win-x86.exe", 
-                        "hash": "19239e9a54117baf7a3a1ffd56b4ec5b3e5b9e40f2ead3a70c549cf742f415cf3b65176d3e2c3b2d2668f6851c3dfa50bb178ba9af7bb36404a0620da2518519"
-                    },
-                    {	
-                        "name": "dotnet-sdk-win-x86.exe", 
-                        "url": "https://download.microsoft.com/download/4/0/9/40920432-3302-47a8-b13c-bbc4848ad114/dotnet-sdk-2.1.302-win-gs-x86.exe", 
-                        "hash": "19239e9a54117baf7a3a1ffd56b4ec5b3e5b9e40f2ead3a70c549cf742f415cf3b65176d3e2c3b2d2668f6851c3dfa50bb178ba9af7bb36404a0620da2518519"
-                    },
-                    {	
-                        "name": "dotnet-sdk-win-x64.exe", 
-                        "url": "https://download.microsoft.com/download/4/0/9/40920432-3302-47a8-b13c-bbc4848ad114/dotnet-sdk-2.1.302-win-x64.exe", 
-                        "hash": "30cd9f690f20c435f30430dff5901c778fd708e9ceab85d7a7bacd469524a7c027e9e5dbb951ec0bc8f7cf9bbd88df225159c87b581ff2cbb0fbc241917fc7aa"
-                    },
-                    {	
-                        "name": "dotnet-sdk-win-gs-x64.exe", 
-                        "url": "https://download.microsoft.com/download/4/0/9/40920432-3302-47a8-b13c-bbc4848ad114/dotnet-sdk-2.1.302-win-gs-x64.exe", 
-                        "hash": "30cd9f690f20c435f30430dff5901c778fd708e9ceab85d7a7bacd469524a7c027e9e5dbb951ec0bc8f7cf9bbd88df225159c87b581ff2cbb0fbc241917fc7aa"
-                    },
-                    {	
-                        "name": "dotnet-sdk-linux-arm.tar.gz", 
-                        "url": "https://download.microsoft.com/download/4/0/9/40920432-3302-47a8-b13c-bbc4848ad114/dotnet-sdk-2.1.302-linux-arm.tar.gz", 
-                        "hash": "af18d6dc918bd638342a5910415e4f53b55aa802adfed551f164ccd6d1441aff70947b7985d7ad1ce7c7eb7d8f05995b45c0405a520d9577ff9c019b0ef5cd6a"
-                    },
-                    {	
-                        "name": "dotnet-sdk-linux-arm64.tar.gz", 
-                        "url": "https://download.microsoft.com/download/4/0/9/40920432-3302-47a8-b13c-bbc4848ad114/dotnet-sdk-2.1.302-linux-arm64.tar.gz", 
-                        "hash": "93f481278d9da6ed7ba16d66c9742cdc9f66b31e6d09cd14b4b27621f44116f9a26386076de11e5ad3e967d51d95c17816287e164c80eebfd55852227a038457"
-                    },
-                    {	
-                        "name": "dotnet-sdk-linux-musl-x64.tar.gz", 
-                        "url": "https://download.microsoft.com/download/4/0/9/40920432-3302-47a8-b13c-bbc4848ad114/dotnet-sdk-2.1.302-linux-musl-x64.tar.gz", 
-                        "hash": "0f9a6fcbad609ef1ff5b398de9a1f1bf59eebc59b28a4c8cfead28f0209bf77601d05d49f5ea1223c860a803fb82cd7e2401b6df290da34e54b36bdd8788ed48"
-                    },
-                    {	
-                        "name": "dotnet-sdk-rhel.6-x64.tar.gz", 
-                        "url": "https://download.microsoft.com/download/4/0/9/40920432-3302-47a8-b13c-bbc4848ad114/dotnet-sdk-2.1.302-rhel.6-x64.tar.gz", 
-                        "hash": "9991d57f1e5f4f2cd227bca9ef980457d3422ae28a36f6c5ed2a7d0665f9d378aad2c57d4b375a7d410eb229b13a18e818f3f980dc222e9c5347ef62dbde8633"
-                    }
-                ]
-            },
-            "aspnetcore-runtime":
-            {
-                "version": "2.1.2",
-                "version-display": "2.1.2",
-                "files":
-                [
-                    {	
-                        "name": "dotnet-hosting-win.exe", 
-                        "url": "https://download.microsoft.com/download/1/f/7/1f7755c5-934d-4638-b89f-1f4ffa5afe89/dotnet-hosting-2.1.2-win.exe", 
-                        "hash": "1b20f9eee7b83d5068e8e4ac5230b7e584be944c4da1264fe117fa3a93aa520250e38e8bce7b54f87db73a40188e49c6caa9baa0f3ab45e38d4eba8a54e98e53"
-                    },
-                    {	
-                        "name": "aspnetcore-runtime-win-x64.exe", 
-                        "url": "https://download.microsoft.com/download/1/f/7/1f7755c5-934d-4638-b89f-1f4ffa5afe89/aspnetcore-runtime-2.1.2-win-x64.exe", 
-                        "hash": "63c8dfc01ff5a3a852a4d2930e185748f534ddc6c8aae96fac1cd6f7780a97aeb7d38a2b7be1f90c61df8bb3ca406cab37c5673676434d3597925ecbd2643276"
-                    },
-                    {	
-                        "name": "aspnetcore-runtime-win-x86.exe", 
-                        "url": "https://download.microsoft.com/download/1/f/7/1f7755c5-934d-4638-b89f-1f4ffa5afe89/aspnetcore-runtime-2.1.2-win-x86.exe", 
-                        "hash": "cf0f185c906dae5e359f230f2c5bcc65e6f04a3cf6fbac89b79f02ffe2e13f2c4085fb817a7f65038df5884be39057a992b43631d74f52c6d5951861c03f6031"
-                    },
-                    {	
-                        "name": "aspnetcore-runtime-win-x64.zip", 
-                        "url": "https://download.microsoft.com/download/1/f/7/1f7755c5-934d-4638-b89f-1f4ffa5afe89/aspnetcore-runtime-2.1.2-win-x64.zip", 
-                        "hash": "a9ab3f01fc07527016513f47fc46427f6da8ee45ab847eebe228ca940f00d7b791431295b5aeaf8c8fb07f4ff1d4e8894fb4cfe5c36e74684f08f7d9d15a0e6b"
-                    },
-                    {	
-                        "name": "aspnetcore-runtime-win-x86.zip", 
-                        "url": "https://download.microsoft.com/download/1/f/7/1f7755c5-934d-4638-b89f-1f4ffa5afe89/aspnetcore-runtime-2.1.2-win-x86.zip", 
-                        "hash": "86414db4ce9ca76b3c40649da098fdc8d8e6dd79e4f94ec3a1402eb5506070ca8d9ae571a6845262720d42e5ef35e4ef396a0c01ecaa58fc55bc503c1ab8dd65"
-                    },
-                    {	
-                        "name": "aspnetcore-runtime-osx-x64.tar.gz", 
-                        "url": "https://download.microsoft.com/download/1/f/7/1f7755c5-934d-4638-b89f-1f4ffa5afe89/aspnetcore-runtime-2.1.2-osx-x64.tar.gz", 
-                        "hash": "5b9ad8e0fbe473cfc4f39516e3f793940287cefbb5fc2eac4dfcc346693d9b50242073aec605972fac0ac6f3d77f3d3715af32362061339565fb50db17f994d7"
-                    },
-                    {	
-                        "name": "aspnetcore-runtime-linux-x64.tar.gz", 
-                        "url": "https://download.microsoft.com/download/1/f/7/1f7755c5-934d-4638-b89f-1f4ffa5afe89/aspnetcore-runtime-2.1.2-linux-x64.tar.gz", 
-                        "hash": "294a6c256ce7954c05c3dee85d4114e320c7b94b2ae2e854a268b2bb4383a967e1063ee0df0da0f09511b3dc9c215aa735899f5c6db4f11bd58da3cb9cc8b6da"
-                    },
-                    {	
-                        "name": "aspnetcore-runtime-linux-arm.tar.gz", 
-                        "url": "https://download.microsoft.com/download/1/f/7/1f7755c5-934d-4638-b89f-1f4ffa5afe89/aspnetcore-runtime-2.1.2-linux-arm.tar.gz", 
-                        "hash": "49565a49e8357894b34a8cd12e1cccf9702c2c9c3dd06e1fc7c184ebee5b2fec43290e18998b60a77dbd5dfc5d59b838f3f4210675db1d64313cf206a22fc6b2"
-                    },
-                    {	
-                        "name": "aspnetcore-runtime-linux-musl-x64.tar.gz", 
-                        "url": "https://download.microsoft.com/download/1/f/7/1f7755c5-934d-4638-b89f-1f4ffa5afe89/aspnetcore-runtime-2.1.2-linux-musl-x64.tar.gz", 
-                        "hash": "7e4ccfd0610949c4e228da38d40223ea8086bc98ec92d83fb0823909f40e897c3ad59706ff84e4dfec7873a587e83d9d98826dd13dc2bbea239a927f6906a9cb"
-                    }
-                ]
-            }
-        },
-        {
-            "release-date": "2018-06-19",
-            "release-version": "2.1.1",
-            "security": false,
-            "release-notes":"https://github.com/dotnet/core/blob/master/release-notes/2.1/2.1.1.md",    
-            "runtime": 
-            {
-                "version": "2.1.1",
-                "version-display": "2.1.1",
-                "vs-version": "",
-                "files": 
-                [
-                    {	
-                        "name": "dotnet-runtime-linux-x64.tar.gz", 
-                        "url": "https://download.microsoft.com/download/9/3/E/93ED35C8-57B9-4D50-AE32-0330111B38E8/dotnet-runtime-2.1.1-linux-x64.tar.gz", 
-                        "hash": "39737997bc10de06b8fcae448f1c740dd422d9f6e4f71a61f364b5643adfade3f3902ea07eebf38c6505e5262312d05cbc9f295d3ec5f8d5830f4ab73236a5a5"
-                    },
-                    {	
-                        "name": "dotnet-runtime-linux-arm.tar.gz", 
-                        "url": "https://download.microsoft.com/download/9/3/E/93ED35C8-57B9-4D50-AE32-0330111B38E8/dotnet-runtime-2.1.1-linux-arm.tar.gz", 
-                        "hash": "470b0cc3a614b716ad288ad527e1f00e5e7321636ba6bdecfab770a3d84da20417fe4ac362a22f4c6eab4b34614b7b3490b4b00a2f9824ec957199e14696f7b9"
-                    },
-                    {	
-                        "name": "dotnet-runtime-linux-musl-x64.tar.gz", 
-                        "url": "https://download.microsoft.com/download/9/3/E/93ED35C8-57B9-4D50-AE32-0330111B38E8/dotnet-runtime-2.1.1-linux-musl-x64.tar.gz", 
-                        "hash": "5bb938b012d86bcecac42e3c4e915cded051ffeffcdb4122ce41cfd53896395b952d61ef10e22e37d330a78eeb861550e0c73d0595ae001228a03bb0d94bd286"
-                    },
-                    {	
-                        "name": "dotnet-runtime-linux-arm64.tar.gz", 
-                        "url": "https://download.microsoft.com/download/9/3/E/93ED35C8-57B9-4D50-AE32-0330111B38E8/dotnet-runtime-2.1.1-linux-arm64.tar.gz", 
-                        "hash": "28c170e1d7e01e0de67f77b0e65f26816cb20e3ea4cccb148506bef830d6dfc9ac0825408bd36432aee15027f6c0a41ca52c69f01060db134f21be724b6115e2"
-                    },
-                    {	
-                        "name": "dotnet-runtime-rhel.6-x64.tar.gz", 
-                        "url": "https://download.microsoft.com/download/9/3/E/93ED35C8-57B9-4D50-AE32-0330111B38E8/dotnet-runtime-2.1.1-rhel.6-x64.tar.gz", 
-                        "hash": "d6e512a3f854ace827b0528299f4d2286e43f5dc526440d0c014bafebe98932ecef5079879e4eb53f965a4304e724a2238913e4233c9633d06e058a296bd32db"
-                    },
-                    {	
-                        "name": "dotnet-runtime-osx-x64.tar.gz", 
-                        "url": "https://download.microsoft.com/download/9/3/E/93ED35C8-57B9-4D50-AE32-0330111B38E8/dotnet-runtime-2.1.1-osx-x64.tar.gz", 
-                        "hash": "4e1ccaa728a12f508fcc69dd75270b9bac5cd6e4458eeb3ecad8d7ab718f5c1750d7d191420af9669a1d87c503b645f3b1dde98a92d818e9ab7e79a504136a1f"
-                    },
-                    {	
-                        "name": "dotnet-runtime-osx-x64.pkg", 
-                        "url": "https://download.microsoft.com/download/9/3/E/93ED35C8-57B9-4D50-AE32-0330111B38E8/dotnet-runtime-2.1.1-osx-x64.pkg", 
-                        "hash": "7b5c750aacb9c62e3fea36889661b63e7ad1fd2ed331a8d413f36c54e136d3d219e27fec8874202e9dd66f7458d6c60dd949c56f1dbdce927cdcdcb8ddd017f5"
-                    },
-                    {	
-                        "name": "dotnet-runtime-win-x86.zip", 
-                        "url": "https://download.microsoft.com/download/9/3/E/93ED35C8-57B9-4D50-AE32-0330111B38E8/dotnet-runtime-2.1.1-win-x86.zip", 
-                        "hash": "864df7bc475e7a05dd20b8b5c927f8a7c2370446046070b5b1262a07c34253259769d1442a1f5c144cd4b91285a5f275a3919f8de2ae49d0e35a122e57af051c"
-                    },
-                    {	
-                        "name": "dotnet-runtime-win-x64.zip", 
-                        "url": "https://download.microsoft.com/download/9/3/E/93ED35C8-57B9-4D50-AE32-0330111B38E8/dotnet-runtime-2.1.1-win-x64.zip", 
-                        "hash": "4414fe957d2630404ef23d2ceb9d8d2d37fa4d1249ef4755d05302b179a64821fca6d21d4de011f4b466c090ffd7c5422f2b94e88168bd868ddc3b22557bfacd"
-                    },
-                    {	
-                        "name": "dotnet-runtime-win-x86.exe", 
-                        "url": "https://download.microsoft.com/download/9/3/E/93ED35C8-57B9-4D50-AE32-0330111B38E8/dotnet-runtime-2.1.1-win-x86.exe", 
-                        "hash": "5d2968020c2d255429860606b509f25ae3a5a4fa79569cdb4c5ae1fca6decd0c6c43feff171000111378d99c413e349504b7b413051e73b1dd9c2ce73f4d23dc"
-                    },
-                    {	
-                        "name": "dotnet-runtime-win-x64.exe", 
-                        "url": "https://download.microsoft.com/download/9/3/E/93ED35C8-57B9-4D50-AE32-0330111B38E8/dotnet-runtime-2.1.1-win-x64.exe", 
-                        "hash": "e1ecf007a7ceb18e92acde8ea3d3f5c15c2adbadcb6366c8d743eb6752761efdac02185551a009420a9c878cba76a5abe6bd8d73626edaff104a2592a241d3ad"
-                    }
-                ]
-            },    
-            "sdk": 
-            {
-                "version": "2.1.301",
-                "version-display": "2.1.301",
-                "vs-version": "",
-                "csharp-language": "7.3",
-                "files": 
-                [
-                    {	
-                        "name": "dotnet-sdk-linux-x64.tar.gz", 
-                        "url": "https://download.microsoft.com/download/D/0/4/D04C5489-278D-4C11-9BD3-6128472A7626/dotnet-sdk-2.1.301-linux-x64.tar.gz", 
-                        "hash": "2101df5b1ca8a4a67f239c65080112a69fb2b48c1a121f293bfb18be9928f7cfbf2d38ed720cbf39c9c04734f505c360bb2835fa5f6200e4d763bd77b47027da"
-                    },
-                    {	
-                        "name": "dotnet-sdk-osx-x64.tar.gz", 
-                        "url": "https://download.microsoft.com/download/D/0/4/D04C5489-278D-4C11-9BD3-6128472A7626/dotnet-sdk-2.1.301-osx-x64.tar.gz", 
-                        "hash": "120444d800d7761b4c535d601b6e79a32c9d7443f8029a47600b6d30c59e0e0f0573ce7ff435b6a563028c2cd19abcb5406fff48afa3f969ee8464db7e216bde"
-                    },
-                    {	
-                        "name": "sdk-mac-x64.pkg", 
-                        "url": "https://download.microsoft.com/download/D/0/4/D04C5489-278D-4C11-9BD3-6128472A7626/dotnet-sdk-2.1.301-osx-x64.pkg", 
-                        "hash": "37466af3f27ce6351487e2daad584f2d4d1780379866256953526781eb15aecdcd61a5a105b37a8f09bef020dd85a2b598b8bd9ef9148e053ac6dea771288799"
-                    },
-                    {	
-                        "name": "sdk-mac-x64.pkg-gs", 
-                        "url": "https://download.microsoft.com/download/D/0/4/D04C5489-278D-4C11-9BD3-6128472A7626/dotnet-sdk-2.1.301-osx-gs-x64.pkg", 
-                        "hash": "37466af3f27ce6351487e2daad584f2d4d1780379866256953526781eb15aecdcd61a5a105b37a8f09bef020dd85a2b598b8bd9ef9148e053ac6dea771288799"
-                    },
-                    {	
-                        "name": "dotnet-sdk-win-x86.zip", 
-                        "url": "https://download.microsoft.com/download/D/0/4/D04C5489-278D-4C11-9BD3-6128472A7626/dotnet-sdk-2.1.301-win-x86.zip", 
-                        "hash": "237a0a980d8bcdb4d8c9adf7824f9bb9e50da47af224fd291d7667f88efbe7432a66a606ea4fedae018f1a252db938c19bded3d451f7a2fe47b0ba47d0861e9f"
-                    },
-                    {	
-                        "name": "dotnet-sdk-win-x64.zip", 
-                        "url": "https://download.microsoft.com/download/D/0/4/D04C5489-278D-4C11-9BD3-6128472A7626/dotnet-sdk-2.1.301-win-x64.zip", 
-                        "hash": "f2f6cc020f89dc4d4f8064cc914cffabde0ce422715138778a6bcbbb6803ca66d6fd967097a0209c47c89b85dd9e93db48486ac86999bd3a533e45b789fcea89"
-                    },
-                    {	
-                        "name": "sdk-win-x86.exe", 
-                        "url": "https://download.microsoft.com/download/D/0/4/D04C5489-278D-4C11-9BD3-6128472A7626/dotnet-sdk-2.1.301-win-x86.exe", 
-                        "hash": "dfddde070115ddc8a637f24ed80f0f1439e9813e850c8cbffcdb245b7ee6d99a3d28278f031a58d4fdd7255009e30effab69cad38da768ee525f391872299dbe"
-                    },
-                    {	
-                        "name": "dotnet-sdk-win-x86.exe", 
-                        "url": "https://download.microsoft.com/download/D/0/4/D04C5489-278D-4C11-9BD3-6128472A7626/dotnet-sdk-2.1.301-win-gs-x86.exe", 
-                        "hash": "dfddde070115ddc8a637f24ed80f0f1439e9813e850c8cbffcdb245b7ee6d99a3d28278f031a58d4fdd7255009e30effab69cad38da768ee525f391872299dbe"
-                    },
-                    {	
-                        "name": "dotnet-sdk-win-x64.exe", 
-                        "url": "https://download.microsoft.com/download/D/0/4/D04C5489-278D-4C11-9BD3-6128472A7626/dotnet-sdk-2.1.301-win-x64.exe", 
-                        "hash": "894d620a9f700b2fe3f788f0ef12c26ac654f15b34d76bfde22570301054208aff4461567d3f18a7f76031132ea5f63b2ca9a42a122a3d246815aa4c4455cc96"
-                    },
-                    {	
-                        "name": "sdk-win-x64.exe-gs", 
-                        "url": "https://download.microsoft.com/download/D/0/4/D04C5489-278D-4C11-9BD3-6128472A7626/dotnet-sdk-2.1.301-win-gs-x64.exe", 
-                        "hash": "894d620a9f700b2fe3f788f0ef12c26ac654f15b34d76bfde22570301054208aff4461567d3f18a7f76031132ea5f63b2ca9a42a122a3d246815aa4c4455cc96"
-                    },
-                    {	
-                        "name": "sdk-linux-arm-x32", 
-                        "url":"https://download.microsoft.com/download/D/0/4/D04C5489-278D-4C11-9BD3-6128472A7626/dotnet-sdk-2.1.301-linux-arm.tar.gz", 
-                        "hash": "f241a9e6b910f0000691973784a28b652ab7feaf329fd732a7a808a2c5926e7116c8c78e6c42806663135b6d3fecd7f9e1c28e24ec3db742a585a93befb17500"
-                    },
-                    {	
-                        "name": "dotnet-sdk-linux-arm64.tar.gz", 
-                        "url":"https://download.microsoft.com/download/D/0/4/D04C5489-278D-4C11-9BD3-6128472A7626/dotnet-sdk-2.1.301-linux-arm64.tar.gz", 
-                        "hash": "852d29e572398347afe166bbde5b17c5e09130d7af72ba5b483766b80b6fb657695102a92f5bd247f0d011f807cc05a4e7c61f8aeae577b95fa9fae9819bb3fc"
-                    },
-                    {	
-                        "name": "sdk-linux-musl-x64", 
-                        "url":"https://download.microsoft.com/download/D/0/4/D04C5489-278D-4C11-9BD3-6128472A7626/dotnet-sdk-2.1.301-linux-musl-x64.tar.gz", 
-                        "hash": "86e288cce53999b719ced7959f5ba652f667b8c1e0aec266c3012c9870380e5142e3f5ac103f03691d4426158d9da4d7c89f0739dee5815419a6150c8ee84a12"
-                    },
-                    {	
-                        "name": "sdk-rhel.6-x64", 
-                        "url":"https://download.microsoft.com/download/D/0/4/D04C5489-278D-4C11-9BD3-6128472A7626/dotnet-sdk-2.1.301-rhel.6-x64.tar.gz", 
-                        "hash": "e638c0fdbf41668477e92afefe9a2ee29229aa2880dfaa83fc01b6c4298ab8d2699581fdbf543533d70873c8a4d430bf8da32c64a90b6b2c19a7766f34632739"
-                    }
-                    ]
-                },
-            "aspnetcore-runtime": 
-            {
-                "version": "2.1.1",
-                "version-display": "2.1.1",
-                "vs-version": "",
-                "files": 
-                [
-                    {	
-                        "name": "asp-runtime-win-x64.exe", 
-                        "url": "https://download.microsoft.com/download/9/3/E/93ED35C8-57B9-4D50-AE32-0330111B38E8/aspnetcore-runtime-2.1.1-win-x64.exe", 
-                        "hash": "bc4c6ba1a5955e8486d3960d354182fa885afe1e56989e49b12420b6fa8dbbc28a42e653bbbde85e5ad638ad2fbf96bf99a52f5d5b1ade03b399e8585b28f897"
-                    },
-                    {	
-                        "name": "asp-runtime-win-x86.exe", 
-                        "url": "https://download.microsoft.com/download/9/3/E/93ED35C8-57B9-4D50-AE32-0330111B38E8/aspnetcore-runtime-2.1.1-win-x86.exe" , 
-                        "hash": "83041e846f74ed2594d2ad0f6f28efb007ac5b7b8a7489326d9d6f2dedbe7132c3f5e769daaacbfcf56d183f66b339bc278c773496573adfedd52cdd30ed8f48"
-                    },
-                    {	
-                        "name": "asp-runtime-win-x64", 
-                        "url": "https://download.microsoft.com/download/9/3/E/93ED35C8-57B9-4D50-AE32-0330111B38E8/aspnetcore-runtime-2.1.1-win-x64.zip", 
-                        "hash": "312b4610e3fffd2bcd92c6a215c245bb112f40276837bfa2edea9cb9376554f6c237fc773f2c83c146cca6e7bfcfc53d708627d9a76a896996174ff300666528"
-                    },
-                    {	
-                        "name": "asp-runtime-win-x86", 
-                        "url": "https://download.microsoft.com/download/9/3/E/93ED35C8-57B9-4D50-AE32-0330111B38E8/aspnetcore-runtime-2.1.1-win-x86.zip", 
-                        "hash": "18c6fcb50376a57657ed0a4c254cea5fde0a5b7e7f7086dec7fb1153711f5545bb1f70beddf688c2ee7cc473fb607ec9a6a4663f05a25d473f2dad3a41de7034"
-                    },
-                    {	
-                        "name": "asp-runtime-mac-x64", 
-                        "url": "https://download.microsoft.com/download/9/3/E/93ED35C8-57B9-4D50-AE32-0330111B38E8/aspnetcore-runtime-2.1.1-osx-x64.tar.gz", 
-                        "hash": "2ef0ac04986c587914a9bcb9062d5abfbf4ec66efc68be8f3e8a6d46df20a839e0a04d0cfb7d6265a275bbc4e26245cf3d496a769e90bb88e1c5b8a7f944123b"
-                    },
-                    {	
-                        "name": "asp-runtime-linux-x64", 
-                        "url": "https://download.microsoft.com/download/9/3/E/93ED35C8-57B9-4D50-AE32-0330111B38E8/aspnetcore-runtime-2.1.1-linux-x64.tar.gz", 
-                        "hash": "ab7de9d3e01d940ec985b1787532d856abb24d64b59066f0cee343f79edd2cd67be4b0de2788b9bfc97968311308384f912888e9ea8fd8d6def7e143c4e825c0"
-                    },
-                    {	
-                        "name": "asp-runtime-linux-arm", 
-                        "url":"https://download.microsoft.com/download/9/3/E/93ED35C8-57B9-4D50-AE32-0330111B38E8/aspnetcore-runtime-2.1.1-linux-arm.tar.gz", 
-                        "hash": "5160edb49a16e24ff4cb018bf7ff2eb6638b514abaa9e0d5006e83399bd5830116c35e317b4d9418d2ecc7b757b21d7cf1353d445a7162fa81e990e9f9034a42"
-                    },
-                    {	
-                        "name": "asp-runtime-linux-musl-x64", 
-                        "url": "https://download.microsoft.com/download/9/3/E/93ED35C8-57B9-4D50-AE32-0330111B38E8/aspnetcore-runtime-2.1.1-linux-musl-x64.tar.gz", 
-                        "hash": "b8d3ac5c1970b2a6d6fe812c66b55ff74b1a130010889d6b828a031296355c7b507b7289a90c149d5f710f93847609c6264fec0da5d196df6c2aab3100a8797f"
-                    },
-                    {	
-                        "name": "hosting-win-x64.exe", 
-                        "url": "https://download.microsoft.com/download/9/3/E/93ED35C8-57B9-4D50-AE32-0330111B38E8/dotnet-hosting-2.1.1-win.exe", 
-                        "hash": "6c24ec02e6c8996a419ad0f7092ada5e58754a5e1db7f1828670ce8f4503c22e14bd74ae8b86a99833147605157763a8d95bc5dbebbc5643c92fc28c4b58391f"
-                    }
-                    ]
-                }
-        },
-        {
-            "release-date": "2018-05-07",
-            "release-version": "2.1.0-rc1",
-            "security": false,
-            "release-notes":"https://github.com/dotnet/core/blob/master/release-notes/2.1/Preview/2.1.0-rc1.md",
-            "runtime":
-            {
-                "version": "2.1.0-rc1",
-                "version-display": "2.1.0-rc1",
-                "files": 
-                [
-                    {	
-                        "name": "dotnet-runtime-linux-x64.tar.gz", 
-                        "url": "https://download.microsoft.com/download/D/0/B/D0B7F62D-9C5D-4CF3-AB6C-88F56B4FC1A9/dotnet-runtime-2.1.0-rc1-linux-x64.tar.gz", 
-                        "hash": "29f27f7b208ed20be71941f8c57aa5dc3c4a0e0fceffa4cf80553fca81dcfbe3b7f26a93662aae86c10ebf5f43a150bcac9290033dff6876d28683141e5d98e4"
-                    },
-                    {	
-                        "name": "dotnet-runtime-linux-arm.tar.gz", 
-                        "url": "https://download.microsoft.com/download/D/0/B/D0B7F62D-9C5D-4CF3-AB6C-88F56B4FC1A9/dotnet-runtime-2.1.0-rc1-linux-arm.tar.gz", 
-                        "hash": "d2a49b3b08ab282bbecfc578a3e24f76dc25dc15be5cf2021a33942b6629e47f81ac6c4766f97d4529fd92c4dd8c781a28c13eff3bff2e7b484a5b2c994ae37e"
-                    },
-                    {	
-                        "name": "dotnet-runtime-linux-musl-x64.tar.gz", 
-                        "url": "https://download.microsoft.com/download/D/0/B/D0B7F62D-9C5D-4CF3-AB6C-88F56B4FC1A9/dotnet-runtime-2.1.0-rc1-linux-musl-x64.tar.gz", 
-                        "hash": "4f4b6bb043bc927643448de7744139cd5006f6c6108d39aeb24af1c79f76d4bcac05013e0700972f230d35315fa73241113fee2374d82e3318bc9f170a533652"
-                    },
-                    {	
-                        "name": "dotnet-runtime-linux-arm64.tar.gz", 
-                        "url": "https://download.microsoft.com/download/D/0/B/D0B7F62D-9C5D-4CF3-AB6C-88F56B4FC1A9/dotnet-runtime-2.1.0-rc1-linux-arm64.tar.gz", 
-                        "hash": "a5ddf10cf8477d811b1ad5958e4347cdb40a3fcdc9cd0e471d38245fca4e59e42e27d0c756a4e354988c979276ad41e33d42d151aae60f32601ddad21df56d85"
-                    },
-                    {	
-                        "name": "dotnet-runtime-rhel.6-x64.tar.gz", 
-                        "url": "https://download.microsoft.com/download/D/0/B/D0B7F62D-9C5D-4CF3-AB6C-88F56B4FC1A9/dotnet-runtime-2.1.0-rc1-rhel.6-x64.tar.gz", 
-                        "hash": "13e4cdc01d4dc0985a1d6edb9aa228b809532e4e07d29ba7e6f001663c2e2e8478fb4b3459622699133debd122214279a5597762f659000e3efe18d9544ccbe0"
-                    },
-                    {	
-                        "name": "dotnet-runtime-osx-x64.tar.gz", 
-                        "url": "https://download.microsoft.com/download/D/0/B/D0B7F62D-9C5D-4CF3-AB6C-88F56B4FC1A9/dotnet-runtime-2.1.0-rc1-osx-x64.tar.gz", 
-                        "hash": "db2c6d403f5cd37c1fe0988d0f207d8dccc9940046553e280b16690f71225a638f3f90b86e43e2c26b02adedb86978c86ad6831c583f603dd43dcb7fb93fdcb2"
-                    },
-                    {	
-                        "name": "dotnet-runtime-osx-x64.pkg", 
-                        "url": "https://download.microsoft.com/download/D/0/B/D0B7F62D-9C5D-4CF3-AB6C-88F56B4FC1A9/dotnet-runtime-2.1.0-rc1-osx-x64.pkg", 
-                        "hash": "5895c7dc2e721b921da579ec37b8defb47e53a5ccbca39a0dc989b04be24c9736c0b9c4fe2eeb0bb078f3a5cf472aae2d42c3f8f08b9fd2305f5e4e101503075"
-                    },
-                    {	
-                        "name": "dotnet-runtime-win-x86.zip", 
-                        "url": "https://download.microsoft.com/download/D/0/B/D0B7F62D-9C5D-4CF3-AB6C-88F56B4FC1A9/dotnet-runtime-2.1.0-rc1-win-x86.zip", 
-                        "hash": "1a161832ac0ded127b0f4ab36569b5d06cc1681818f72341cc530c4a645d7cc5b21b568c5e07749aa27968982487d9b18aae5e246cbf5ee385a10fc9783520f0"
-                    },
-                    {	
-                        "name": "dotnet-runtime-win-x64.zip", 
-                        "url": "https://download.microsoft.com/download/D/0/B/D0B7F62D-9C5D-4CF3-AB6C-88F56B4FC1A9/dotnet-runtime-2.1.0-rc1-win-x64.zip", 
-                        "hash": "781a67337f7717f38f061f623c8491dcb91be58750dcb47c15ef5519ab4be928ce8645500fad67a30026476e64e507d18210aab8f18213ffb48d83e0fa935cf7"
-                    },
-                    {	
-                        "name": "dotnet-runtime-win-x86.exe", 
-                        "url": "https://download.microsoft.com/download/D/0/B/D0B7F62D-9C5D-4CF3-AB6C-88F56B4FC1A9/dotnet-runtime-2.1.0-rc1-win-x86.exe", 
-                        "hash": "e5ea1830f5cc94a5aa5dee744797b19a6af5c59c4e222b1e694e05acd9deb5474ffd24b6aea49ff72d8d8743eba20f3adc19158c7b5fa7ea3168a20333562980"
-                    },
-                    {	
-                        "name": "dotnet-runtime-win-x64.exe", 
-                        "url": "https://download.microsoft.com/download/D/0/B/D0B7F62D-9C5D-4CF3-AB6C-88F56B4FC1A9/dotnet-runtime-2.1.0-rc1-win-x64.exe", 
-                        "hash": "279a5378ecff673dc15acb56c94fbd04e2261d77eea78f0679fa0a975a81b6f5bec37d3fe99f6a9bd2d228047afe024627071ebdbdd28ac6a57d76ed3e4eb1c0"
-                    }
-                ]
-            },
-            "sdk":
-            {
-                "version": "2.1.300-rc1-008673",
-                "version-display": "2.1.300-rc1",
-                "files":
-                [
-                    {	
-                        "name": "dotnet-sdk-linux-x64.tar.gz", 
-                        "url": "https://download.microsoft.com/download/B/1/9/B19A2F87-F00F-420C-B4B9-A0BA4403F754/dotnet-sdk-2.1.300-rc1-008673-linux-x64.tar.gz", 
-                        "hash": "f3964951e577b7b829a8f6cdc8b9477fd8ea39ad6baaed30f369280d06523ca3574cd8679d74bca027acdad0cb02fce76e46d742d705741a7074d99fdf95cc06"
-                    },
-                    {	
-                        "name": "dotnet-sdk-osx-x64.tar.gz", 
-                        "url": "https://download.microsoft.com/download/B/1/9/B19A2F87-F00F-420C-B4B9-A0BA4403F754/dotnet-sdk-2.1.300-rc1-008673-osx-x64.tar.gz", 
-                        "hash": "0e3e86ad493d7844d226d3e423b4d912124ea62ef8cb440de8fd318a579e105aacecde774e24c7c1c082d395e6b732970ae7c08c6e47e4e7477066174c251206"
-                    },
-                    {	
-                        "name": "dotnet-sdk-osx-x64.pkg", 
-                        "url": "https://download.microsoft.com/download/B/1/9/B19A2F87-F00F-420C-B4B9-A0BA4403F754/dotnet-sdk-2.1.300-rc1-008673-osx-x64.pkg", 
-                        "hash": "3a0c2356712007232f83b38b89427d4cc6d576778e3db331455eedab393e1bc86ce771226eb7e2e6edd8230170fefb54e82d2a3b13ebf09d4478600c5b518ec8"
-                    },
-                    {	
-                        "name": "dotnet-sdk-win-x86.zip", 
-                        "url": "https://download.microsoft.com/download/B/1/9/B19A2F87-F00F-420C-B4B9-A0BA4403F754/dotnet-sdk-2.1.300-rc1-008673-win-x86.zip", 
-                        "hash": "9e4e904f7743b6e0635f3474361eebb00f1164aa96e12fabcf6ecf2c56fa84abf974a1af5c7df8dc0139c8f11e43faaf5b85bd4401896320ea52f87f87aa37b3"
-                    },
-                    {	
-                        "name": "dotnet-sdk-win-x64.zip", 
-                        "url": "https://download.microsoft.com/download/B/1/9/B19A2F87-F00F-420C-B4B9-A0BA4403F754/dotnet-sdk-2.1.300-rc1-008673-win-x64.zip", 
-                        "hash": "a9e8b89dcac02ebaec82bcd8bbb55b42480e1ce040b8204e5fb8c2241978af7a090952de09982c02b6f9a1bdb85555f7bf356c6c8aea2d0207003e1d5f521ab4"
-                    },
-                    {	
-                        "name": "dotnet-sdk-win-gs-x86.exe", 
-                        "url": "https://download.microsoft.com/download/B/1/9/B19A2F87-F00F-420C-B4B9-A0BA4403F754/dotnet-sdk-2.1.300-rc1-008673-win-x86.exe", 
-                        "hash": "803c748bb67c77939232b36ddcc90b3663fd3679cf82aab0baba5979caf28252a2b171e2e3c69bd313a87e2ca78869bd484597170a2118c359fffa3dfb2a4470"
-                    },
-                    {	
-                        "name": "dotnet-sdk-win-x64.exe", 
-                        "url": "https://download.microsoft.com/download/B/1/9/B19A2F87-F00F-420C-B4B9-A0BA4403F754/dotnet-sdk-2.1.300-rc1-008673-win-x64.exe", 
-                        "hash": "7256aca2c02827028213ce06ceb5414231b01bbc509d0d57d5258106760c0fa5621a9d5f629fca3f34d6c45523a133206561d7188a0cb4817d4d5cc6c172d6f0"
-                    },
-                    {	
-                        "name": "dotnet-sdk-win-gs-x64.exe", 
-                        "url": "https://download.microsoft.com/download/B/1/9/B19A2F87-F00F-420C-B4B9-A0BA4403F754/dotnet-sdk-2.1.300-rc1-008673-win-gs-x64.exe", 
-                        "hash": "7256aca2c02827028213ce06ceb5414231b01bbc509d0d57d5258106760c0fa5621a9d5f629fca3f34d6c45523a133206561d7188a0cb4817d4d5cc6c172d6f0"
-                    },
-                    {	
-                        "name": "dotnet-sdk-linux-arm.tar.gz", 
-                        "url": "https://download.microsoft.com/download/B/1/9/B19A2F87-F00F-420C-B4B9-A0BA4403F754/dotnet-sdk-2.1.300-rc1-008673-linux-arm.tar.gz", 
-                        "hash": "2600659fe88f2ae0fa3e491e5495123d441d87aa392a2ea40d0eaedb0aee471c2c824de4b425742d1e4cc5c4abaf272ec56b079458b9f062eab31c6343a14862"
-                    },
-                    {	
-                        "name": "dotnet-sdk-linux-arm64.tar.gz", 
-                        "url": "https://download.microsoft.com/download/B/1/9/B19A2F87-F00F-420C-B4B9-A0BA4403F754/dotnet-sdk-2.1.300-rc1-008673-linux-arm64.tar.gz", 
-                        "hash": "75ad50527eb4468b313bcd79d8e506c9da1670a92d4f06dfdfc6f524153edfd46447799ec50d90bb5b1dc6fbd04fbbd3fb7e4cf11b387db8005bdca2a947a67e"
-                    },
-                    {	
-                        "name": "dotnet-sdk-linux-musl-x64.tar.gz", 
-                        "url": "https://download.microsoft.com/download/B/1/9/B19A2F87-F00F-420C-B4B9-A0BA4403F754/dotnet-sdk-2.1.300-rc1-008673-linux-musl-x64.tar.gz", 
-                        "hash": "852b51b0802297c13d6b86f6fae38c515eaaf51893dedfce129966134a8100f5da2ab789295528ae868cf54cb9f7004fd37bf97927f716bb193a6232f181a38a"
-                    },
-                    {	
-                        "name": "dotnet-sdk-rhel.6-x64.tar.gz", 
-                        "url": "https://download.microsoft.com/download/B/1/9/B19A2F87-F00F-420C-B4B9-A0BA4403F754/dotnet-sdk-2.1.300-rc1-008673-rhel.6-x64.tar.gz", 
-                        "hash": "687f0bd409c6370d7cdb6429eb59f345b31c6ae14ba1e76dafd518cecffee33ea23fd4705e3e89409dfa1ec6eeb31137656a00e791f59e5157a430a12cd42947"
-                    }
-                ]
-            },
-            "aspnetcore-runtime":
-            {
-                "version": "2.1.0-rc1",
-                "version-display": "2.1.0-rc1",
-                "files": 
-                [
-                    {	
-                        "name": "dotnet-hosting-win.exe", 
-                        "url": "https://download.microsoft.com/download/D/0/B/D0B7F62D-9C5D-4CF3-AB6C-88F56B4FC1A9/dotnet-hosting-2.1.0-rc1-final-win.exe", 
-                        "hash": "45ae5913e8fca08513fef71bd9a849dabd829bbaf5fbd6e9489ffeb38177e65b1042e267243d40bd70df404ccd292c15746ecd2c820ad35527308b83da4bddc0"
-                    },
-                    {	
-                        "name": "aspnetcore-runtime-win-x64.exe", 
-                        "url": "https://download.microsoft.com/download/D/0/B/D0B7F62D-9C5D-4CF3-AB6C-88F56B4FC1A9/aspnetcore-runtime-2.1.0-rc1-final-win-x64.exe", 
-                        "hash": "1138f7e2a23cf0309cb53986e219d52a27cba30d8d5caa3697317b4cab951bf2976211f0894eaf60900da778b4aa790490c417041abe9bc741695a259ff94789"
-                    },
-                    {	
-                        "name": "aspnetcore-runtime-win-x86.exe", 
-                        "url": "https://download.microsoft.com/download/D/0/B/D0B7F62D-9C5D-4CF3-AB6C-88F56B4FC1A9/aspnetcore-runtime-2.1.0-rc1-final-win-x86.exe", 
-                        "hash": "b5e9a89ecfbd638c0f92bbb1626183def620c22e50169fa58a7a21faa83a2d48ef8f3cdc9b2815527e8885617db3624e25a5c63cdb23cf73ecd07056afe997f9"
-                    },
-                    {	
-                        "name": "aspnetcore-runtime-win-x64.zip", 
-                        "url": "https://download.microsoft.com/download/D/0/B/D0B7F62D-9C5D-4CF3-AB6C-88F56B4FC1A9/aspnetcore-runtime-2.1.0-rc1-final-win-x64.zip", 
-                        "hash": "18ce3332214fdf8e68afba978c2cc35213595e2b0d70c77d5e108f939990bc6234b6fda9159e9a020db3a7fe8ed5bee2d85df5bf569314056cd495a0a06fd1c3"
-                    },
-                    {	
-                        "name": "aspnetcore-runtime-win-x86.zip", 
-                        "url": "https://download.microsoft.com/download/D/0/B/D0B7F62D-9C5D-4CF3-AB6C-88F56B4FC1A9/aspnetcore-runtime-2.1.0-rc1-final-win-x86.zip", 
-                        "hash": "c11d4d533828267d661cd7c01afa8a6e14a979a7595bc446284635e2e24ba10c299aad451c960f0c39afe7597e00aa311c77c9eef85cbc6768c8a136f05b2b2a"
-                    },
-                    {	
-                        "name": "aspnetcore-runtime-osx-x64.tar.gz", 
-                        "url": "https://download.microsoft.com/download/D/0/B/D0B7F62D-9C5D-4CF3-AB6C-88F56B4FC1A9/aspnetcore-runtime-2.1.0-rc1-final-osx-x64.tar.gz", 
-                        "hash": "d929b601885bbd965ae47d2942d0e9d875a9750d63ebfe4015879b9f54c928bf833b966f3a58430d0e650d4de5afca524dffa7a71d5a4a5af901b51be2012f3d"
-                    },
-                    {	
-                        "name": "aspnetcore-runtime-linux-x64.tar.gz", 
-                        "url": "https://download.microsoft.com/download/D/0/B/D0B7F62D-9C5D-4CF3-AB6C-88F56B4FC1A9/aspnetcore-runtime-2.1.0-rc1-final-linux-x64.tar.gz", 
-                        "hash": "156ab969bc533c3a64b770f2b88214f0b07d1d867922257182d496828ac3cad6d6c01ea44f2a2a1d568278bfdf916db9825452de26a1262bdc591ff19f6e4b99"
-                    },
-                    {	
-                        "name": "aspnetcore-runtime-linux-arm.tar.gz", 
-                        "url": "https://download.microsoft.com/download/D/0/B/D0B7F62D-9C5D-4CF3-AB6C-88F56B4FC1A9/aspnetcore-runtime-2.1.0-rc1-final-linux-arm.tar.gz", 
-                        "hash": "c76690fb147b39ab8113efefd3442e40d26c3767bcd9e1c3b0692d6cb022ceb0aeb5eecd1ef38af89e3cba59adf8579347e005608b09622e10186732ecc41f47"
-                    },
-                    {	
-                        "name": "aspnetcore-runtime-linux-musl-x64.tar.gz", 
-                        "url": "https://download.microsoft.com/download/D/0/B/D0B7F62D-9C5D-4CF3-AB6C-88F56B4FC1A9/aspnetcore-runtime-2.1.0-rc1-final-linux-musl-x64.tar.gz", 
-                        "hash": "701a96fc3b27d6ebc46f2c9192bc1a048d1c3915888cdc2223183e7a8c7be7e591e9ea317c2e6a363c841013ae2209564da470e48f268c374084ab57c28a66a2"
-                    }
-                ]
-            }
-        },
-        {
-            "release-date": "2018-04-10",
-            "release-version": "2.1.0-preview2",
-            "security": false,
-            "runtime":
-            {
-                "version": "2.1.0-preview2-26406-04",
-                "version-display": "2.1.0-preview2",
-                "files":
-                [
-                    {	
-                        "name": "dotnet-runtime-linux-x64.tar.gz", 
-                        "url": "https://download.microsoft.com/download/9/0/F/90F8F18D-CD21-4A79-ACDC-AF4CB95F490C/dotnet-runtime-2.1.0-preview2-26406-04-linux-x64.tar.gz", 
-                        "hash": "9f8dce51f0438e0cff5fbdf38a60c620d879825902aae4d59ec026c6cfd0f6d2237f220a5346836e6e3c50a5be7b357443ab4ae01f85c596abceec12a8dc29d7"
-                    },
-                    {	
-                        "name": "dotnet-runtime-osx-x64.tar.gz", 
-                        "url": "https://download.microsoft.com/download/9/0/F/90F8F18D-CD21-4A79-ACDC-AF4CB95F490C/dotnet-runtime-2.1.0-preview2-26406-04-osx-x64.tar.gz", 
-                        "hash": "5c8602cebe11b08a34e60b7bf2a826ee1e907e0e6aa4106b27f4af9063ffb2dc3cd03123c8bb1677445cdaab1fc0af758d11f752d5228187ac1f256eb9f82d75"
-                    },
-                    {	
-                        "name": "dotnet-runtime-osx-x64.pkg", 
-                        "url": "https://download.microsoft.com/download/9/0/F/90F8F18D-CD21-4A79-ACDC-AF4CB95F490C/dotnet-runtime-2.1.0-preview2-26406-04-osx-x64.pkg", 
-                        "hash": "a09fe3640b4dbfbf1ad005a44f488da264aceae83f8f9afac9d60df1ac51e0e8c96c2a5a88e880d545ea72162c286c206b833c2133260d10096bb8c50f50b065"
-                    },
-                    {	
-                        "name": "dotnet-runtime-win-x86.zip", 
-                        "url": "https://download.microsoft.com/download/9/0/F/90F8F18D-CD21-4A79-ACDC-AF4CB95F490C/dotnet-runtime-2.1.0-preview2-26406-04-win-x86.zip", 
-                        "hash": "46816c29827516328f39147b5bf52f8f1786e8f58e3628ee02bdf5b080f7420e62b57751a9fb16caec8f4de41766be28693f29e42d5de1eae722938def6780ec"
-                    },
-                    {	
-                        "name": "dotnet-runtime-win-x64.zip", 
-                        "url": "https://download.microsoft.com/download/9/0/F/90F8F18D-CD21-4A79-ACDC-AF4CB95F490C/dotnet-runtime-2.1.0-preview2-26406-04-win-x64.zip", 
-                        "hash": "eabf2cb0fbaa096739b5e25fb43ebe7b3a8a62756e25cdccf740658a0b7d1166259645c61f8c6e5c1c3577d440ee6285c9ce504ad6b9f66ba9d7fd71c211bd1a"
-                    },
-                    {	
-                        "name": "dotnet-runtime-win-x86.exe", 
-                        "url": "https://download.microsoft.com/download/9/0/F/90F8F18D-CD21-4A79-ACDC-AF4CB95F490C/dotnet-runtime-2.1.0-preview2-26406-04-win-x86.exe", 
-                        "hash": "80a5894d44d153de640a9c9216c1ddd7c3a98033e06661658dc71be6d8c8f750e13f03f217ba01a4917fb2a20a78d8eadec742836357dc8d4f5e6bfaea60b732"
-                    },
-                    {	
-                        "name": "dotnet-runtime-win-x64.exe", 
-                        "url": "https://download.microsoft.com/download/9/0/F/90F8F18D-CD21-4A79-ACDC-AF4CB95F490C/dotnet-runtime-2.1.0-preview2-26406-04-win-x64.exe", 
-                        "hash": "53c42d54ba7ce83d234efa63a6dae7c38593091ac28839d2f8706ea866f2fe2bebe88c8d03a09eaf8673ea257a3da099b4b7b8647cb100cdb17f3aa5257b2716"
-                    }
-                ]
-            },
-            "sdk":
-            {
-                "version": "2.1.300-preview2-008533",
-                "version-display": "2.1.300-preview2",
-                "csharp-language": "7.3",
-                "checksums-sdk": "https://dotnetcli.blob.core.windows.net/dotnet/checksums/2.1.300-preview2-008533-sdk-sha.txt",
-                "files":
-                [
-                    {	
-                        "name": "dotnet-sdk-linux-x64.tar.gz", 
-                        "url": "https://download.microsoft.com/download/3/7/C/37C0D2E3-2056-4F9A-A67C-14DEFBD70F06/dotnet-sdk-2.1.300-preview2-008533-linux-x64.tar.gz", 
-                        "hash": "a50ce826458092cc0547c36ff0d281e00b71b5689109414ab41b8bd9b57fc1f20c04fd55c6c298503bd552b1eb1ddf9eb634f947ea3ded2ceb3fb61436df0457"
-                    },
-                    {	
-                        "name": "dotnet-sdk-osx-x64.tar.gz", 
-                        "url": "https://download.microsoft.com/download/3/7/C/37C0D2E3-2056-4F9A-A67C-14DEFBD70F06/dotnet-sdk-2.1.300-preview2-008533-osx-x64.tar.gz", 
-                        "hash": "088ee5309bc07a32d8b142c6f8c4bc981d37f6d14a1138dec452baa67dac4840f82b091fb3a5dc0b8902dba540ccaf96bef10d9fb0b040ab07e2af170ceabe25"
-                    },
-                    {	
-                        "name": "dotnet-sdk-osx-x64.pkg", 
-                        "url": "https://download.microsoft.com/download/3/7/C/37C0D2E3-2056-4F9A-A67C-14DEFBD70F06/dotnet-sdk-2.1.300-preview2-008533-osx-x64.pkg", 
-                        "hash": "e22f5947e492be96aabfd12372c656bf12dba76e70751bf2d76e1bb78f2660fbeb4020ad23e17882c7ae6762af14e32d417a46dd8a428fbba6c3aac7a49c684f"
-                    },
-                    {	
-                        "name": "dotnet-sdk-osx-gs-x64.pkg", 
-                        "url": "https://download.microsoft.com/download/3/7/C/37C0D2E3-2056-4F9A-A67C-14DEFBD70F06/dotnet-sdk-2.1.300-preview2-008533-osx-gs-x64.pkg", 
-                        "hash": "e22f5947e492be96aabfd12372c656bf12dba76e70751bf2d76e1bb78f2660fbeb4020ad23e17882c7ae6762af14e32d417a46dd8a428fbba6c3aac7a49c684f"
-                    },
-                    {	
-                        "name": "dotnet-sdk-win-x86.zip", 
-                        "url": "https://download.microsoft.com/download/3/7/C/37C0D2E3-2056-4F9A-A67C-14DEFBD70F06/dotnet-sdk-2.1.300-preview2-008533-win-x86.zip", 
-                        "hash": "fb906747d1bd7258eb803fae29256de02c1ca92d48041142cfc3a64feb5a36e7a91a04ffe12b407a2a67e003ae621a6181313a1f8833ce48417c7d2aa76c2566"
-                    },
-                    {	
-                        "name": "dotnet-sdk-win-x64.zip", 
-                        "url": "https://download.microsoft.com/download/3/7/C/37C0D2E3-2056-4F9A-A67C-14DEFBD70F06/dotnet-sdk-2.1.300-preview2-008533-win-x64.zip", 
-                        "hash": "e2858d0809cd727ef361ecd192cc79208bfb04b258b1c7375c4a8fc34b897a4d0f244c67744f2c4154c1b8cf47cff4f656b70357f8c2d06c30058e82d115ef46"
-                    },
-                    {	
-                        "name": "dotnet-sdk-win-gs-x86.exe", 
-                        "url": "https://download.microsoft.com/download/3/7/C/37C0D2E3-2056-4F9A-A67C-14DEFBD70F06/dotnet-sdk-2.1.300-preview2-008533-win-x86.exe", 
-                        "hash": "3fe6174590802bea4e37f8c415d8ce5afc72113b8189511f15110057ba04cbf24d8495d57e8b67584a13706c033278a0daec33530ba43dea0403bf106524ea19"
-                    },
-                    {	
-                        "name": "dotnet-sdk-win-x64.exe", 
-                        "url": "https://download.microsoft.com/download/3/7/C/37C0D2E3-2056-4F9A-A67C-14DEFBD70F06/dotnet-sdk-2.1.300-preview2-008533-win-x64.exe", 
-                        "hash": "584ff392f4a49700afe2e18819b888be8320cfcb3133618866934690d23f127a1b663eb35ea91072c19c8d2d498b4847f0f4ab4dfc15b4bf4f4ee4b96419308b"
-                    }
-                ]            
-            },
-            "aspnetcore-runtime":
-            {
-                "version": "2.1.0-preview2-26406-04",
-                "version-display": "2.1.0-preview2",
-                "files":
-                [
-                    {	
-                        "name": "dotnet-hosting-win.exe", 
-                        "url": "https://download.microsoft.com/download/9/0/F/90F8F18D-CD21-4A79-ACDC-AF4CB95F490C/dotnet-hosting-2.1.0-preview2-final-win.exe", 
-                        "hash": "5cca21d9f1cadebc130607f1ff14ab17db05f971ee218a7d855f452bd1f36ac8c7773af4662887c711c93ec6bd2c85a5e648aad845c2c9543ddf25e186cabd44"
-                    },
-                    {	
-                        "name": "aspnetcore-runtime-linux-x64.tar.gz", 
-                        "url": "https://download.microsoft.com/download/9/0/F/90F8F18D-CD21-4A79-ACDC-AF4CB95F490C/aspnetcore-runtime-2.1.0-preview2-final-linux-x64.tar.gz", 
-                        "hash": "4bbc0f25623947048430f5e44a0d3dc444f13fb8fd0058b148f86ef31a0167c35c72accf6c713c92762840bd0059890417e5ebed0c408e5f7d4f25ea2e3844c1"
-                    },
-                    {	
-                        "name": "aspnetcore-runtime-win-x64.exe", 
-                        "url": "https://download.microsoft.com/download/9/0/F/90F8F18D-CD21-4A79-ACDC-AF4CB95F490C/aspnetcore-runtime-2.1.0-preview2-final-win-x64.exe", 
-                        "hash": "79567d9c4ee73195ea49d735b9a4a70f1f2485c3f38c53e83f624488b112a6304118f7ce8a48b7f5a169365165a8b11f5743c69141b260237846e24a560fb684"
-                    },
-                    {	
-                        "name": "aspnetcore-runtime-win-x86.exe", 
-                        "url": "https://download.microsoft.com/download/9/0/F/90F8F18D-CD21-4A79-ACDC-AF4CB95F490C/aspnetcore-runtime-2.1.0-preview2-final-win-x86.exe", 
-                        "hash": "a574395e4a478bd7f6a3f932e0ceccfc527661218ed24c7e33ea761a909d3598be522e7002b67f67a6569e9be5f79d4021cb1207d7877e17b48d0a82be6b0587"
-                    },
-                    {	
-                        "name": "aspnetcore-runtime-win-x64.zip", 
-                        "url": "https://download.microsoft.com/download/9/0/F/90F8F18D-CD21-4A79-ACDC-AF4CB95F490C/aspnetcore-runtime-2.1.0-preview2-final-win-x64.zip", 
-                        "hash": "5e247e07e29dc6932bdd810911461e78c16d30c5724403953d20971383be06dbed7b579a21a10b0da7d90ada884ef9f2d8a9ea7dfc442bcb4cefbc1a397c00bb"
-                    },
-                    {	
-                        "name": "aspnetcore-runtime-win-x86.zip", 
-                        "url": "https://download.microsoft.com/download/9/0/F/90F8F18D-CD21-4A79-ACDC-AF4CB95F490C/aspnetcore-runtime-2.1.0-preview2-final-win-x86.zip", 
-                        "hash": "857560b9e780b686e5503d84574da811a302c3f1435d8dc09398b5e28a1cb2b5f82da87fc04ea170e92f37e5bb68f2669d5ff68b8cf64ea10d8f1735bde34cfa"
-                    },
-                    {	
-                        "name": "aspnetcore-runtime-osx-x64.tar.gz", 
-                        "url": "https://download.microsoft.com/download/9/0/F/90F8F18D-CD21-4A79-ACDC-AF4CB95F490C/aspnetcore-runtime-2.1.0-preview2-final-osx-x64.tar.gz", 
-                        "hash": "7f8463f06af03cd951d1a2497c7d76def63239269ef510443bd6843f6fc9e3b68f4b0d812f8d22236a9d45c0c0cfd8166793461250c76037f08c0122b151c3ae"
-                    },
-                    {	
-                        "name": "aspnetcore-runtime-linux-x64.tar.gz", 
-                        "url": "https://download.microsoft.com/download/9/0/F/90F8F18D-CD21-4A79-ACDC-AF4CB95F490C/aspnetcore-runtime-2.1.0-preview2-final-linux-x64.tar.gz", 
-                        "hash": "4bbc0f25623947048430f5e44a0d3dc444f13fb8fd0058b148f86ef31a0167c35c72accf6c713c92762840bd0059890417e5ebed0c408e5f7d4f25ea2e3844c1"
-                    }                
-                ]            
-            }
-        },   
-        {
-            "release-date": "2018-02-27",
-            "release-version": "2.1.0-preview1",
-            "security": false,
-            "release-notes": "",
-            "runtime":
-            {
-                "version": "2.1.0-preview1-26216-03",
-                "version-display": "2.1.0-preview1",
-                "files":
-                [
-                    {	
-                        "name": "dotnet-runtime-linux-x64.tar.gz", 
-                        "url": "https://download.microsoft.com/download/A/B/1/AB1AA972-8F2F-43AD-9A81-72E9245CB0F5/dotnet-runtime-2.1.0-preview1-26216-03-linux-x64.tar.gz", 
-                        "hash": "0249b32f68d1266e6f481e16266b4b2d027b1644d182da31e34ef3c60b37fc755c5f85a482de6c85cdf095c8185221f666c7d6bc62364a786f0f2f8b72919c88"
-                    },
-                    {	
-                        "name": "dotnet-runtime-osx-x64.tar.gz", 
-                        "url": "https://download.microsoft.com/download/A/B/1/AB1AA972-8F2F-43AD-9A81-72E9245CB0F5/dotnet-runtime-2.1.0-preview1-26216-03-osx-x64.tar.gz", 
-                        "hash": "47431a5e6126ebb883d8e8a18ea7327dce285da41fd809860597c9574ab1e35fb323933f743a49e7a5078fb6e41740ec4611f5e1ffddd3114379f0b4db30a8a7"
-                    },
-                    {	
-                        "name": "dotnet-runtime-osx-x64.pkg", 
-                        "url": "https://download.microsoft.com/download/A/B/1/AB1AA972-8F2F-43AD-9A81-72E9245CB0F5/dotnet-runtime-2.1.0-preview1-26216-03-osx-x64.pkg", 
-                        "hash": "8cbf0f7cacbb537619c580ff8ec7ac012aa40196ac00b2fbc2514a5097c878f766158d79a72e0582418ec20c6d98be7bfa81867c55e989b7da055f0942307ad7"
-                    },
-                    {	
-                        "name": "dotnet-runtime-win-x86.zip", 
-                        "url": "https://download.microsoft.com/download/A/B/1/AB1AA972-8F2F-43AD-9A81-72E9245CB0F5/dotnet-runtime-2.1.0-preview1-26216-03-win-x86.zip", 
-                        "hash": "1c6c6a6821eb5e3435fa57c2661584c4118a5a951f5f7df8087922f692859ee230566dc806b9a48e8dceed703f157cac3ae3619c645e18db487a8f740db4ed95"
-                    },
-                    {	
-                        "name": "dotnet-runtime-win-x64.zip", 
-                        "url": "https://download.microsoft.com/download/A/B/1/AB1AA972-8F2F-43AD-9A81-72E9245CB0F5/dotnet-runtime-2.1.0-preview1-26216-03-win-x64.zip", 
-                        "hash": "511447ea54aab82b9b890936440fe08a0c25e7b579050ec7706bf9212a58a31cfc56420a9de8775a7bf3bc1e39143045c542617c065e59b471323eb00567f9d4"
-                    },
-                    {	
-                        "name": "dotnet-runtime-win-x86.exe", 
-                        "url": "https://download.microsoft.com/download/A/B/1/AB1AA972-8F2F-43AD-9A81-72E9245CB0F5/dotnet-runtime-2.1.0-preview1-26216-03-win-x86.exe", 
-                        "hash": "8ec6e0efe7134b79debea41fa7bb45736f7a317260b15955c33d018ccf21fc13c46f1b30f4d0abed385ba76437d3be861e97fdc12022b99bc69c31cf22497214"
-                    },
-                    {	
-                        "name": "dotnet-runtime-win-x64.exe", 
-                        "url": "https://download.microsoft.com/download/A/B/1/AB1AA972-8F2F-43AD-9A81-72E9245CB0F5/dotnet-runtime-2.1.0-preview1-26216-03-win-x64.exe", 
-                        "hash": "b7830445ac00a37718ed1b3b563fa323ca5889484141d9dd30e9b46b004c62ac2c003cc8f8bba1d4266ead62966817c93dc21c36f0660de3867125dfaffe04d3"
-                    }                
-                ]
-            },
-            "sdk":
-            {
-                "version": "2.1.300-preview1-008174",
-                "version-display": "2.1.300-preview1",
-                "files":
-                [
-                    {	
-                        "name": "dotnet-sdk-linux-x64.tar.gz", 
-                        "url": "https://download.microsoft.com/download/D/7/8/D788D3CD-44C4-487D-829B-413E914FB1C3/dotnet-sdk-2.1.300-preview1-008174-linux-x64.tar.gz", 
-                        "hash": "3030d6876eef6770c54e6d1e23f1be544b72dfe171915d2e55e00e40faacec0035fe4f9d72a6dc5fc5fb29b768ff64c57dcce0b9fddd8f1b7f7ce8389f535da9"
-                    },
-                    {	
-                        "name": "dotnet-sdk-osx-x64.tar.gz", 
-                        "url": "https://download.microsoft.com/download/D/7/8/D788D3CD-44C4-487D-829B-413E914FB1C3/dotnet-sdk-2.1.300-preview1-008174-osx-x64.tar.gz", 
-                        "hash": "65de990bdfd131f9246e5b47480211a2b829c73b1dd0248c6c32417c0489539c15d98d12ffd70034a69b952b49a89eb79360eb9e0f34802706ade2563c78e1c4"
-                    },
-                    {	
-                        "name": "dotnet-sdk-osx-x64.pkg", 
-                        "url": "https://download.microsoft.com/download/D/7/8/D788D3CD-44C4-487D-829B-413E914FB1C3/dotnet-sdk-2.1.300-preview1-008174-osx-x64.pkg", 
-                        "hash": "7eda0b3191621de9e858eb27560bdce44b475584b3f789b2bc15e15c5b183c7cb419a7dfc99a1ec021afa87859d3c2f5417acfdb3ee317f6ace654901ef96925"
-                    },
-                    {	
-                        "name": "dotnet-sdk-osx-gs-x64.pkg", 
-                        "url": "https://download.microsoft.com/download/D/7/8/D788D3CD-44C4-487D-829B-413E914FB1C3/dotnet-sdk-2.1.300-preview1-008174-osx-gs-x64.pkg", 
-                        "hash": "7eda0b3191621de9e858eb27560bdce44b475584b3f789b2bc15e15c5b183c7cb419a7dfc99a1ec021afa87859d3c2f5417acfdb3ee317f6ace654901ef96925"
-                    },
-                    {	
-                        "name": "dotnet-sdk-win-x86.zip", 
-                        "url": "https://download.microsoft.com/download/D/7/8/D788D3CD-44C4-487D-829B-413E914FB1C3/dotnet-sdk-2.1.300-preview1-008174-win-x86.zip", 
-                        "hash": "e1466e7652e7787206c06f2e642f10bf8815a8d02a06b8fb4db7c7941bdb64463c10a4dc1fe59b8c768353404016fa384a00c5b14f228272845f6a75f14f1896"
-                    },
-                    {	
-                        "name": "dotnet-sdk-win-x64.zip", 
-                        "url": "https://download.microsoft.com/download/D/7/8/D788D3CD-44C4-487D-829B-413E914FB1C3/dotnet-sdk-2.1.300-preview1-008174-win-x64.zip", 
-                        "hash": "d1195ec86e745854735c2d8431858987b937963d5b96dd2f1fbecfe8f3b9c4259fbd9454fc7e81542aef117903a0674c7aba242bef3a761a9c8237f71286793f"
-                    },
-                    {	
-                        "name": "dotnet-sdk-win-gs-x86.exe", 
-                        "url": "https://download.microsoft.com/download/D/7/8/D788D3CD-44C4-487D-829B-413E914FB1C3/dotnet-sdk-2.1.300-preview1-008174-win-x86.exe", 
-                        "hash": "bd8a9145f651026cfa1ca7c264c2e05b3740afc0b5f8ac5572409a95836d8f87e1a8c460eb985182501f679b721a97fd174b7690ab8cdc5e43c8155ee8af94b5"
-                    },
-                    {	
-                        "name": "dotnet-sdk-win-x64.exe", 
-                        "url": "https://download.microsoft.com/download/D/7/8/D788D3CD-44C4-487D-829B-413E914FB1C3/dotnet-sdk-2.1.300-preview1-008174-win-x64.exe", 
-                        "hash": "d6749ef041136865353289250a92fae582c118f77b2838ceb9484854b636249bc2950da942bd807bd3ec04f91bc2b9ccf0bc73a9771c04e8552db82d56eb73ee"
-                    },
-                    {	
-                        "name": "dotnet-sdk-win-gs-x64.exe", 
-                        "url": "https://download.microsoft.com/download/D/7/8/D788D3CD-44C4-487D-829B-413E914FB1C3/dotnet-sdk-2.1.300-preview1-008174-win-gs-x64.exe", 
-                        "hash": "d6749ef041136865353289250a92fae582c118f77b2838ceb9484854b636249bc2950da942bd807bd3ec04f91bc2b9ccf0bc73a9771c04e8552db82d56eb73ee"
-                    }                
-                ]            
-            },
-            "aspnetcore-runtime":
-            {
-                "version": "2.1.0-preview1-final",
-                "version-display": "2.1.0-preview1",
-                "files":
-                [
-                    {	
-                        "name": "dotnet-hosting-win.exe", 
-                        "url": "https://download.microsoft.com/download/A/B/1/AB1AA972-8F2F-43AD-9A81-72E9245CB0F5/dotnet-hosting-2.1.0-preview1-final-win.exe", 
-                        "hash": "4f2b8bf998bbda10f32cad96b5fa15bc944f321afe97e9a21da3e1984d25aa4cc39fac5c138e88ae126b7e3db78f07149517a38acf1066f8e5d2321044f76aa0"
-                    },
-                    {	
-                        "name": "aspnetcore-runtime-linux-x64.tar.gz", 
-                        "url": "https://download.microsoft.com/download/A/B/1/AB1AA972-8F2F-43AD-9A81-72E9245CB0F5/aspnetcore-runtime-2.1.0-preview1-final-linux-x64.tar.gz", 
-                        "hash": "7a8a3f98f65f99e8a6439253e72abc78a2a7f741176f93dfbdd9b6589f98ef22881ba2afa7997ca047a2b2e3217d25988b4bc4ac6133ff61115f7a68b2bd3af6"
-                    },
-                    {	
-                        "name": "aspnetcore-runtime-win-x64.exe", 
-                        "url": "https://download.microsoft.com/download/A/B/1/AB1AA972-8F2F-43AD-9A81-72E9245CB0F5/aspnetcore-runtime-2.1.0-preview1-final-win-x64.exe", 
-                        "hash": "c14bfbfc0ceed63e08340384ee849ab9700f708486a3d09c4cb4651c7989a920563e008faaa3809e13e610231576cd55e3e676bdfb8e31c24f012484c4cbf433"
-                    },
-                    {	
-                        "name": "aspnetcore-runtime-win-x86.exe", 
-                        "url": "https://download.microsoft.com/download/A/B/1/AB1AA972-8F2F-43AD-9A81-72E9245CB0F5/aspnetcore-runtime-2.1.0-preview1-final-win-x86.exe", 
-                        "hash": "8f114a4842d6f30c16b929f163e2c88428de25f2477baa0d4a0beb5965e7dd05c7c6e52d305ff1da9d3377bd3f7f6bb766a78920383a732542b1af30cad7d162"
-                    },
-                    {	
-                        "name": "aspnetcore-runtime-win-x64.zip", 
-                        "url": "https://download.microsoft.com/download/A/B/1/AB1AA972-8F2F-43AD-9A81-72E9245CB0F5/aspnetcore-runtime-2.1.0-preview1-final-win-x64.zip", 
-                        "hash": "3a56bdf4ff099bd8f51e9b6b06a3bf3c34ff9769bbc655d81df2660be3af0de4508d97295e820fb3b04f7c79c3034b313509ad7cfa897636db8afab2115b8b63"
-                    },
-                    {	
-                        "name": "aspnetcore-runtime-win-x86.zip", 
-                        "url": "https://download.microsoft.com/download/A/B/1/AB1AA972-8F2F-43AD-9A81-72E9245CB0F5/aspnetcore-runtime-2.1.0-preview1-final-win-x86.zip", 
-                        "hash": "4792e530651ef0a276218e3ffb7c7d4e0bbd44d68eebb384f2f4f627024b4ba69d74ddce8fb9a6b2e0d9b11910bd7dea542c3b19eabc2e9396d2475ef681523c"
-                    },
-                    {	
-                        "name": "aspnetcore-runtime-osx-x64.tar.gz", 
-                        "url": "https://download.microsoft.com/download/A/B/1/AB1AA972-8F2F-43AD-9A81-72E9245CB0F5/aspnetcore-runtime-2.1.0-preview1-final-osx-x64.tar.gz", 
-                        "hash": "f8c78d7ea16f54d4ed87aec532b57bed8271265eefc3134647b50d760e6bd7fe001eaa6fdcba5d15d2db5330f3bc82ce2ff0b88b5bfedeaff53cf42143e2cc47"
-                    },
-                    {	
-                        "name": "aspnetcore-runtime-linux-x64.tar.gz", 
-                        "url": "https://download.microsoft.com/download/A/B/1/AB1AA972-8F2F-43AD-9A81-72E9245CB0F5/aspnetcore-runtime-2.1.0-preview1-final-linux-x64.tar.gz", 
-                        "hash": "7a8a3f98f65f99e8a6439253e72abc78a2a7f741176f93dfbdd9b6589f98ef22881ba2afa7997ca047a2b2e3217d25988b4bc4ac6133ff61115f7a68b2bd3af6"
-                    }                
-                ]            
-            }
-        } 
-    ]
-=======
   "channel-version": "2.1",
   "latest-release": "2.1.502",
   "latest-release-date": "2018-12-11",
@@ -4249,5 +2344,4 @@
       "symbols": null
     }
   ]
->>>>>>> e0085f4c
 }