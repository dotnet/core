--- conflicted
+++ resolved
@@ -1607,11 +1607,7 @@
         },
         {
             "release-date": "2018-04-10",
-<<<<<<< HEAD
             "release-version": "2.1.0-preview2",
-=======
-	    "release-version": "2.1.0-preview2",
->>>>>>> 8d3355d9
             "security": false,
             "runtime":
             {
