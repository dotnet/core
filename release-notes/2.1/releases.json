{
  "channel-version": "2.1",
  "latest-release": "2.1.7",
  "latest-release-date": "2019-01-08",
  "latest-runtime": "2.1.7",
  "latest-sdk": "2.1.503",
  "support-phase": "lts",
  "eol-date": "",
  "lifecycle-policy": "https://www.microsoft.com/net/support/policy",
  "releases": [
    {
      "release-date": "2019-01-08",
      "release-version": "2.1.7",
      "security": true,
      "cve-list": [
        {
          "cve-id": " CVE-2019-0545",
          "cve-url": "https://cve.mitre.org/cgi-bin/cvename.cgi?name=CVE-2019-0545"
        },
        {
          "cve-id": " CVE-2019-0564",
          "cve-url": "https://cve.mitre.org/cgi-bin/cvename.cgi?name=CVE-2019-0564"
        },
        {
          "cve-id": " CVE-2019-0548",
          "cve-url": "https://cve.mitre.org/cgi-bin/cvename.cgi?name=CVE-2019-0548"
        },
        {
          "cve-id": " CVE-2018-8416",
          "cve-url": "https://cve.mitre.org/cgi-bin/cvename.cgi?name=CVE-2018-8416"
        }
      ],
      "release-notes": "https://github.com/dotnet/core/blob/master/release-notes/2.1/2.1.7/2.1.7.md",
      "runtime": {
        "version": "2.1.7",
        "version-display": "2.1.7",
        "vsversion": "15.9",
        "files": [
          {
            "name": "dotnet-runtime-linux-arm.tar.gz",
            "rid": "linux-arm",
            "url": "https://download.visualstudio.microsoft.com/download/pr/f7fad978-49ee-479b-85dc-c14201a58250/a574ba4525da0e49c928ced62efc449b/dotnet-runtime-2.1.7-linux-arm.tar.gz",
            "hash": "EEA0D331E228B708D72C0C986BD834C61F2149FDB611D3163BEE657EA4FFE3589F015AE657FCF21E33B18E9964D872BE53E28AE0F75E56FEF00A5DD4920CDFE0"
          },
          {
            "name": "dotnet-runtime-linux-arm64.tar.gz",
            "rid": "linux-arm64",
            "url": "https://download.visualstudio.microsoft.com/download/pr/547090fb-be5c-486f-8de4-c2b7adc0f943/5ac4d7a89c604f59d6edad4b9e6a8465/dotnet-runtime-2.1.7-linux-arm64.tar.gz",
            "hash": "A1C3C852153394CE092D925BA9FE705E365A77603B20283AA1EB9B320C2073925480A47B9ECE9A850B67B53873D0DAC23146994BB3411AB114049648544E9392"
          },
          {
            "name": "dotnet-runtime-linux-musl-x64.tar.gz",
            "rid": "linux-musl-x64",
            "url": "https://download.visualstudio.microsoft.com/download/pr/da3e3ff9-914c-4ec1-9d13-79bb15e5f6c0/f409e78ed0fe8f6aa8a9629cf9105534/dotnet-runtime-2.1.7-linux-musl-x64.tar.gz",
            "hash": "E362A0497FCD524EA1D2FA512BF439E54CA487660A3F3E3E1B5B78B98EFB4C5BFE0C4A092501ADCC02ADE2436AE656B9EFFCCE738DA5F49A8333AB3D058A5AD7"
          },
          {
            "name": "dotnet-runtime-linux-x64.tar.gz",
            "rid": "linux-x64",
            "url": "https://download.visualstudio.microsoft.com/download/pr/6a99aa53-d80e-4d3a-ac85-b92f362dbed6/b2157451fc7ecabca3b5ebca933353bb/dotnet-runtime-2.1.7-linux-x64.tar.gz",
            "hash": "2360E6EC9220B355A6D323D09CBBDC05EF6D84185570AC99CBA92E933BD4D4967468ED38C06D43A5839943DEE6552D6C63A0CF33C11BA1715D726FC7A2051125"
          },
          {
            "name": "dotnet-runtime-osx-x64.pkg",
            "rid": "osx-x64",
            "url": "https://download.visualstudio.microsoft.com/download/pr/fa4e55cf-bc9c-44c6-b559-de851f812b55/b31006297946dfa8e3704a1dcd9021a4/dotnet-runtime-2.1.7-osx-x64.pkg",
            "hash": "2BB6E66366E3D0FC1C6B015B11C1E60022400BC03DE4023E3D23D1C1AF6881E6D7B410ABB395FB3653AE9D21E97616F81B8FDDF0EDFA188088AACC69F4C4AA10"
          },
          {
            "name": "dotnet-runtime-osx-x64.tar.gz",
            "rid": "osx-x64",
            "url": "https://download.visualstudio.microsoft.com/download/pr/edb8800f-3bee-40f4-a756-18fba35a23fa/572e807dc511314637938fc775eecb77/dotnet-runtime-2.1.7-osx-x64.tar.gz",
            "hash": "88BDDE064BB6D1EF84F53AB75B141BE408369F0523C24ADC6B06116F79EB358109577FFB43651637291077E9536D4593925CB3D370D1786DAE7999B5BF8B8E87"
          },
          {
            "name": "dotnet-runtime-rhel.6-x64.tar.gz",
            "rid": "rhel.6-x64",
            "url": "https://download.visualstudio.microsoft.com/download/pr/ee59a1da-cf5e-4cda-9cd3-c5235bb837cb/c25f644c526f4f4f630a464e1ea89ca2/dotnet-runtime-2.1.7-rhel.6-x64.tar.gz",
            "hash": "0BF094E053D365843121A94C6D9DED12B2F5258AF664C5A49271E578D501C41DB3967F438F617B0F766E2D6268555A4DBDE9855CC899A70F86A0DD5CF3D1D756"
          },
          {
            "name": "dotnet-runtime-win-x64.exe",
            "rid": "win-x64",
            "url": "https://download.visualstudio.microsoft.com/download/pr/e7afbfad-c7b1-4e0f-85cf-5b3a46bda824/26d4572558fe4376b1a756880bddba5b/dotnet-runtime-2.1.7-win-x64.exe",
            "hash": "4B9D1876924D95C5CA12717D5AFC5DFF1C6A2FDE92647B3D620F6FEBB3E2F0293DDBC16D6109988B103BB8BFAA9DF7F147DB766E12D87CBB6FE9747C1AB8A467"
          },
          {
            "name": "dotnet-runtime-win-x64.zip",
            "rid": "win-x64",
            "url": "https://download.visualstudio.microsoft.com/download/pr/f2c0da88-394d-4866-be55-aae40d9bc090/011d14383da063a3240e6829da2eb077/dotnet-runtime-2.1.7-win-x64.zip",
            "hash": "5D5B0DAD9817B1B81650F86B7DF0B5FF5EF14712DC78000DCE1DAC4FBC4CE45D1BC6CDB569FA883CE000AAEA643DCF5F66A6179A298C0A16E0A69F4632A0BDB8"
          },
          {
            "name": "dotnet-runtime-win-x86.exe",
            "rid": "win-x86",
            "url": "https://download.visualstudio.microsoft.com/download/pr/ee9763b7-0530-42da-bf7a-aaaf680a967c/bf6d29f3c4f63271d5717bf225768d87/dotnet-runtime-2.1.7-win-x86.exe",
            "hash": "0FA3A256BB5E3E56CDFF0585EF7AD00109BCDCF46718F79CF291973DF935ADCC6DFD49DB84722EBEE8392B77841D718C25D7313ED2F12D407D9961421438D42F"
          },
          {
            "name": "dotnet-runtime-win-x86.zip",
            "rid": "win-x86",
            "url": "https://download.visualstudio.microsoft.com/download/pr/23e9335b-3ac7-43c0-a6c6-f364291992c2/aaa1d7e04ad862822faf2f8b1e22d31b/dotnet-runtime-2.1.7-win-x86.zip",
            "hash": "0FE43391296B2D47DCA3A5851CA1E950BC76B69E41EB61237F39BCCDF5D80746581B59BF9C11380F946E091FD04CBA72959CC821853B9C058DB698E461F05956"
          }
        ]
      },
      "sdk": {
        "version": "2.1.503",
        "version-display": "2.1.503",
        "runtime-version": "2.1.7",
        "vs-version": "15.9",
        "csharp-version": "7.3",
        "fsharp-version": "4.5",
        "vb-version": "15.0",
        "files": [
          {
            "name": "dotnet-sdk-linux-arm.tar.gz",
            "rid": "linux-arm",
            "url": "https://download.visualstudio.microsoft.com/download/pr/77b2abb9-2107-4e4c-9e59-41cbf2cc46da/4e8c7ada2734f13a6e7efb62c6e69b29/dotnet-sdk-2.1.503-linux-arm.tar.gz",
            "hash": "8A97790CDAE1AA43DD214E78483FD2201268EB7BC61718832DE766BD41741A6A04A33C5A612F4046BB315D2ADF5DAFAA9D62A6A96DED5AF38C002B7C4E682A15"
          },
          {
            "name": "dotnet-sdk-linux-arm64.tar.gz",
            "rid": "linux-arm64",
            "url": "https://download.visualstudio.microsoft.com/download/pr/32c34b80-94ba-4d0b-b42e-0d5c3fde7c44/a36914e63cf39846bace3a9b0d563517/dotnet-sdk-2.1.503-linux-arm64.tar.gz",
            "hash": "2BC765B3C7D5C2FA1BF898469694A8DBFC1F4767C95EBCD42A29D76E9068CDC4DDA4B015BBE69B1D9B02B9D3741433E8547AB0E0D2C1AAF216926B72AE65AAFA"
          },
          {
            "name": "dotnet-sdk-linux-musl-x64.tar.gz",
            "rid": "linux-musl-x64",
            "url": "https://download.visualstudio.microsoft.com/download/pr/9c661c05-494b-4ebe-a56f-2dcc084df867/62017c1bc7a47b364518b74b47c76347/dotnet-sdk-2.1.503-linux-musl-x64.tar.gz",
            "hash": "AF45E870B4676A1F755F5F50524A1D2852FAF418DF759986F64CDAAAA31FFF5A6A9CBEA7F791231FEB0E90B3C1A93A962D433B33DE056552ED12BD9766FDF8C2"
          },
          {
            "name": "dotnet-sdk-linux-x64.tar.gz",
            "rid": "linux-x64",
            "url": "https://download.visualstudio.microsoft.com/download/pr/04d83723-8370-4b54-b8b9-55708822fcde/63aab1f4d0be5246e3a92e1eb3063935/dotnet-sdk-2.1.503-linux-x64.tar.gz",
            "hash": "6ACCDF7A4E09B7D6B93D4DF8484191DF1290107CF396BFA85B3DD4A75596E50836143DD7CD10D0239244751A8704C2E4586F21D59361ECF527EF2CD4BC15225C"
          },
          {
            "name": "dotnet-sdk-osx-gs-x64.pkg",
            "rid": "osx-x64",
            "url": "https://download.visualstudio.microsoft.com/download/pr/3df363d4-1824-4b18-8adb-f1c823d617e5/7d8f6c5e91c57e787dfd4a0a15926ee7/dotnet-sdk-2.1.503-osx-gs-x64.pkg",
            "hash": "DDE5BDAF7ED1202356819D73B061FE0FADA7A7EB67B35CAD3D53C24685D75251EC952351DBA2C340E369BBBA4A3F32C3E17B815F74DC52BE62440ADE655DDFC4"
          },
          {
            "name": "dotnet-sdk-osx-x64.pkg",
            "rid": "osx-x64",
            "url": "https://download.visualstudio.microsoft.com/download/pr/51e082b3-194f-4056-97d1-572adba62ba7/8c9d65121fe233a10f4411f4da4dcb57/dotnet-sdk-2.1.503-osx-x64.pkg",
            "hash": "DDE5BDAF7ED1202356819D73B061FE0FADA7A7EB67B35CAD3D53C24685D75251EC952351DBA2C340E369BBBA4A3F32C3E17B815F74DC52BE62440ADE655DDFC4"
          },
          {
            "name": "dotnet-sdk-osx-x64.tar.gz",
            "rid": "osx-x64",
            "url": "https://download.visualstudio.microsoft.com/download/pr/c922688d-74e8-4af5-bcc8-5850eafbca7f/cf3b9a0b06c0dfa3a5098f893a9730bd/dotnet-sdk-2.1.503-osx-x64.tar.gz",
            "hash": "69C494ED2D269AFB62E8AC394C71367B255AFBB31672FB7C66219F44D66EB0016AB3EE9E3F606AFAAED4BC270E10A11CD6CE92D73E2DFE20EA01CEC85A2CFD60"
          },
          {
            "name": "dotnet-sdk-rhel.6-x64.tar.gz",
            "rid": "rhel.6-x64",
            "url": "https://download.visualstudio.microsoft.com/download/pr/3c316425-97ed-4b1d-b687-48668d4c4955/f2cd24a3a4fd9a68e59400b03e5c7789/dotnet-sdk-2.1.503-rhel.6-x64.tar.gz",
            "hash": "006D6BCE4E9DF812E00B03744EE226107625ACB46EA33ADEC3A7F0D3815415E035A66CF6C54535E681020D81606407415B97E474528D4166F8E045129590508B"
          },
          {
            "name": "dotnet-sdk-win-gs-x64.exe",
            "rid": "",
            "url": "https://download.visualstudio.microsoft.com/download/pr/103926f9-90cc-426e-a311-66920abf7916/b7dbee8e5f5b7c47c9164e741abf8a05/dotnet-sdk-2.1.503-win-gs-x64.exe",
            "hash": "338FE1D8552D871A4D0716C3E3C044826E723466CD8565E22863D1976E32B7334C8E299FE04597C7CD323066A1150041A7C97BD29EC88FF836B3339E16AF55BC"
          },
          {
            "name": "dotnet-sdk-win-gs-x86.exe",
            "rid": "",
            "url": "https://download.visualstudio.microsoft.com/download/pr/a813dbe7-085a-452e-a90f-ba8e70fb97e0/f9825e7db3472514d56dc760452c6811/dotnet-sdk-2.1.503-win-gs-x86.exe",
            "hash": "23413111EC00574526A92EC16FBC6EB1BD048A1E4876E3B10B83270350996575BC1C42E378CE3A6F1A9D8E3EA1387AE04E9A276472AEC5B05A14B84F55B73798"
          },
          {
            "name": "dotnet-sdk-win-x64.exe",
            "rid": "win-x64",
            "url": "https://download.visualstudio.microsoft.com/download/pr/9afc36fb-48ba-43ae-9f37-df634383ae84/2c1329b490c8d4b2787164286bde115c/dotnet-sdk-2.1.503-win-x64.exe",
            "hash": "338FE1D8552D871A4D0716C3E3C044826E723466CD8565E22863D1976E32B7334C8E299FE04597C7CD323066A1150041A7C97BD29EC88FF836B3339E16AF55BC"
          },
          {
            "name": "dotnet-sdk-win-x64.zip",
            "rid": "win-x64",
            "url": "https://download.visualstudio.microsoft.com/download/pr/81e18dc2-7747-4b2d-9912-3be0f83050f1/5bc41cb27df3da63378df2d051be4b7f/dotnet-sdk-2.1.503-win-x64.zip",
            "hash": "29E44A4D6BD81ACE5F7F5B5BE946E7FC81325F4563D375D6809150BFC0552C70E07467770C8C6B44127B5B1C01D93CA14E1C98BA527313DC093DB8942358760C"
          },
          {
            "name": "dotnet-sdk-win-x86.exe",
            "rid": "win-x86",
            "url": "https://download.visualstudio.microsoft.com/download/pr/ced9d68b-7d29-4b25-a8a3-01bae68d8f1c/7c89ce22382c7b43fd3ce1e8fd5d3148/dotnet-sdk-2.1.503-win-x86.exe",
            "hash": "23413111EC00574526A92EC16FBC6EB1BD048A1E4876E3B10B83270350996575BC1C42E378CE3A6F1A9D8E3EA1387AE04E9A276472AEC5B05A14B84F55B73798"
          },
          {
            "name": "dotnet-sdk-win-x86.zip",
            "rid": "win-x86",
            "url": "https://download.visualstudio.microsoft.com/download/pr/db3c40c5-4140-4b2f-8e70-530873712c4c/b2558668b4e85418231df2e171b128b1/dotnet-sdk-2.1.503-win-x86.zip",
            "hash": "48C6ADC531EA387D5F952AB3154FC752F8754636B2960A3FFB656F226C3F8AE796E7AC474D54BE7A8F0BBA5330F847ABA7E3D1E2CD63F04C99CE13B564FF2C14"
          }
        ]
      },
      "aspnetcore-runtime": {
        "version": "2.1.7",
        "version-display": "2.1.7",
<<<<<<< HEAD
        "version-aspnetcoremodule": "12.1.18340.7",
=======
        "version-aspnetcoremodule": [ "12.1.18263.2" ],
>>>>>>> fbd48680
        "vsversion": "15.9",
        "files": [
          {
            "name": "aspnetcore-runtime-linux-arm.tar.gz",
            "rid": "linux-arm",
            "url": "https://download.visualstudio.microsoft.com/download/pr/eed36d24-bfa1-4b12-a56f-e889d005f9a7/c2b5b8ca4c1d16dd1e89c22bbeb6a9cf/aspnetcore-runtime-2.1.7-linux-arm.tar.gz",
            "hash": "AF63EA3041938040CCF97DA7839B6E4BD4F12D582BDF6F336F49179FAA64AD32DFCB6352BC65902EDD1B21FCDF703F99089C5FE118FA35F9074CA5296ABD814D"
          },
          {
            "name": "aspnetcore-runtime-linux-musl-x64.tar.gz",
            "rid": "linux-musl-x64",
            "url": "https://download.visualstudio.microsoft.com/download/pr/0d705849-fcac-4a1d-911d-fe102630034e/fe83d9a5e69c117a8d78b1998fc38105/aspnetcore-runtime-2.1.7-linux-musl-x64.tar.gz",
            "hash": "08320FD139768557FE962C06C0316DF8D30312D35A354F5D4DD6DC98C5093BDA7B0FACD694BD7406F3C6543D383296F7CBA7D759367EE4CFDBC8AC98062CD289"
          },
          {
            "name": "aspnetcore-runtime-linux-x64.tar.gz",
            "rid": "linux-x64",
            "url": "https://download.visualstudio.microsoft.com/download/pr/085b427b-66f6-4cf5-bee3-5f4cbef2b72c/9c1ad276cf957258d123a3b268ec9304/aspnetcore-runtime-2.1.7-linux-x64.tar.gz",
            "hash": "FEEF7CF9E296011B799B196F3F7CEC93E685E5E1B981238064D934BC003EEBC75A10567DB3AF02384C68000CE1D0A64F769928F6B91392934ACDACB008C238AD"
          },
          {
            "name": "aspnetcore-runtime-osx-x64.tar.gz",
            "rid": "osx-x64",
            "url": "https://download.visualstudio.microsoft.com/download/pr/cd74bdd1-9eb4-46b2-b762-abedf336f049/686cfa8f0212a20f25109fe1061bfe01/aspnetcore-runtime-2.1.7-osx-x64.tar.gz",
            "hash": "9935680C9A8E0E08FCB5824522A51D14BB8CA3FCFBF375852CDA47B68E14A14318459E701F8B1730E92AA0FF48683C3E4DC22E9A5F88F0C0F3360B6CE7F3CA27"
          },
          {
            "name": "aspnetcore-runtime-win-x64.exe",
            "rid": "win-x64",
            "url": "https://download.visualstudio.microsoft.com/download/pr/37e3d4da-cb76-41e5-9ca5-df23a0124625/4dd826c4936622cefe05b48f239a1ed0/aspnetcore-runtime-2.1.7-win-x64.exe",
            "hash": "4EBD8A5F4CF5526BE8242D04F0D7893F00F34530A7A031E239F68ED8E77692D2E4A99DF6390846DF725FCAE0F1EDD2B590177056784B19549DF80E55D3A4BAF0"
          },
          {
            "name": "aspnetcore-runtime-win-x64.zip",
            "rid": "win-x64",
            "url": "https://download.visualstudio.microsoft.com/download/pr/2983b874-4d70-431a-9953-f4c59a67cbf4/96c1f7f54836e67eb10086f6dac206d3/aspnetcore-runtime-2.1.7-win-x64.zip",
            "hash": "89599D964F99216F990E9A23531BEBBB56615553663C709BD28B85E8EAF8BF8D926E59C80868E3DE55413464C874AA3BA093CE08FBEF1556315E38BBEB89AAA5"
          },
          {
            "name": "aspnetcore-runtime-win-x86.exe",
            "rid": "win-x86",
            "url": "https://download.visualstudio.microsoft.com/download/pr/0f40be3f-6da7-47f7-9aa0-e82fe8e6e84c/ec1c3554534585a426712ffcba2fbe7c/aspnetcore-runtime-2.1.7-win-x86.exe",
            "hash": "0F72F1BA7CDF9E2D5B21C13C3C785396CA7EAE39914819405E0EB04D7EF7B8C4B348A47A3CB7D0BDA688BDB543CC56C6D16AFB9C40CDDD50154BB1544992353C"
          },
          {
            "name": "aspnetcore-runtime-win-x86.zip",
            "rid": "win-x86",
            "url": "https://download.visualstudio.microsoft.com/download/pr/15fca027-7eec-4b0d-b0e4-6b3d3e5ca1ca/5b5ae283fcdb3bc10ba419f6f0ff470b/aspnetcore-runtime-2.1.7-win-x86.zip",
            "hash": "428CDCE6C04B490C1BFA7237C21CDC2CBA171512A13DCC3AA3A9324DE553DC5E064D5660E57DFAB1F0F5CD65C515964E8D36C250EAB79B7BD2C9D94949C1D52F"
          },
          {
            "name": "dotnet-hosting-win.exe",
            "rid": "",
            "url": "https://download.visualstudio.microsoft.com/download/pr/dc3606d0-06b2-4ddb-9190-daaf9d2947e4/8af36c231247dbdbf4dde41b8a70b221/dotnet-hosting-2.1.7-win.exe",
            "hash": "829A00B36C8F4C01C6AF7EE6D653CDFFB29C9C25553F590F0B8B505403AC4EFF1565C175FB891C04EA310AF03B03D8FF9ADD45E65976143CB6CA508B20AAB245"
          }
        ]
      },
      "symbols": {
        "version": "2.1.7",
        "files": [
          {
            "name": "aspnet-symbols.zip",
            "rid": null,
            "url": "https://download.visualstudio.microsoft.com/download/pr/26f3234d-4e72-4cba-a27b-e615595c15dc/2e83ee0f9b7e7a62dc212ef766bc5013/aspnet-2.1.7-symbols.zip",
            "hash": "8CEE9AB1AE9FF23A060649396C3D986A34AA49FDF922027665ACB09A7A30CFEA81D9C0B10452C46EF772358D6DFA20E1AB369A77B652217B9F4CC887C20CE1B8"
          },
          {
            "name": "cli-symbols.zip",
            "rid": null,
            "url": "https://download.visualstudio.microsoft.com/download/pr/b076d7e5-00d4-40dd-843a-b2747aa08fd9/84a4d47dd0af397ec1c53efe5037cef8/cli-2.1.7-symbols.zip",
            "hash": "D3BCD69000A3703648635D3F96D9EA7E80FE691DC0870714586C812DFE265AA3D7A94A82BB28FEF4C3700CA24EEFF042F9F7C87F0443E68F772AFE614E6C9634"
          },
          {
            "name": "core-setup-symbols.zip",
            "rid": null,
            "url": "https://download.visualstudio.microsoft.com/download/pr/fb2d63cc-c6a9-4412-b563-5e9851815f6f/7faf1cfaf0952c6fd9fb4beb42891049/core-setup-2.1.7-symbols.zip",
            "hash": "D7BD2173806C6C14881B23AA9014AFAE95DCBB5906EAC3D9BF747415603CA52C347131AD99B077C024F49A94B7ADB26543A4822DF1D7FFFE99A927F5752E8676"
          },
          {
            "name": "coreclr-symbols.zip",
            "rid": null,
            "url": "https://download.visualstudio.microsoft.com/download/pr/ea9824bb-3641-457b-a9aa-2be66ac35de7/0c21dc003021c6e38cd74c41e7be1302/coreclr-2.1.7-symbols.zip",
            "hash": "BCEFA48CCB9F5AC513DA7F27F2AC7C4B6A89B88BD5D10FEE074B7A90A91B2AA85BD3BF8B04A38B4D3C8F7B9C6F450BF0D98E7FFE760D31BF80025732E645FF70"
          },
          {
            "name": "corefx-symbols.zip",
            "rid": null,
            "url": "https://download.visualstudio.microsoft.com/download/pr/6ea20771-8d4f-4569-9f91-a2d583391d64/58e1b0d948db6dc17179b57c385e18f0/corefx-2.1.7-symbols.zip",
            "hash": "AF303D2155E3BC9A7F54C374C143879B8A61F4D84503D6DE6CC2BB4F467F4697AFA993542099F1D39E3BB113F6B2907B50886B36685536D1C33F7585D8A4BC8E"
          },
          {
            "name": "sdk-symbols-symbols.zip",
            "rid": null,
            "url": "https://download.visualstudio.microsoft.com/download/pr/3b209b8e-4f72-4546-bc8a-5f037fe9c9a6/1e0a12163015993db5fbc22b69303d8a/sdk-symbols-2.1.7-symbols.zip",
            "hash": "4012836E70053CCDCB7B1879C4E1C29A64DEC80076174FA7915CF39C9C653C775F7AF87CD51DDE9400B17CB9475DD607A7E5D5880E98E55B8E09FC206D0E423E"
          }
        ]
      }
    },
    {
      "release-date": "2018-12-11",
      "release-version": "2.1.502",
      "security": false,
      "cve-list": null,
      "release-notes": "https://github.com/dotnet/core/blob/master/release-notes/2.1/2.1.502-SDK/2.1.502.md",
      "runtime": {
        "version": null,
        "version-display": null,
        "vs-version": null,
        "files": null
      },
      "sdk": {
        "version": "2.1.502",
        "version-display": "2.1.502",
        "runtime-version": "2.1.6",
        "vs-version": "15.9",
        "csharp-version": "7.3",
        "fsharp-version": "4.5",
        "vb-version": "15.0",
        "files": [
          {
            "name": "dotnet-sdk-linux-arm.tar.gz",
            "rid": "linux-arm",
            "url": "https://download.visualstudio.microsoft.com/download/pr/3690b37f-002a-4e8b-9563-cf30fbba8c57/36498efa5d47af3b9e9addb50d839db6/dotnet-sdk-2.1.502-linux-arm.tar.gz",
            "hash": "F5A9BF61C81E0BC5A33367F63320C792680E80DEDE884C604531715BFB741F4B0F53779BA57ED8E0A2AD3546358A42F531FB28952725E17F8CB5CA3A4B66AC60"
          },
          {
            "name": "dotnet-sdk-linux-arm64.tar.gz",
            "rid": "linux-arm64",
            "url": "https://download.visualstudio.microsoft.com/download/pr/aa69f29a-6cde-4ca4-8c34-d60df776a648/63065948aa517fb0af456eca88eae5a5/dotnet-sdk-2.1.502-linux-arm64.tar.gz",
            "hash": "F3D8907623B1BD7D15E2D9B9F51B8BDA6DF00969F720E7D224E9B3B5DFFE9FA1B2A9269CFE3AD6AA8FAC81129DDD94D88F8674839B9D41A41BAC4E3630306D63"
          },
          {
            "name": "dotnet-sdk-linux-musl-x64.tar.gz",
            "rid": "linux-musl-x64",
            "url": "https://download.visualstudio.microsoft.com/download/pr/91c9af05-2149-4ba5-88f7-a8b77298197e/be1802e1a05a7b34dd1a5cdfbb6443f9/dotnet-sdk-2.1.502-linux-musl-x64.tar.gz",
            "hash": "5C06A416ECFD04AC58AB104BB2D173246D41AA2AC1F6DCF1B141C0D825638E9BDE9B378AAA73F08BEEA6EFA68C8B8E206B5B33F43AC40B119C7E6AF7CFBA9AB8"
          },
          {
            "name": "dotnet-sdk-linux-x64.tar.gz",
            "rid": "linux-x64",
            "url": "https://download.visualstudio.microsoft.com/download/pr/4c8893df-3b05-48a5-b760-20f2db692c45/ff0545dbbb3c52f6fa38657ad97d65d8/dotnet-sdk-2.1.502-linux-x64.tar.gz",
            "hash": "366609243FCAE4693218154A3F374822B5CEB77B7E1A3561DD0CC89755131FCAEC04777E99AC041554D452B4862D2856926A1C213029FC80C7292959CAF3AAF6"
          },
          {
            "name": "dotnet-sdk-osx-gs-x64.pkg",
            "rid": "osx-x64",
            "url": "https://download.visualstudio.microsoft.com/download/pr/06addaf0-590c-4418-9cf4-83f63376ed16/d6e57f0ef630fb767a8ac8cde58e4a6e/dotnet-sdk-2.1.502-osx-gs-x64.pkg",
            "hash": "4A006A5D02C0BE76DDFC4FC89E93C620AE396B407BDA0C2BB034711AA6E473CB60AE2CA943EDE656F3DC3D7262D2AFA222FF94F9A28F5DE69FB14C24A469881F"
          },
          {
            "name": "dotnet-sdk-osx-x64.pkg",
            "rid": "osx-x64",
            "url": "https://download.visualstudio.microsoft.com/download/pr/7e834c38-a210-44e0-be84-0380298901e7/cc0a2df529f71622ef3dc6781cab0d6b/dotnet-sdk-2.1.502-osx-x64.pkg",
            "hash": "4A006A5D02C0BE76DDFC4FC89E93C620AE396B407BDA0C2BB034711AA6E473CB60AE2CA943EDE656F3DC3D7262D2AFA222FF94F9A28F5DE69FB14C24A469881F"
          },
          {
            "name": "dotnet-sdk-osx-x64.tar.gz",
            "rid": "osx-x64",
            "url": "https://download.visualstudio.microsoft.com/download/pr/50729ca4-03ce-4e19-af87-bfae014b0431/1c830d9dcffa7663702e32fab6953425/dotnet-sdk-2.1.502-osx-x64.tar.gz",
            "hash": "79302509DDFDBCD6B1C870FE79884EAE919072AE94C20F89ABB2E056770A77F76544E1160E633F6EB81FC346564D85993329A5A4EDE3C12D28A11D2D031A1130"
          },
          {
            "name": "dotnet-sdk-rhel.6-x64.tar.gz",
            "rid": "rhel.6-x64",
            "url": "https://download.visualstudio.microsoft.com/download/pr/c1120295-348f-4135-9f0c-ac157a72bd4a/733da9695dc48fa554db4e173b8ab168/dotnet-sdk-2.1.502-rhel.6-x64.tar.gz",
            "hash": "C5A9D86306EB7A19A58D60D60E14A77058D57F9EA6A1D2DB52B9107834E62B04B721ED34E16194F5F7C99CD81724241280C87B7855D68ABD7AA9997B6C153089"
          },
          {
            "name": "dotnet-sdk-win-gs-x64.exe",
            "rid": "",
            "url": "https://download.visualstudio.microsoft.com/download/pr/f86f7cf7-9c38-4b97-aeea-713ead74902d/d381b15374c3dc9e1759e2f7c19231c3/dotnet-sdk-2.1.502-win-gs-x64.exe",
            "hash": "20E5D2E54CCAD8CE2C5EED0EFFCBA5D610C8BF1D15F8D2EE2E792547B35697EA408A415D2F580E0E2F693339E5E10F0A46B82B88171016378AFBBA4BF4A55227"
          },
          {
            "name": "dotnet-sdk-win-gs-x86.exe",
            "rid": "",
            "url": "https://download.visualstudio.microsoft.com/download/pr/bef7de68-66c5-4102-9c7a-2087ae2d9e06/a1f1c1afd190d8aae7a2fc0803b470ee/dotnet-sdk-2.1.502-win-gs-x86.exe",
            "hash": "F4969D01F05ECA28B545B335E221DA6DA07A3B087A4B91BE0153494ECD483DB943178BBFB8EA1C8D032C07F0C1F50F801CCEF1542F3B09016E760E0D1CE8B277"
          },
          {
            "name": "dotnet-sdk-win-x64.exe",
            "rid": "win-x64",
            "url": "https://download.visualstudio.microsoft.com/download/pr/70b3a142-06fa-4d86-b1cc-67a48c1eaacb/55e147bd47db930a642a8f8176949a76/dotnet-sdk-2.1.502-win-x64.exe",
            "hash": "20E5D2E54CCAD8CE2C5EED0EFFCBA5D610C8BF1D15F8D2EE2E792547B35697EA408A415D2F580E0E2F693339E5E10F0A46B82B88171016378AFBBA4BF4A55227"
          },
          {
            "name": "dotnet-sdk-win-x64.zip",
            "rid": "win-x64",
            "url": "https://download.visualstudio.microsoft.com/download/pr/c88b53e5-121c-4bc9-af5d-47a9d154ea64/e62eff84357c48dc8052a9c6ce5dfb8a/dotnet-sdk-2.1.502-win-x64.zip",
            "hash": "E6408DCE29660B36EBF5318F9B9108FCD2672FD0B14B999847C6173E0FDA7F553DB40718DBE1FE2900147E2090930DDD35E3B6CEF3EF47B3749ADC62CD274A9D"
          },
          {
            "name": "dotnet-sdk-win-x86.exe",
            "rid": "win-x86",
            "url": "https://download.visualstudio.microsoft.com/download/pr/caa1967f-4459-40a0-9703-cd7c4330be6a/722e7928c1bbebf2b174f5293c97328f/dotnet-sdk-2.1.502-win-x86.exe",
            "hash": "F4969D01F05ECA28B545B335E221DA6DA07A3B087A4B91BE0153494ECD483DB943178BBFB8EA1C8D032C07F0C1F50F801CCEF1542F3B09016E760E0D1CE8B277"
          },
          {
            "name": "dotnet-sdk-win-x86.zip",
            "rid": "win-x86",
            "url": "https://download.visualstudio.microsoft.com/download/pr/e2d8f451-0133-418e-a1c6-caeda12360ef/d1ea1b0296c02a2dd4b23d33f89db12c/dotnet-sdk-2.1.502-win-x86.zip",
            "hash": "CDE212A2292093103F79ED104283E2EC0159CA38C9A9EE9048A61A6CE3951C421D4D8BD62C16A5B7B637DDCD8F5B40BB87AE6195CAE9589BA8A768AC17F4A6C3"
          }
        ]
      },
      "aspnetcore-runtime": null,
      "symbols": {
        "version": "2.1.6",
        "files": [
          {
            "name": "sdk-symbols-symbols.zip",
            "rid": null,
            "url": "https://download.visualstudio.microsoft.com/download/pr/319e69e5-3a4a-47a9-a454-b4e17380e5da/6af8d9c315d8f24e95e6d4c9a28cfd3d/sdk-symbols-2.1.502-symbols.zip",
            "hash": "3AEE6A4B827400C0B4264591BEAFAECA0936D0E7229D50CD436C78B63CC408555AACC59A0060063730D59E6514309B12769C1DDFFE0FDC36768B5BDABB16858C"
          }
        ]
      }
    },
    {
      "release-date": "2018-12-06",
      "release-version": "2.1.600-preview",
      "security": false,
      "cve-list": null,
      "release-notes": "https://github.com/dotnet/core/blob/master/release-notes/2.1/Preview/2.1.600-preview.md",
      "runtime": {
        "version": null,
        "version-display": null,
        "vs-version": null,
        "files": null
      },
      "sdk": {
        "version": "2.1.600-preview-009426",
        "version-display": "2.1.600-preview-009426",
        "runtime-version": "2.1.6",
        "vs-version": "16.0-preview-1",
        "csharp-version": "7.3",
        "fsharp-version": "4.5",
        "vb-version": "15.0",
        "files": [
          {
            "name": "dotnet-sdk-linux-arm.tar.gz",
            "rid": "linux-arm",
            "url": "https://download.visualstudio.microsoft.com/download/pr/1fade46c-c475-4187-927b-7d7157369c3b/2fb766d7c38c239012f731023556db56/dotnet-sdk-2.1.600-preview-009426-linux-arm.tar.gz",
            "hash": "865FCF406BAE3E39A7EB2277FAF3C96F1AF7800F1AF3096F768558F52F901CCD23203641807942951B84BF324F2F7F05D9074D0D7702B61EE1BC1BF590499BD7"
          },
          {
            "name": "dotnet-sdk-linux-arm64.tar.gz",
            "rid": "linux-arm64",
            "url": "https://download.visualstudio.microsoft.com/download/pr/ecafb359-728b-4427-bf63-934c716bc7e0/834ce1100ba2c0b2e49774df486dcdb3/dotnet-sdk-2.1.600-preview-009426-linux-arm64.tar.gz",
            "hash": "9641CE375F63B42F49E472456146B0155FE3A714375DEE36939EA94A12E51E7C6A27A26469ED90581AE6C46E2AEB6C5526C11D23647FB9F3908127BBAD11B958"
          },
          {
            "name": "dotnet-sdk-linux-x64.tar.gz",
            "rid": "linux-x64",
            "url": "https://download.visualstudio.microsoft.com/download/pr/6816ef17-18ae-49c3-9ad4-46fbe6267f1d/da7b8326a6d798864a9afd0a7c880b70/dotnet-sdk-2.1.600-preview-009426-linux-x64.tar.gz",
            "hash": "2DDDDC2652032DE14DEBDBF55D6940AA227F8FD37199D098F0AE23645732A77B850A02444084D4FBCF4BDFDCEF89A2964E47FF210179D89816970F9B7BC391CD"
          },
          {
            "name": "dotnet-sdk-linux-musl-x64.tar.gz",
            "rid": "linux-musl-x64",
            "url": "https://download.visualstudio.microsoft.com/download/pr/8a16c4c8-b187-4a05-93de-fa1e4c11ea0a/d2d4c18b99c2d1ec0fcbd2f8de4ff08d/dotnet-sdk-2.1.600-preview-009426-linux-musl-x64.tar.gz",
            "hash": "F43E826845065FC877659614FCDE3C0F9E588C636E5284EBE72FA48A8F52EAAE56FCD99AD18A2C77145CEB761F88A6EEF9AF1C48C3AC3ECDB539BF189938279D"
          },
          {
            "name": "dotnet-sdk-osx-gs-x64.pkg",
            "rid": "osx-x64",
            "url": "https://download.visualstudio.microsoft.com/download/pr/1690aa3e-6039-493c-a57e-9d24f2616e96/d56658e8c3886d6d69d58e6c83ab5c22/dotnet-sdk-2.1.600-preview-009426-osx-gs-x64.pkg",
            "hash": "FF77BF94390B4CE0A0B3237F3B5A854FD2527C694F519E5D74DEA9217A888644A3F202E63A9F5E4AAF497A2617EC59B1B840655B5592EC7617BC3DF9439D7176"
          },
          {
            "name": "dotnet-sdk-osx-x64.pkg",
            "rid": "osx-x64",
            "url": "https://download.visualstudio.microsoft.com/download/pr/a7fb7ea6-9007-4f82-9dd2-775bb447cf53/dbf5150a44ed20a661733817210baf1a/dotnet-sdk-2.1.600-preview-009426-osx-x64.pkg",
            "hash": "FF77BF94390B4CE0A0B3237F3B5A854FD2527C694F519E5D74DEA9217A888644A3F202E63A9F5E4AAF497A2617EC59B1B840655B5592EC7617BC3DF9439D7176"
          },
          {
            "name": "dotnet-sdk-osx-x64.tar.gz",
            "rid": "osx-x64",
            "url": "https://download.visualstudio.microsoft.com/download/pr/2f213fe3-7064-40ba-a0c3-743c73f45f65/4912a6736c4213f1af8441228d0e01e7/dotnet-sdk-2.1.600-preview-009426-osx-x64.tar.gz",
            "hash": "3ADE09CAEA4FB32CC4CD380A3043F59602B6D9D3721144ED1A975082767FE5C354FE480CDF2CDB8CFF968101F3876F37B55651B09DAC36BDB47741A83664D5B3"
          },
          {
            "name": "dotnet-sdk-rhel.6-x64.tar.gz",
            "rid": "rhel.6-x64",
            "url": "https://download.visualstudio.microsoft.com/download/pr/58cc9506-7391-4963-b34e-627c49af5d28/067849b44703738968ff5935ce45cc70/dotnet-sdk-2.1.600-preview-009426-rhel.6-x64.tar.gz",
            "hash": "24C526293BA5A8A1F0B200AF8E6412BF49E96C3C6008E9C472C3AA6A581D6B785CE78551B9CC2C8343B3BAC358CD2680905330ABCD92A5715D476F8CDC4ABD02"
          },
          {
            "name": "dotnet-sdk-win-gs-x64.exe",
            "rid": "",
            "url": "https://download.visualstudio.microsoft.com/download/pr/31a8cd43-a31d-4d33-b6f4-0f430543c9b5/e88b8ff32ae2f40c88c7828cb8ab589e/dotnet-sdk-2.1.600-preview-009426-win-gs-x64.exe",
            "hash": "FDADAF2CB923431993C02ED3F6A8C6336357F444B4123FA8C92B9C706C84A977E32EFEB0FCBF333854A07A3FAC2C088CDB569EC763D6DBDBCEE44E41E6C662F3"
          },
          {
            "name": "dotnet-sdk-win-gs-x86.exe",
            "rid": "",
            "url": "https://download.visualstudio.microsoft.com/download/pr/e8fa06be-54bd-4a15-bda6-6876b688abcd/be8609cfb001a1c94bfffd7af310ba14/dotnet-sdk-2.1.600-preview-009426-win-gs-x86.exe",
            "hash": "B77812812B33F53606A947184438D6D0A41D4EBFF38E2E9E68DB3FD0460EFD3A066B6A0F37E9E0F8BE31FE39C8AB5DC3A2CB6255A0DFEA648679B93FDA2DDA1C"
          },
          {
            "name": "dotnet-sdk-win-x64.exe",
            "rid": "win-x64",
            "url": "https://download.visualstudio.microsoft.com/download/pr/154685e2-3cbd-4505-b559-a57da259faaf/5e1d31266aa5bc670c2201acd357a220/dotnet-sdk-2.1.600-preview-009426-win-x64.exe",
            "hash": "FDADAF2CB923431993C02ED3F6A8C6336357F444B4123FA8C92B9C706C84A977E32EFEB0FCBF333854A07A3FAC2C088CDB569EC763D6DBDBCEE44E41E6C662F3"
          },
          {
            "name": "dotnet-sdk-win-x64.zip",
            "rid": "win-x64",
            "url": "https://download.visualstudio.microsoft.com/download/pr/5e82e02c-e7f8-4b4b-8e51-b874162e6c9d/dfb0d37d216779d788fa7990bb441342/dotnet-sdk-2.1.600-preview-009426-win-x64.zip",
            "hash": "46B0609F69ADFB6FB1B714C402C312E9E10D372BC50F3B7DC4670C25509DB2FF1EB47235006AA21D9B2BC49B92B9959E45BA1C70F5071A7C1EF9717C1FA5C922"
          },
          {
            "name": "dotnet-sdk-win-x86.exe",
            "rid": "win-x86",
            "url": "https://download.visualstudio.microsoft.com/download/pr/b7a5055e-b595-4e18-895e-0a6ad1718c60/3f180c6bbfb5b2e451fe1871d9f58fe8/dotnet-sdk-2.1.600-preview-009426-win-x86.exe",
            "hash": "B77812812B33F53606A947184438D6D0A41D4EBFF38E2E9E68DB3FD0460EFD3A066B6A0F37E9E0F8BE31FE39C8AB5DC3A2CB6255A0DFEA648679B93FDA2DDA1C"
          },
          {
            "name": "dotnet-sdk-win-x86.zip",
            "rid": "win-x86",
            "url": "https://download.visualstudio.microsoft.com/download/pr/f8ee2e6e-d56d-464d-a4ef-55e7243ed58a/9a6637ccd2fe5bb14ab65b711798cb22/dotnet-sdk-2.1.600-preview-009426-win-x86.zip",
            "hash": "B736C393A6A2AB062FB5C41E8FA633628051A4D221E7AEA64E5F0008C12B040E911BFD112DBF085D0A2817F1137D20FC1FABEB6F0A91FCEABBA1A5E6D9DF0172"
          }
        ]
      },
      "aspnetcore-runtime": null,
      "symbols": null
    },
    {
      "release-date": "2018-11-13",
      "release-version": "2.1.6",
      "security": false,
      "cve-list": null,
      "release-notes": "https://github.com/dotnet/core/blob/master/release-notes/2.1/2.1.6/2.1.6.md",
      "runtime": {
        "version": "2.1.6",
        "version-display": "2.1.6",
        "vs-version": null,
        "files": [
          {
            "name": "dotnet-runtime-linux-arm.tar.gz",
            "rid": "linux-arm",
            "url": "https://download.visualstudio.microsoft.com/download/pr/7d461733-a0cd-48ee-9963-791337dcaafa/3b75ee4c7fb9d6bc7d0ddd9761676096/dotnet-runtime-2.1.6-linux-arm.tar.gz",
            "hash": "4F44CD5F6B61D0A4B7E73B138FDF5EDCAA9E148BF0473514551F4D03D97C29F297662C726D145ECDF80CB58A086F925F97B7896C796CB3D82FE927F5CAF7BBCC"
          },
          {
            "name": "dotnet-runtime-linux-arm64.tar.gz",
            "rid": "linux-arm64",
            "url": "https://download.visualstudio.microsoft.com/download/pr/9cb31ef2-d5ec-490d-8a3f-f45f52d28fec/4c906b6132f2c0fe55e9e0209f08b352/dotnet-runtime-2.1.6-linux-arm64.tar.gz",
            "hash": "C3CAF2E270C2EFF9B84A16335C0A81681D43A95BCB08C444F4AD04B4AC78FE19D49BFE4BB57E4DED9B965F300534130CB91377E9A7B6252E312924D6378DB807"
          },
          {
            "name": "dotnet-runtime-linux-musl-x64.tar.gz",
            "rid": "linux-musl-x64",
            "url": "https://download.visualstudio.microsoft.com/download/pr/b934284c-96e3-49ab-9c86-6332092bafa7/480c4ba3ddd68c4a303c8de3616ac4ee/dotnet-runtime-2.1.6-linux-musl-x64.tar.gz",
            "hash": "8A0900B7DC010AA2293C5926D13A05F0A2DE1F13EAC6A1EAA3C9997A8EC6363D83C852763B118B3DDB6586F95F34263CF27E769B4637BB4BD196BF73AA62269E"
          },
          {
            "name": "dotnet-runtime-linux-x64.tar.gz",
            "rid": "linux-x64",
            "url": "https://download.visualstudio.microsoft.com/download/pr/5c1334bc-bd26-4232-a745-2728b36a2628/8e163216cdcec15332ebf2e5575962de/dotnet-runtime-2.1.6-linux-x64.tar.gz",
            "hash": "74D99AEFCBE953B30743330689E750156E68C3410BC26C40A11B60BBBF1D01887262BD6D7C0EEACCA4D6B696C1A04980D9BE2DC2A222226FA910B885D2FB5956"
          },
          {
            "name": "dotnet-runtime-osx-x64.pkg",
            "rid": "osx-x64",
            "url": "https://download.visualstudio.microsoft.com/download/pr/26452190-8866-4e1c-8bd2-e4699d775555/befaa5544a34e875621b239281d662a5/dotnet-runtime-2.1.6-osx-x64.pkg",
            "hash": "605B81BBE71423FCD3C2A3F1548CCCA04DDCDE08566B0301AC43130C239406EF621D174064272F04C5584900CE1F3F2B4D93E1D3B8277F07150404EB3A492992"
          },
          {
            "name": "dotnet-runtime-osx-x64.tar.gz",
            "rid": "osx-x64",
            "url": "https://download.visualstudio.microsoft.com/download/pr/0f36c0b9-397b-4303-9a83-2f09e08affb0/dc43655b905e0c3d5d5fd89cafc1fb81/dotnet-runtime-2.1.6-osx-x64.tar.gz",
            "hash": "595578F419094175E9A0ECEA4D0C8FD86682C5962DDA98B68403C4EC0760FB5EE7C922BB9E15100894A2E05AC16D458D22E814CA32B5BB0790F0E51A2F563643"
          },
          {
            "name": "dotnet-runtime-rhel.6-x64.tar.gz",
            "rid": "rhel.6-x64",
            "url": "https://download.visualstudio.microsoft.com/download/pr/95777fc5-eb49-4fe3-b136-db2c1e8c4cab/17cafbf4d0d6e234e4ea6cc143739e1d/dotnet-runtime-2.1.6-rhel.6-x64.tar.gz",
            "hash": "1367020B7808793C466692025466FBF08CCBC5C18D0A2DE4944FC3C53482FC30C699753581B12B387113AF1CACA505CAA1D1FDC1DB6985666CF0C718A081D8D6"
          },
          {
            "name": "dotnet-runtime-win-x64.exe",
            "rid": "win-x64",
            "url": "https://download.visualstudio.microsoft.com/download/pr/8dcd5adb-21a8-43db-ab6a-d6c8e37b20fe/d52d48805fc35dbfa7ce411fbf5fda59/dotnet-runtime-2.1.6-win-x64.exe",
            "hash": "603F397C1F5C37571F24A56AD4B22DF442AC98B86085CCF96E38077F7940700CC43678458030E626F49C7B6A027A5BA90FA5BAC03013C2223EC9E91FBDA4ED34"
          },
          {
            "name": "dotnet-runtime-win-x64.zip",
            "rid": "win-x64",
            "url": "https://download.visualstudio.microsoft.com/download/pr/3f6b6def-4e9a-4405-b21f-89f77d1605c4/52be50baa0e9bfa118fe6de80be89ab6/dotnet-runtime-2.1.6-win-x64.zip",
            "hash": "F716C90B0A4512F3611A9D6D922FF1F7B5BF306440283798E17B893920D390DF15C503F5808EE34BEB3CE6355308C6BB3435F06CDAFDE60BE31397C2633CC270"
          },
          {
            "name": "dotnet-runtime-win-x86.exe",
            "rid": "win-x86",
            "url": "https://download.visualstudio.microsoft.com/download/pr/af783fb4-da01-44f9-a8b8-9e52dda7970e/3d9920fc37175a41140f9c8af542a42c/dotnet-runtime-2.1.6-win-x86.exe",
            "hash": "7BB07641D47BFC293F61BFD18F6F960C21F5590D7E52DBCB6BD95AEFF8D037DC1EC222A9067D2B7BFA3DBDB01EEBF843DF815400654D1E724D3BD71190FD9996"
          },
          {
            "name": "dotnet-runtime-win-x86.zip",
            "rid": "win-x86",
            "url": "https://download.visualstudio.microsoft.com/download/pr/3ef3e42c-281d-43e2-969b-3f6aafef56f1/a13f4c966b0f499b8883f6e6f8b1765c/dotnet-runtime-2.1.6-win-x86.zip",
            "hash": "193C7F357F953D0B19012EF63ECCAD42CF69F5BA6DF12B132C0618C152EDE5F385CD7312CDB3D95841F9BB1705D1E4E50B0214776A111F38D50666DE52F545A2"
          }
        ]
      },
      "sdk": {
        "version": "2.1.500",
        "version-display": "2.1.500",
        "runtime-version": "2.1.6",
        "vs-version": "15.9",
        "csharp-version": null,
        "fsharp-version": null,
        "vb-version": null,
        "files": [
          {
            "name": "dotnet-sdk-linux-arm.tar.gz",
            "rid": "linux-arm",
            "url": "https://download.visualstudio.microsoft.com/download/pr/201cbc49-c122-4653-a6c6-0680643d9a26/1951cfc077d868a31563a5a172d18d78/dotnet-sdk-2.1.500-linux-arm.tar.gz",
            "hash": "106D3E5B7B96CA3522E78B77F094CECAAC38C348D7138C2FCAE0464FF9D57EC137802603C4A5C6F81B9EAE9DE39B86BFF8D9FC573817E033982EB576532E334C"
          },
          {
            "name": "dotnet-sdk-linux-arm64.tar.gz",
            "rid": "linux-arm64",
            "url": "https://download.visualstudio.microsoft.com/download/pr/fc8a549e-fe2e-4b88-961c-8f7b5d054faa/1676cb29cab62a698e75748a745950c7/dotnet-sdk-2.1.500-linux-arm64.tar.gz",
            "hash": "E5C3BBD610A38BE1F74E4851EE5B701052103EDDF9A804AEAB276048A06E812278E726E7718C5955A1159C41CFE98B8E2700F8BEF1577C30B242D7AE1A8212E1"
          },
          {
            "name": "dotnet-sdk-linux-musl-x64.tar.gz",
            "rid": "linux-musl-x64",
            "url": "https://download.visualstudio.microsoft.com/download/pr/a0a6ac11-dcce-48b7-8369-423b8652545a/c337fcbef824fd32139ee087914726ad/dotnet-sdk-2.1.500-linux-musl-x64.tar.gz",
            "hash": "AF061F17D88E4371FE523B895B60A0259296E2CC2BD9854A04541B87038638E0A7B7053288B45BC00A89FBB04DBDB7218A76EA9DFED8919457E758C532C15E9F"
          },
          {
            "name": "dotnet-sdk-linux-x64.tar.gz",
            "rid": "linux-x64",
            "url": "https://download.visualstudio.microsoft.com/download/pr/e5eef3df-d2e3-429b-8204-f58372eb6263/20c825ddcc6062e93ff0c60e8354d3af/dotnet-sdk-2.1.500-linux-x64.tar.gz",
            "hash": "85055728E2433DFDE41D15C85475F2DC6CFDD30242B4B23065B63CB12CC846ACB93C09C000B02B722890CEAC8AC382B40871C78660716CA2339C71052FE52F4E"
          },
          {
            "name": "dotnet-sdk-osx-gs-x64.pkg",
            "rid": null,
            "url": "https://download.visualstudio.microsoft.com/download/pr/576dbb8d-03f2-4d45-857a-b226d39b3dbe/0d4fbf91aa1137352680ec98ef9edb5d/dotnet-sdk-2.1.500-osx-gs-x64.pkg",
            "hash": "07DC690149914252EA88D16D0862685F213405E375E5C49162420B3BE4B8FF0AB562B7DF12C800A77DABF0574CB57D4D6DE0EB961696F7410A4563B88CB49E7C"
          },
          {
            "name": "dotnet-sdk-osx-x64.pkg",
            "rid": "osx-x64",
            "url": "https://download.visualstudio.microsoft.com/download/pr/59a7b78f-4e86-473b-b230-c84d15505cec/766e3e5f35e7bb9677dd785071c5fbf7/dotnet-sdk-2.1.500-osx-x64.pkg",
            "hash": "07DC690149914252EA88D16D0862685F213405E375E5C49162420B3BE4B8FF0AB562B7DF12C800A77DABF0574CB57D4D6DE0EB961696F7410A4563B88CB49E7C"
          },
          {
            "name": "dotnet-sdk-osx-x64.tar.gz",
            "rid": "osx-x64",
            "url": "https://download.visualstudio.microsoft.com/download/pr/901c2283-505d-408b-a7b0-01b5ee477783/ae5185f3fde13c7a62651608387a2a71/dotnet-sdk-2.1.500-osx-x64.tar.gz",
            "hash": "E87FD0EA816C1875A896CB284F762F22D2AC7A23C84F4D10F5299EA54E8ADD9D4E782656F53726627D615F98D2E6C288AD634B75F80D6F815EDF8B35F484C817"
          },
          {
            "name": "dotnet-sdk-rhel.6-x64.tar.gz",
            "rid": "rhel.6-x64",
            "url": "https://download.visualstudio.microsoft.com/download/pr/6b4325af-ce22-4440-ba5e-b4b1444cf712/3691bc5eabd7390b47657e9d1d232355/dotnet-sdk-2.1.500-rhel.6-x64.tar.gz",
            "hash": "323A727C1112A167E87C3C3510496C07DB10B36757736F8510150EA200B45FEC02913CA81518115205C526B075BE25A2DCF45C63C23B5B1C3BB759D36D18D17B"
          },
          {
            "name": "dotnet-sdk-win-gs-x64.exe",
            "rid": null,
            "url": "https://download.visualstudio.microsoft.com/download/pr/9b60a25e-5b31-4550-aae1-72516c1067f6/52e8387487fecef06266a7a19c97ddee/dotnet-sdk-2.1.500-win-gs-x64.exe",
            "hash": "A6EB777DF0F8581872EF34D9363EA0148A95314546507B879B648CA8AA051791DA59377CA3F1786F18D2831823F2A2A9B6D275C96572F0917C88FBEB18272C32"
          },
          {
            "name": "dotnet-sdk-win-gs-x86.exe",
            "rid": null,
            "url": "https://download.visualstudio.microsoft.com/download/pr/246c196e-2934-4571-bf21-b988a0f57e90/11329123100c557261e585a9871c2398/dotnet-sdk-2.1.500-win-gs-x86.exe",
            "hash": "E34065EA573598F4098A9D57A05243FB9EE58C7A8AA08A81E7F6248372BF850F4A69CD2558FE1BE98B267491FBAC5022657E67625595795F9FB9AB5BBF6F8B14"
          },
          {
            "name": "dotnet-sdk-win-x64.exe",
            "rid": "win-x64",
            "url": "https://download.visualstudio.microsoft.com/download/pr/cd42f66a-2b6a-4a7a-9e69-0bb4eb5a83a1/0ce246546a0886349d9acf872f4e15a4/dotnet-sdk-2.1.500-win-x64.exe",
            "hash": "A6EB777DF0F8581872EF34D9363EA0148A95314546507B879B648CA8AA051791DA59377CA3F1786F18D2831823F2A2A9B6D275C96572F0917C88FBEB18272C32"
          },
          {
            "name": "dotnet-sdk-win-x64.zip",
            "rid": "win-x64",
            "url": "https://download.visualstudio.microsoft.com/download/pr/2a508a9d-91e8-4126-904c-f7a515f8a33b/24ff5fe2610ce1ce76370ed053b14094/dotnet-sdk-2.1.500-win-x64.zip",
            "hash": "C8A398773A517B7D36BC29895FC1C4B6B0D47CFDBED04D115FC75E8D0A4B7542B67C9125F701EC1C53038E846848F3C77CACAE2B61986E66164CFCA05005CA08"
          },
          {
            "name": "dotnet-sdk-win-x86.exe",
            "rid": "win-x86",
            "url": "https://download.visualstudio.microsoft.com/download/pr/59613bc7-269f-4c39-a58a-46b35fe314c0/ddae846724f96c9886b319b8f825e475/dotnet-sdk-2.1.500-win-x86.exe",
            "hash": "E34065EA573598F4098A9D57A05243FB9EE58C7A8AA08A81E7F6248372BF850F4A69CD2558FE1BE98B267491FBAC5022657E67625595795F9FB9AB5BBF6F8B14"
          },
          {
            "name": "dotnet-sdk-win-x86.zip",
            "rid": "win-x86",
            "url": "https://download.visualstudio.microsoft.com/download/pr/f1e5fc51-e5f1-44d8-bd59-88b0aa849b3a/fbe1740c06c7fc87b8345c193a12bd59/dotnet-sdk-2.1.500-win-x86.zip",
            "hash": "5143FA77EC0BA779CFDED5E1FE27C9E4A4081F0F67FB69F7E73746A907EC1554D91347BC4D747A4B79B45A5B18E7D3438CF8A7EDDEB3C094C15E70A197FEA8EE"
          }
        ]
      },
      "aspnetcore-runtime": {
        "version": "2.1.6",
        "version-display": "2.1.6",
        "version-aspnetcoremodule": [
          "12.2.18248.0",
          "8.2.1991.0"
        ],
        "vs-version": null,
        "files": [
          {
            "name": "aspnetcore-runtime-linux-arm.tar.gz",
            "rid": "linux-arm",
            "url": "https://download.visualstudio.microsoft.com/download/pr/9c5d6af2-868c-4021-8b25-4913daca41c3/46cfc8ddb9b8f10ebd56de1b1a534e32/aspnetcore-runtime-2.1.6-linux-arm.tar.gz",
            "hash": "2312BA29EBCB3CA2E473C90727563E04C89CD771BCB68BE76ED8BCB1D196E7D5B9A886177481837AE397142497CC2947A19372FE0DA23F0ADA0B3C1AD4FD0218"
          },
          {
            "name": "aspnetcore-runtime-linux-musl-x64.tar.gz",
            "rid": "linux-musl-x64",
            "url": "https://download.visualstudio.microsoft.com/download/pr/e4770dec-8d9d-4591-ba45-a8ad1d71841e/fa87d518261a484787824fc0e1d9365f/aspnetcore-runtime-2.1.6-linux-musl-x64.tar.gz",
            "hash": "F909A6B70D105588C0D4C684E88C1EB2B83001BA55B9BFB0932807953EA9756C5539D3B9BD11666CB07CC68ED362F3786C8F6A0FF91DA072E4B67CD8B5ABC16A"
          },
          {
            "name": "aspnetcore-runtime-linux-x64.tar.gz",
            "rid": "linux-x64",
            "url": "https://download.visualstudio.microsoft.com/download/pr/5ecfed21-c776-4924-b734-126400fd324a/4e1bfb9c870ffcf99b1bf953b91ef072/aspnetcore-runtime-2.1.6-linux-x64.tar.gz",
            "hash": "4D6416C7C078047ABE3493FDD7BEBE0A796BDB2AAEFAD302FB6A64DD225C871A1183F016F0974C6DCD82F80AE893660B2AEAC2ABB70509435845A430E0117E29"
          },
          {
            "name": "aspnetcore-runtime-osx-x64.tar.gz",
            "rid": "osx-x64",
            "url": "https://download.visualstudio.microsoft.com/download/pr/1f6f813c-f02a-47ca-a300-0b89bacac920/19e4e3315b9ec9934f06915b8d367706/aspnetcore-runtime-2.1.6-osx-x64.tar.gz",
            "hash": "4DC06D8A145BBC78641FABEB699691F05E01A3DBB199F0AC1BD297C5CA57E91A65CB4F77971DA0528563D649988C5DD97A913B11760C0904403E317EF0442564"
          },
          {
            "name": "aspnetcore-runtime-win-x64.exe",
            "rid": "win-x64",
            "url": "https://download.visualstudio.microsoft.com/download/pr/400d3dfc-03ab-4d2b-9d2a-5c1e9d7ef2e1/a1c8fba4dd848186623470da09ec8f88/aspnetcore-runtime-2.1.6-win-x64.exe",
            "hash": "D52A47BBDF9FDEB2172A04ABFB3E09E318950F512136E020F40845A3604A93DA1B344603204EE9092936CBB76B32150F8A25A9B5DD4786520A3C7460207BCD97"
          },
          {
            "name": "aspnetcore-runtime-win-x64.zip",
            "rid": "win-x64",
            "url": "https://download.visualstudio.microsoft.com/download/pr/aeab1a67-fec1-4525-af50-332817900212/016c23f84f53d0976da7070c88c7873f/aspnetcore-runtime-2.1.6-win-x64.zip",
            "hash": "333C7EADBD5E5202DB706696ED682298C4FC66551AD87A9C374A28CD459AA8C6A47952434BC642E1191B0F10E09520B9A34E6BE19C5387AEEC1FF19C2001EC32"
          },
          {
            "name": "aspnetcore-runtime-win-x86.exe",
            "rid": "win-x86",
            "url": "https://download.visualstudio.microsoft.com/download/pr/207ccb26-48a9-4588-a9f3-e009be0a37cc/afdf4db8ad55a07357f0663fbde4140b/aspnetcore-runtime-2.1.6-win-x86.exe",
            "hash": "3C23C66D9F9FD65EF8CD4E5779B8E9E1301519578084CF14E35CC366AA1B66C039459E2480AFC855428B1CE23DDC38A5DED8699A37B1237C18B700D0B6657792"
          },
          {
            "name": "aspnetcore-runtime-win-x86.zip",
            "rid": "win-x86",
            "url": "https://download.visualstudio.microsoft.com/download/pr/5fbad133-3085-4748-90a7-cd863e910001/c7379a8658d8ff6547b7c74fd59615c3/aspnetcore-runtime-2.1.6-win-x86.zip",
            "hash": "5D84CF72F6A500E276D3D8C10E138BC180EDA50F29603C3CA0DAF8B4F686B6EE0EAAA8B1A928790DFEBDDAF0EA2E863DD95F86A566A5C98346953C848641CE23"
          },
          {
            "name": "dotnet-hosting-win.exe",
            "rid": "",
            "url": "https://download.visualstudio.microsoft.com/download/pr/3f674c39-ab51-45c3-a7b8-094d86594fbc/9f7efb24d3486086b2d1f1a8d205a776/dotnet-hosting-2.1.6-win.exe",
            "hash": "E4F36F3DF427CBB59749B7BD993934229D6D6E985786DFE3F92E77F6F5F10209F57E450AE74B5ACD70C5CE2067C881C1DDAEBEF5164D009E15C648CDC1A7B51E"
          }
        ]
      },
      "symbols": {
        "version": "2.1.6",
        "files": [
          {
            "name": "aspnet-2.1.6-symbols.zip",
            "rid": null,
            "url": "https://download.visualstudio.microsoft.com/download/pr/d77ca6f6-fa77-4eb8-82f9-9e8be43e4acd/830ad12af9a632ff05a70e2530a3c564/aspnet-2.1.6-symbols.zip",
            "hash": "605c894697d96b1e72edf056c874a9eb6a471eb96865275d34404b55484e264467b34d9dac4b748e3e8f3caeac528c207759ee9ef265fcd350af079a91465451"
          },
          {
            "name": "cli-2.1.500.symbols.zip",
            "rid": null,
            "url": "https://download.visualstudio.microsoft.com/download/pr/bbff4d72-ae50-42c7-9a5e-e3f24448be01/604a59b419eddbbd6a4148b5bf90a89e/cli-2.1.500.symbols.zip",
            "hash": "0d325c0473f5ce4e6f6b60b2f771b66139e2302aeef22f40f2503d18cc3cd309bdafe1fa319798ec149e50947b5585d22c4454332d2c20208d45d262aaaa0861"
          },
          {
            "name": "cli-2.1.6-symbols.zip",
            "rid": null,
            "url": "https://download.visualstudio.microsoft.com/download/pr/31972dfb-b0fd-4e01-9d2b-5008321dbf68/f198c9f2aa57f8c7e141d95a6c6b098d/cli-2.1.6-symbols.zip",
            "hash": "2e552add81cfc61709e043f22158b1714ecb4a28506d61851b868c30b9c24e4acf0b173c2b6fb935cca49302a5aa7cde37bf9ae10f097869e46e970a1c98792f"
          },
          {
            "name": "core-setup-2.1.6-symbols.zip",
            "rid": null,
            "url": "https://download.visualstudio.microsoft.com/download/pr/04ddc39e-1db1-472f-a7a6-4a51d73cc75c/3d0f620127304ddfa981bdc9dbc6aee9/core-setup-2.1.6-symbols.zip",
            "hash": "4b3dfd92de61ad1a909380128f88c1e12c40cfda9121b57259b04f62f7ef6410c0fe99194b7e8c6b5f88bd9c1100e76728f1032826546675f8183b86d6a03a6c"
          },
          {
            "name": "coreclr-2.1.6-symbols.zip",
            "rid": null,
            "url": "https://download.visualstudio.microsoft.com/download/pr/459e604d-efc0-4e1a-838b-e311c890bdaa/bc02969da98047faf9b4d1dc1c70b349/coreclr-2.1.6-symbols.zip",
            "hash": "77d494554e80e893c78c17385a45debd18b9cb6a8291e4744efabf1f9ac032842e71e90241d569884122b3633b4994273f6b68484fc47b25348a9e30f03a9ec0"
          },
          {
            "name": "corefx-2.1.6-symbols.zip",
            "rid": null,
            "url": "https://download.visualstudio.microsoft.com/download/pr/dc20e757-f7ca-4683-900b-3d0a94134c0d/1743c2e0e4952e9a5ddf2d1c8934af95/corefx-2.1.6-symbols.zip",
            "hash": "ac621eb41eb81ab6cc9327ea78ef296c71760739ef1f36c25d2a1b8cb92e3e55966de31ed4cdf77817bc23f35242d436dc9c61b49edf710b035e7143fd4319f5"
          },
          {
            "name": "dotnet-sdk-2.1.6-symbols.zip",
            "rid": null,
            "url": "https://download.visualstudio.microsoft.com/download/pr/05930291-d788-4c74-8727-67a8dc91bd10/abef49e4ac04610e9c3ff1317a5b4140/dotnet-sdk-2.1.6-symbols.zip",
            "hash": "1c98fc7290bdc5cc31cd02f3a6150ca92df3ab18cb15f1a3238124401307076096aa8b45a738a5374d473a31a23185e6be31c3399f36f7cfeedafa730b44617b"
          },
          {
            "name": "sdk-symbols-2.1.6-symbols.zip",
            "rid": null,
            "url": "https://download.visualstudio.microsoft.com/download/pr/b8907954-0bb6-484b-a1ee-1beba64843e0/490b81242561a2b9b3f14bb3be467611/sdk-symbols-2.1.6-symbols.zip",
            "hash": "89dce1499fc54c35160a357b6d3d5c116c19bdbc2a4510fc7b05cc2cba046695de983ac29bd2fc66da3c5464d6eb369acb2a1fb1bbc4662c1286d9a0e5c410ef"
          }
        ]
      }
    },
    {
      "release-date": "2018-10-02",
      "release-version": "2.1.5",
      "security": false,
      "cve-list": null,
      "release-notes": "https://github.com/dotnet/core/blob/master/release-notes/2.1/2.1.5/2.1.5.md",
      "runtime": {
        "version": "2.1.5",
        "version-display": "2.1.5",
        "vs-version": null,
        "files": [
          {
            "name": "dotnet-runtime-linux-arm.tar.gz",
            "rid": "linux-arm",
            "url": "https://download.visualstudio.microsoft.com/download/pr/4d555219-1f04-47c6-90e5-8b3ff8989b9c/0798763e6e4b98a62846116f997d046e/dotnet-runtime-2.1.5-linux-arm.tar.gz",
            "hash": "89a77a07065ea24e7198c77a233b9ce5c6cf51b1deb2ef55c88f0adbb2ecd9db1ba4e7d55eec2ef7139c47f91346fed360161a5bb6e3a7ccfc4559bcde286364"
          },
          {
            "name": "dotnet-runtime-linux-musl-x64.tar.gz",
            "rid": "linux-musl-x64",
            "url": "https://download.visualstudio.microsoft.com/download/pr/42912b6c-fab3-4666-a467-65e1ecbfc4b3/44f1a69971dd0c81de9ede19393de24c/dotnet-runtime-2.1.5-linux-musl-x64.tar.gz",
            "hash": "6823778d6ae0a57a9782d1fa460fcea2c7df99c719d14d4aef96e4cbc48406936090e2f727cbcb961f6e645ea960374575e37db8f59907cfc5a588bb1044d840"
          },
          {
            "name": "dotnet-runtime-linux-arm64.tar.gz",
            "rid": "linux-arm64",
            "url": "https://download.visualstudio.microsoft.com/download/pr/8b757bfd-de6c-4c72-8d73-abfa6d7bae35/54a47a57feccb5277e0973e17142caa6/dotnet-runtime-2.1.5-linux-arm64.tar.gz",
            "hash": "4c4d45f4bf0c86b83dd9dd1a844754c3cdc15e0c4b417a069132607e6e95b0e9d8ef410ebdd8b9f5479d91bd704dd098cc674a5f42fd6e67c62df75e1b3e96d7"
          },
          {
            "name": "dotnet-runtime-linux-x64.tar.gz",
            "rid": "linux-x64",
            "url": "https://download.visualstudio.microsoft.com/download/pr/05a71d80-3e59-4f1f-8298-2697013e261c/be191f2f4f4db74c29030008ed3632f0/dotnet-runtime-2.1.5-linux-x64.tar.gz",
            "hash": "d815c79fd868d2642898ddc09c890a90c4ab26ef8999046581d7e3912bb06ec97ce6637ce8bf0ceb9deb773daab1c0cd93e336992c885a4fd7550d6686d4dbf4"
          },
          {
            "name": "dotnet-runtime-osx-x64.pkg",
            "rid": "osx-x64",
            "url": "https://download.visualstudio.microsoft.com/download/pr/b83df670-529a-4d28-b4f5-81c46d339ef9/6d23d425c2b0ffd9828c521dbf19ef63/dotnet-runtime-2.1.5-osx-x64.pkg",
            "hash": "a1835776f4873327229d68f641cf320e45f4857007875cc1ec25463a266ef7be3f520e68acfa1d2e27d1f69a6030667e36f9d9f2099d6e12a84784a5462af12e"
          },
          {
            "name": "dotnet-runtime-osx-x64.tar.gz",
            "rid": "osx-x64",
            "url": "https://download.visualstudio.microsoft.com/download/pr/eafd1d99-8824-4af0-8924-df9050d2265f/76094b7c8d80390504eba6ec08e4044a/dotnet-runtime-2.1.5-osx-x64.tar.gz",
            "hash": "8d95f08a55e913aa5c885e42f126eacf479e6de3a59dcab6594d4e90d7dbdf36f03c4eb084a9bf4405a1e52db5b84be583f44ec4f02dbe4e58c3582329b0b50c"
          },
          {
            "name": "dotnet-runtime-rhel.6-x64.tar.gz",
            "rid": "rhel.6-x64",
            "url": "https://download.visualstudio.microsoft.com/download/pr/5b4b7ccd-7167-42f8-9111-bd7f09cc7b1c/fc68d0ca7566224ec99b56df25b7f9ee/dotnet-runtime-2.1.5-rhel.6-x64.tar.gz",
            "hash": "83ab74399d25a85fcb091bd63a3d620f5c5bf62700ec8f8fe5a63de8764f725ce25156a07e5da1e8f326360fefa625402de295e03e2d9e67cca5a2fb95b60c06"
          },
          {
            "name": "dotnet-runtime-win-x64.exe",
            "rid": "win-x64",
            "url": "https://download.visualstudio.microsoft.com/download/pr/2781df30-e8c8-4c96-a317-a369a1d27b88/d70f97bfd35b88fe6e2b5410b3655247/dotnet-runtime-2.1.5-win-x64.exe",
            "hash": "1fcd054b48b93a40e1b23903d00f0163382e19827c9dec297acd9fdb61f117c0c79fa86c1fe16989038db300274e4813a4a65ea0100a571e1085ce8a8ec6887a"
          },
          {
            "name": "dotnet-runtime-win-x64.zip",
            "rid": "win-x64",
            "url": "https://download.visualstudio.microsoft.com/download/pr/ce443d89-75f1-4122-aaa8-c094a9017b4a/255b06ace4207a8ee923758160ed01c3/dotnet-runtime-2.1.5-win-x64.zip",
            "hash": "aa7145201f1ed0689ff6abeb53b9c64c1efa1420dee7e5cc916168fd2479e252ed56b2492221f4038edbc73056accd9d4a46ec469155f2bdf0fc71bd909bd220"
          },
          {
            "name": "dotnet-runtime-win-x86.exe",
            "rid": "win-x86",
            "url": "https://download.visualstudio.microsoft.com/download/pr/4d7f6916-827d-4047-8abd-30dd6db910e9/694eaa49bbf7bb574b75429ed101035c/dotnet-runtime-2.1.5-win-x86.exe",
            "hash": "88c7cdcced8dc22aec86cc7edf105ad96887f98e6d5d013459e5b8957a7c146489371480dea0fecc5cd89da5ff94cadee9b5cbadb748c54399a6035c456d4e3b"
          },
          {
            "name": "dotnet-runtime-win-x86.zip",
            "rid": "win-x86",
            "url": "https://download.visualstudio.microsoft.com/download/pr/256f1cce-ad71-4ebe-ae45-5be6b7d4edb8/68f8caf678adde0af55266e955556c74/dotnet-runtime-2.1.5-win-x86.zip",
            "hash": "0765035c328e479681bbc8967ae1b8031bc16e6fe399fb74b93d517677cc8ecc852984f556f0bb41960bdb7620c67bd7ac95c66304699966aa6cd1cea80b3b9e"
          }
        ]
      },
      "sdk": {
        "version": "2.1.403",
        "version-display": "2.1.403",
        "runtime-version": "2.1.5",
        "vs-version": "15.8.6",
        "csharp-version": null,
        "fsharp-version": null,
        "vb-version": null,
        "files": [
          {
            "name": "dotnet-sdk-linux-arm64.tar.gz",
            "rid": "linux-arm64",
            "url": "https://download.visualstudio.microsoft.com/download/pr/00038a67-bb86-4c39-88df-7c0998002a9e/97de51fd691c68e18ddd3dcaf3d60181/dotnet-sdk-2.1.403-linux-arm64.tar.gz",
            "hash": "a9eeffeca6b80b2873c21c7b8bb06df096290cd5b23a6e1e0fb158b60f2c2af6ee4b2bfcfd96a303ebf33ea2cc782f3dee629d06d48b634dda05ae9e11051335"
          },
          {
            "name": "dotnet-sdk-linux-arm.tar.gz",
            "rid": "linux-arm",
            "url": "https://download.visualstudio.microsoft.com/download/pr/10b96626-02d8-415a-be85-051a2a48d0c2/5ec51d3d9f092ba558fb5f1f03d26699/dotnet-sdk-2.1.403-linux-arm.tar.gz",
            "hash": "144f1a8822f57d3e9286ed80b7ee0c7796cb2765632dd99d0f89a276248c3be77d8d90c8bf987af0237e67f2af26be834c138441980d2c7d35156ee1bb7e3d94"
          },
          {
            "name": "dotnet-sdk-linux-musl-x64.tar.gz",
            "rid": "linux-musl-x64",
            "url": "https://download.visualstudio.microsoft.com/download/pr/527fff7b-1862-4d2e-ab78-94c6cca188bc/8c62477e25ac1448c93ed4a8da11cc37/dotnet-sdk-2.1.403-linux-musl-x64.tar.gz",
            "hash": "620f091eba8d111b13d440c20926f60919e64dd421c6cbf2696b6f3f643a3d654b7dc394e6e84b1c4bef6ff872c754a7317e9b94977cbcb93b5d0fdfe08d8b55"
          },
          {
            "name": "dotnet-sdk-linux-x64.tar.gz",
            "rid": "linux-x64",
            "url": "https://download.visualstudio.microsoft.com/download/pr/e85de743-f80b-481b-b10e-d2e37f05a7ce/0bf3ff93417e19ad8d6b2d3ded84d664/dotnet-sdk-2.1.403-linux-x64.tar.gz",
            "hash": "903a8a633aea9211ba36232a2decb3b34a59bb62bc145a0e7a90ca46dd37bb6c2da02bcbe2c50c17e08cdff8e48605c0f990786faf1f06be1ea4a4d373beb8a9"
          },
          {
            "name": "dotnet-sdk-osx-x64.pkg",
            "rid": "osx-x64",
            "url": "https://download.visualstudio.microsoft.com/download/pr/38102737-cb48-46c2-8f52-fb7102b50ae7/d81958d71c3c2679796e1ecfbd9cc903/dotnet-sdk-2.1.403-osx-x64.pkg",
            "hash": "ac87bddcbf5ceca22d95966f1da9f6ad55876f9cec9e221a25d84dc03aa7144b9e0fbcf2b492b520b85ac57f4eb16edf8239eb42d2f3b049b2dd483a2d27f323"
          },
          {
            "name": "dotnet-sdk-osx-gs-x64.pkg",
            "rid": null,
            "url": "https://download.visualstudio.microsoft.com/download/pr/8a8072ea-07b3-4e31-8c2b-db56c9dc0b3c/5ef3a090b5e1b7f7c80338249d29f2b3/dotnet-sdk-2.1.403-osx-gs-x64.pkg",
            "hash": "043f0e79f875eb5a47289e2d6f087927ba713c98b6bbdbc3828c49025d03ce1a210917f9519ff2671fa15a82ee2b544ddf272e4de7c28b46da436488c08c1cd1"
          },
          {
            "name": "dotnet-sdk-osx-x64.tar.gz",
            "rid": "osx-x64",
            "url": "https://download.visualstudio.microsoft.com/download/pr/fcdaa140-a2a3-46cf-bab1-e211e7d070c8/9498335457a65063ec789e5532020cf7/dotnet-sdk-2.1.403-osx-x64.tar.gz",
            "hash": "b20dadf3654522710a2ee2768566fe48aee6c234d678c87fece3395523e09e5243389214cd4433f850615585e46f5e9d53a0c46b6a5192fe399054126537d818"
          },
          {
            "name": "dotnet-sdk-rhel.6-x64.tar.gz",
            "rid": "rhel.6-x64",
            "url": "https://download.visualstudio.microsoft.com/download/pr/db34d22e-e7ca-4883-a35e-b3d864a5b330/c5f9d14eb4630686574eba29b0049470/dotnet-sdk-2.1.403-rhel.6-x64.tar.gz",
            "hash": "30faa188766bf2b628064fc0b90fe76ce9a2bc63c07acee1dd8f082af895cec536aa52af7f48892aad6579ec98354e432d7c6860713a9b976d84482c624f8b3f"
          },
          {
            "name": "dotnet-sdk-win-x64.exe",
            "rid": "win-x64",
            "url": "https://download.visualstudio.microsoft.com/download/pr/45f93081-cdb4-41c1-8d8d-e6c3bbf2872b/62d6a598956fdfe585acb1f15268d930/dotnet-sdk-2.1.403-win-x64.exe",
            "hash": "3630dc9c52ec6b08c0804da3fc9177d3d61f12f5629c65249f7bc75b34a24c4059812fc8e6cdef64dcc7c4030ad5952e998674ac1ef497f20e43b2ab4b53be90"
          },
          {
            "name": "dotnet-sdk-win-gs-x64.exe",
            "rid": null,
            "url": "https://download.visualstudio.microsoft.com/download/pr/7010cdb4-ae43-408b-8c9f-5f94101a1c70/3e1ae56a072c7c397f10278d7643b3e9/dotnet-sdk-2.1.403-win-gs-x64.exe",
            "hash": "3630dc9c52ec6b08c0804da3fc9177d3d61f12f5629c65249f7bc75b34a24c4059812fc8e6cdef64dcc7c4030ad5952e998674ac1ef497f20e43b2ab4b53be90"
          },
          {
            "name": "dotnet-sdk-win-x64.zip",
            "rid": "win-x64",
            "url": "https://download.visualstudio.microsoft.com/download/pr/28820b2a-0aec-4c24-a271-a14bcb3e2686/5e0ad8ae32f1497e8d0cace2447b9e01/dotnet-sdk-2.1.403-win-x64.zip",
            "hash": "52bb1117f170587eaceec1f78cdc41a41d4272154b5535bf61c86bfb75287323cac248434b05eabe4bc7716facabdb0f6475015cbb63f38d91af662618a06720"
          },
          {
            "name": "dotnet-sdk-win-gs-x86.exe",
            "rid": null,
            "url": "https://download.visualstudio.microsoft.com/download/pr/a3660177-253e-48a3-9c79-cc16ced15c3a/ab0b9bfdac68c55de0e0f27ee6c57dc7/dotnet-sdk-2.1.403-win-gs-x86.exe",
            "hash": "c35be7071348b2812ee3694276b0bf7b9289f9176896b6d27ef0ab8d6c3f499e2678856d50b782a171c819e1837de070a4d9cb6897e05be86ed57cb97feda686"
          },
          {
            "name": "dotnet-sdk-win-x86.exe",
            "rid": "win-x86",
            "url": "https://download.visualstudio.microsoft.com/download/pr/c0aa84bb-3da1-4bce-9434-7036e94ae4b2/6d4fb01377f1f1eebb0997289dc8ecfb/dotnet-sdk-2.1.403-win-x86.exe",
            "hash": "c35be7071348b2812ee3694276b0bf7b9289f9176896b6d27ef0ab8d6c3f499e2678856d50b782a171c819e1837de070a4d9cb6897e05be86ed57cb97feda686"
          },
          {
            "name": "dotnet-sdk-win-x86.zip",
            "rid": "win-x86",
            "url": "https://download.visualstudio.microsoft.com/download/pr/849dd909-5412-4b79-a66b-b173d462d0f2/a75544b6df62239374e77e78d9a5899f/dotnet-sdk-2.1.403-win-x86.zip",
            "hash": "f3292cddad3cc2921ac532367568086a778340dd76a00825119f9e634958173d6688d3d3e93a9f4a0b091cae989f5d0213ed0ea4ba818f90efc901a86093c2fc"
          }
        ]
      },
      "aspnetcore-runtime": {
        "version": "2.1.5",
        "version-display": "2.1.5",
        "version-aspnetcoremodule": [
          "12.2.18248.0",
          "8.2.1991.0"
        ],
        "vs-version": null,
        "files": [
          {
            "name": "aspnetcore-runtime-linux-arm.tar.gz",
            "rid": "linux-arm",
            "url": "https://download.visualstudio.microsoft.com/download/pr/6253ecc6-4af6-42ac-a965-33a864a79a3b/b4ba7e62c5318106fd55aaa17b4335de/aspnetcore-runtime-2.1.5-linux-arm.tar.gz",
            "hash": "5d503f7181c59d95ddc7d537dbc4b26fb6d5b6bea25b0a29154906fa422e7014e80e0a8ee92c6f81484d169a17b3e8284d455e3e05d85cefe736190e769b7355"
          },
          {
            "name": "aspnetcore-runtime-linux-musl-x64.tar.gz",
            "rid": "linux-musl-x64",
            "url": "https://download.visualstudio.microsoft.com/download/pr/c283d1d5-b4c7-4d9b-bab5-b78c6d03887f/e6ba9246446aa885f935e2245acbbedd/aspnetcore-runtime-2.1.5-linux-musl-x64.tar.gz",
            "hash": "5d87fb86e4e70bf0769d081a0b0c4388348bcefe61559242af17a9604bbdb3269e4ab47c420105ab6a2236431978adede9406d3ff0845602a398bb81f4ecf6f7"
          },
          {
            "name": "aspnetcore-runtime-linux-x64.tar.gz",
            "rid": "linux-x64",
            "url": "https://download.visualstudio.microsoft.com/download/pr/97fce50e-e736-41c3-a700-d83d43178197/4c00b063affdbc940dd16f62c68d1505/aspnetcore-runtime-2.1.5-linux-x64.tar.gz",
            "hash": "3326963ba0a431ca430d8f1a7940487e516952ec560da563f03662b71b2ac8b5d9904b0e1422212e452b49f563349d10fea34241f4d5e4811d0aedc02c557029"
          },
          {
            "name": "aspnetcore-runtime-osx-x64.tar.gz",
            "rid": "osx-x64",
            "url": "https://download.visualstudio.microsoft.com/download/pr/48c6f111-9195-46bd-8115-dcbf8a954bba/4c011f106cfc78e8344ca50b0a08d056/aspnetcore-runtime-2.1.5-osx-x64.tar.gz",
            "hash": "a5f9ee4a89a50dd0dddb4b0bc089e0385cd8d11d667253f8bf3fb1722308a3189512022472394251c5f640332b843798a8f5a0c129b9d78094349130ffb93aac"
          },
          {
            "name": "aspnetcore-runtime-win-x64.exe",
            "rid": "win-x64",
            "url": "https://download.visualstudio.microsoft.com/download/pr/74b2ff3f-b288-4b4c-9b11-3ef77100ef5a/b0b90830e6b1050afec21c556d1b3733/aspnetcore-runtime-2.1.5-win-x64.exe",
            "hash": "ebb8f2b239155c9314c39b77ed6a89fb1954109d31d030783ee59427f7c6d6bf7af04037b9e57f82e60799292f507e003c8a76278036ddbae096a7f9baf03fd6"
          },
          {
            "name": "aspnetcore-runtime-win-x64.zip",
            "rid": "win-x64",
            "url": "https://download.visualstudio.microsoft.com/download/pr/6abfd5c4-f9e2-41fb-9363-fd60e3f9132f/1a5d3c82408f5e27b0e83be8c7f1ae42/aspnetcore-runtime-2.1.5-win-x64.zip",
            "hash": "98224c8646b7eab234b97f52735905bb0219ea2290490e408ff469459ea82116068854e7b9c5869bccef780b4ceac17477f34f23e06a0a6bedca445a3866d73e"
          },
          {
            "name": "aspnetcore-runtime-win-x86.exe",
            "rid": "win-x86",
            "url": "https://download.visualstudio.microsoft.com/download/pr/e3470fc1-4b89-4ef1-af3b-bf4fe57195f8/ae80490e90972949886a36816490f3ff/aspnetcore-runtime-2.1.5-win-x86.exe",
            "hash": "e7e62e13aa917a53015d987ef48fb255f887ce850b9aa1e869e46a13ab6f1697566f4e3d808ed71f6288e2b930f61bbcc26758f328382aadc6b53442f0c13e0f"
          },
          {
            "name": "aspnetcore-runtime-win-x86.zip",
            "rid": "win-x86",
            "url": "https://download.visualstudio.microsoft.com/download/pr/de489207-08c5-4bb1-9b66-641528ea6ca2/03bd984cb700799179dca77dadf3a003/aspnetcore-runtime-2.1.5-win-x86.zip",
            "hash": "9c46619708fca22db2bd7206cfed0aae56d99f52f4f00aa12a43ae2e744da4c75bb749ea343311a051b900e6299352ef7a0e9c5378611971f4d9fdc585c95f20"
          },
          {
            "name": "dotnet-hosting-win.exe",
            "rid": "",
            "url": "https://download.visualstudio.microsoft.com/download/pr/86df96bb-384c-4d7a-82ce-2e4c2c871189/045870c1ab4004219cb312039c5a64d5/dotnet-hosting-2.1.5-win.exe",
            "hash": "51da1bc97185209f19ff753fe0ca8a4ae5afec9a96b15fc088c357ad1ecf327e03d68347f54cda85d190131d6289a6de595c840f1decf7895009aa0ca5563448"
          }
        ]
      },
      "symbols": {
        "version": "2.1.5",
        "files": [
          {
            "name": "aspnet-symbols.zip",
            "rid": null,
            "url": "https://download.visualstudio.microsoft.com/download/pr/cd19548d-5b4b-49dc-b33b-be0fff2c814d/f92efb317bd7864097ef824174e6ded7/aspnet-2.1.5-symbols.zip",
            "hash": "b0f2ce9c018605395d5c7a47a233fac83097df41ab7cb351827d727387646f831b0a1c251cd488dfeb9c473a18510f53b50ba7b1fc4322808f95ab921fb8e84b"
          },
          {
            "name": "cli-symbols.zip",
            "rid": null,
            "url": "https://download.visualstudio.microsoft.com/download/pr/d3d1518b-c3ad-445c-a6a4-bc31691517f1/cb22f3c8e70ccacfc9dbb74748d11ee8/cli-2.1.5-symbols.zip",
            "hash": "173168730d6fe23a7c5457ed5533e4dc103a2f95ae5c0118a3ac4fd06ad23a1bd5a605bd43b10148cf8bcfc3a5b4c32d78b8d745dd5ba57921449a236f2c8ad8"
          },
          {
            "name": "core-setup-symbols.zip",
            "rid": null,
            "url": "https://download.visualstudio.microsoft.com/download/pr/b7ea7023-1d3e-4b6c-956f-fd95acddaf34/93db59925f87bf2088f262ea29536ced/core-setup-2.1.5-symbols.zip",
            "hash": "5581be34b1e54650e1495aef9e4c02d676532dd11316174344711cde7d55cd434382ff389cfa741d364bded66d6fa560399077080376e351cbd7678009441d8d"
          },
          {
            "name": "coreclr-symbols.zip",
            "rid": null,
            "url": "https://download.visualstudio.microsoft.com/download/pr/26b24856-99c8-4caf-a5b4-81502b2df64f/ff4916b6eb2370d79241510511f845a6/coreclr-2.1.5-symbols.zip",
            "hash": "d7cf81866131e90b95067c60c2123f68411f940256673766061df6c8778d33b861b49d2e14996bf08cd6b900fd19b6f6ecf483da3b0931e469b27f159384ff43"
          },
          {
            "name": "corefx-symbols.zip",
            "rid": null,
            "url": "https://download.visualstudio.microsoft.com/download/pr/d9ee037a-60e6-4efc-aa09-27c8b2f6c5df/73556861aecee927a870c2afb10576aa/corefx-2.1.5-symbols.zip",
            "hash": "e6c24e68333797b652f9408ba95ff2fd01d8ced3edc475d8f3446984a40a5856624b1da51850e819cc44f1e29d94cc0cc9c295e6508199d553d8982f064c023c"
          },
          {
            "name": "dotnet-sdk-symbols.zip",
            "rid": null,
            "url": "https://download.visualstudio.microsoft.com/download/pr/f5348f78-7a05-40c3-9b5d-240f9f96162e/90b6da7e4ed745894884ea596b22335a/dotnet-sdk-2.1.5-symbols.zip",
            "hash": "53d8a381108562253bd0c5336b2f8c3a665c54d95c09671e8867d3efd35b47967bda4a208735194a14e8d401bb7f9e995cddb20d430d1e90956222c266308d37"
          }
        ]
      }
    },
    {
      "release-date": "2018-09-11",
      "release-version": "2.1.4",
      "security": false,
      "cve-list": null,
      "release-notes": "https://github.com/dotnet/core/blob/master/release-notes/2.1/2.1.4/2.1.4.md",
      "runtime": {
        "version": "2.1.4",
        "version-display": "2.1.4",
        "vs-version": null,
        "files": [
          {
            "name": "dotnet-runtime-linux-arm.tar.gz",
            "rid": "linux-arm",
            "url": "https://download.microsoft.com/download/A/7/8/A78F1D25-8D5C-4411-B544-C7D527296D5E/dotnet-runtime-2.1.4-linux-arm.tar.gz",
            "hash": "6ae83b0b51c180c44e0792a6c0b9dbeb40d9e28e695d7b565914232955cd0c6009186ca954d87255688163f79eb4b59d1fdd8abae7438de17f4cd919eb671028"
          },
          {
            "name": "dotnet-runtime-linux-musl-x64.tar.gz",
            "rid": "linux-musl-x64",
            "url": "https://download.microsoft.com/download/A/7/8/A78F1D25-8D5C-4411-B544-C7D527296D5E/dotnet-runtime-2.1.4-linux-musl-x64.tar.gz",
            "hash": "854867452df8973ae5b2c266c07aa6bb69afabcce4bf9a693d5c71d437cd66a2d2d16d7fd9cb6ac5aa82884af816c470a74fff1e9e450bd8eb5d59cb36724551"
          },
          {
            "name": "dotnet-runtime-linux-arm64.tar.gz",
            "rid": "linux-arm64",
            "url": "https://download.microsoft.com/download/A/7/8/A78F1D25-8D5C-4411-B544-C7D527296D5E/dotnet-runtime-2.1.4-linux-arm64.tar.gz",
            "hash": "4d604229653522456ebdeee7b1a6cfb8032a14f6ef1c757544e0e27ea64bc455fe448c6f7c0647700f9e2790c48ef015c24003705b58e209dcc9489b77b18c85"
          },
          {
            "name": "dotnet-runtime-linux-x64.tar.gz",
            "rid": "linux-x64",
            "url": "https://download.microsoft.com/download/A/7/8/A78F1D25-8D5C-4411-B544-C7D527296D5E/dotnet-runtime-2.1.4-linux-x64.tar.gz",
            "hash": "94bd277112ccecf65d425e0ce98e7e30ac702e2ee91ebb976119a2a96f500745217dc77b4a3f0f5a7d6a4ee9779429c0bea419561cae09b446fba5cefb81e9fd"
          },
          {
            "name": "dotnet-runtime-osx-x64.pkg",
            "rid": "osx-x64",
            "url": "https://download.microsoft.com/download/A/7/8/A78F1D25-8D5C-4411-B544-C7D527296D5E/dotnet-runtime-2.1.4-osx-x64.pkg",
            "hash": "ae318363382be3fc6dd2487e03b125b1a0fe68cc9f00cb376dc956ec90d5ddaa0ee4b1f8f1114635620871d1271d1e15fc3fce7a869a6ed51b345106492828ac"
          },
          {
            "name": "dotnet-runtime-osx-x64.tar.gz",
            "rid": "osx-x64",
            "url": "https://download.microsoft.com/download/A/7/8/A78F1D25-8D5C-4411-B544-C7D527296D5E/dotnet-runtime-2.1.4-osx-x64.tar.gz",
            "hash": "da9cfcb9ae636e0d0739f75cd1d6ea6b4a48858f1dca11134fec57e4e66b28f0f1b0ac55a02a741edc506fb011b023976d1395eff3ec5a51bb5d15298a6a56ad"
          },
          {
            "name": "dotnet-runtime-rhel.6-x64.tar.gz",
            "rid": "rhel.6-x64",
            "url": "https://download.microsoft.com/download/A/7/8/A78F1D25-8D5C-4411-B544-C7D527296D5E/dotnet-runtime-2.1.4-rhel.6-x64.tar.gz",
            "hash": "e6837ecb264413b9663d2bb89c16246c9aca64dd424571ed3f7569fa1ae97d312dd32ded62eff418be598ecc4312bbecbf5244d14ee4cc673dfe0161ad236f4b"
          },
          {
            "name": "dotnet-runtime-win-x64.exe",
            "rid": "win-x64",
            "url": "https://download.microsoft.com/download/A/7/8/A78F1D25-8D5C-4411-B544-C7D527296D5E/dotnet-runtime-2.1.4-win-x64.exe",
            "hash": "2812c23e0fc89dd7cfdc972fc99b867ba1883d9a1a921659371f346d1efc7638205cd22e372d78cc3250c3878d6a764002177f14a6200adc70c4b61e322bd47f"
          },
          {
            "name": "dotnet-runtime-win-x64.zip",
            "rid": "win-x64",
            "url": "https://download.microsoft.com/download/A/7/8/A78F1D25-8D5C-4411-B544-C7D527296D5E/dotnet-runtime-2.1.4-win-x64.zip",
            "hash": "d89a09736c35388a82f9791bce478866b672dc68fd1e7254ee9c4e06a2083a4205b7a87cc0129210989a1a53f544660cc0338ffdfe4cf6a2407ad76180534b68"
          },
          {
            "name": "dotnet-runtime-win-x86.exe",
            "rid": "win-x86",
            "url": "https://download.microsoft.com/download/A/7/8/A78F1D25-8D5C-4411-B544-C7D527296D5E/dotnet-runtime-2.1.4-win-x86.exe",
            "hash": "76bc8246a9dcef7fb7486842b405c387abc4558e1fb82d408415904242ce50e387c73be792d4b4e367708f14251e3cf8976c3a9be20d89b09d1944fcddb07859"
          },
          {
            "name": "dotnet-runtime-win-x86.zip",
            "rid": "win-x86",
            "url": "https://download.microsoft.com/download/A/7/8/A78F1D25-8D5C-4411-B544-C7D527296D5E/dotnet-runtime-2.1.4-win-x86.zip",
            "hash": "4e8235d1271e79a2e6ec5f1ceb05a1daa85245529a56764bc4abd84e8483e2d4e739cf2e3efc6a6fa6a6dd94be2d491108ce71b15e1a555df43e3d9349d12c0c"
          }
        ]
      },
      "sdk": {
        "version": "2.1.402",
        "version-display": "2.1.402",
        "runtime-version": "2.1.4",
        "vs-version": "",
        "csharp-version": null,
        "fsharp-version": null,
        "vb-version": null,
        "files": [
          {
            "name": "dotnet-sdk-linux-arm64.tar.gz",
            "rid": "linux-arm64",
            "url": "https://download.microsoft.com/download/8/A/7/8A765126-50CA-4C6F-890B-19AE47961E4B/dotnet-sdk-2.1.402-linux-arm64.tar.gz",
            "hash": "7a71f34867da96c84380e17d5c5e6263ed4de455865df6ec0353f941529ac6f7964de72f72fb8ef4848a2ba8c5676f8c28de8480f411d591b7da38bdc015812a"
          },
          {
            "name": "dotnet-sdk-2.1.403-linux-arm.tar.gz",
            "rid": "linux-arm",
            "url": "https://download.microsoft.com/download/8/A/7/8A765126-50CA-4C6F-890B-19AE47961E4B/dotnet-sdk-2.1.402-linux-arm.tar.gz",
            "hash": "021315da0bb32b70d9c39f793f5783010ebb7ba8dd1d4a4c38988004aeb56e8f14926a9b049ad707bd1dc93c3bf6653b5bbec20077be0cafae5669120d1b7726"
          },
          {
            "name": "dotnet-sdk-linux-musl-x64.tar.gz",
            "rid": "linux-musl-x64",
            "url": "https://download.microsoft.com/download/8/A/7/8A765126-50CA-4C6F-890B-19AE47961E4B/dotnet-sdk-2.1.402-linux-musl-x64.tar.gz",
            "hash": "88309e5ddc1527f8ad19418bc1a628ed36fa5b21318a51252590ffa861e97bd4f628731bdde6cd481a1519d508c94960310e403b6cdc0e94c1781b405952ea3a"
          },
          {
            "name": "dotnet-sdk-linux-x64.tar.gz",
            "rid": "linux-x64",
            "url": "https://download.microsoft.com/download/8/A/7/8A765126-50CA-4C6F-890B-19AE47961E4B/dotnet-sdk-2.1.402-linux-x64.tar.gz",
            "hash": "dd7f15a8202ffa2a435b7289865af4483bb0f642ffcf98a1eb10464cb9c51dd1d771efbb6120f129fe9666f62707ba0b7c476cf1fd3536d3a29329f07456de48"
          },
          {
            "name": "dotnet-sdk-osx-gs-x64.pkg",
            "rid": null,
            "url": "https://download.microsoft.com/download/8/A/7/8A765126-50CA-4C6F-890B-19AE47961E4B/dotnet-sdk-2.1.402-osx-gs-x64.pkg",
            "hash": "5ddb5374a9eaa71b6281c0e4d79cead5d22fb349270df32246486ebb055780b75659368fca50bbbdf97378206732f178b622a6b462a048662df1d962284d15af"
          },
          {
            "name": "dotnet-sdk-osx-x64.pkg",
            "rid": "osx-x64",
            "url": "https://download.microsoft.com/download/8/A/7/8A765126-50CA-4C6F-890B-19AE47961E4B/dotnet-sdk-2.1.402-osx-x64.pkg",
            "hash": "5ddb5374a9eaa71b6281c0e4d79cead5d22fb349270df32246486ebb055780b75659368fca50bbbdf97378206732f178b622a6b462a048662df1d962284d15af"
          },
          {
            "name": "dotnet-sdk-osx-x64.tar.gz",
            "rid": "osx-x64",
            "url": "https://download.microsoft.com/download/8/A/7/8A765126-50CA-4C6F-890B-19AE47961E4B/dotnet-sdk-2.1.402-osx-x64.tar.gz",
            "hash": "6abd86e3a340a6d529f6406be7a6db466bfe1daa2368631bd4e4c01216512c54ac4f2f710d1229e4f1550fd4332eb33ac1dd8a9dadd1947fa8b2981c2557cd2a"
          },
          {
            "name": "dotnet-sdk-rhel.6-x64.tar.gz",
            "rid": "rhel.6-x64",
            "url": "https://download.microsoft.com/download/8/A/7/8A765126-50CA-4C6F-890B-19AE47961E4B/dotnet-sdk-2.1.402-rhel.6-x64.tar.gz",
            "hash": "d224d51cf6d05211026fe8afd729f39eaf306d5f5f2df82ff000dbb4f9914b2ab9a9d4d27aefb892ff2a80532bf5377aef4e979ac9fc343cd8918bc860463b0a"
          },
          {
            "name": "dotnet-sdk-win-gs-x64.exe",
            "rid": null,
            "url": "https://download.microsoft.com/download/8/A/7/8A765126-50CA-4C6F-890B-19AE47961E4B/dotnet-sdk-2.1.402-win-gs-x64.exe",
            "hash": "1020bd17cb6587f73125f36428bd945b720ba612037f58d7bb33751b90783f6e26090e125cd1421439c167a309fb62d2c480b8ee8e9e40dee1bf33dbe0fd5d0d"
          },
          {
            "name": "dotnet-sdk-win-x86.exe",
            "rid": "win-x86",
            "url": "https://download.microsoft.com/download/8/A/7/8A765126-50CA-4C6F-890B-19AE47961E4B/dotnet-sdk-2.1.402-win-gs-x86.exe",
            "hash": "b80459549cff5e93e5c1701fa1c852124fb22fde4dc513fef46d19d9c503e17e2567c04593551cc0dc9a6f573add5b6e0e3a7eed10998dd82a95b3e10a903505"
          },
          {
            "name": "dotnet-sdk-win-x64.exe",
            "rid": "win-x64",
            "url": "https://download.microsoft.com/download/8/A/7/8A765126-50CA-4C6F-890B-19AE47961E4B/dotnet-sdk-2.1.402-win-x64.exe",
            "hash": "1020bd17cb6587f73125f36428bd945b720ba612037f58d7bb33751b90783f6e26090e125cd1421439c167a309fb62d2c480b8ee8e9e40dee1bf33dbe0fd5d0d"
          },
          {
            "name": "dotnet-sdk-win-x64.zip",
            "rid": "win-x64",
            "url": "https://download.microsoft.com/download/8/A/7/8A765126-50CA-4C6F-890B-19AE47961E4B/dotnet-sdk-2.1.402-win-x64.zip",
            "hash": "405cbd7c65d63b36e3bd6bcdfc897ac6474c4eaf93db9db478a80ab511bfa7a1c4a84024cc6e4af0df0af86bcc0a1a96a8ba0864c77bf579f32bce437c28d5a8"
          },
          {
            "name": "dotnet-sdk-win-gs-x86.exe",
            "rid": null,
            "url": "https://download.microsoft.com/download/8/A/7/8A765126-50CA-4C6F-890B-19AE47961E4B/dotnet-sdk-2.1.402-win-x86.exe",
            "hash": "b80459549cff5e93e5c1701fa1c852124fb22fde4dc513fef46d19d9c503e17e2567c04593551cc0dc9a6f573add5b6e0e3a7eed10998dd82a95b3e10a903505"
          },
          {
            "name": "dotnet-sdk-win-x86.zip",
            "rid": "win-x86",
            "url": "https://download.microsoft.com/download/8/A/7/8A765126-50CA-4C6F-890B-19AE47961E4B/dotnet-sdk-2.1.402-win-x86.zip",
            "hash": "817d16ab72713b85af14becfdb828dc8e2dcfd2654d12b3ee8caae5bc960401df5e2923272f42ff9a39687d32a607d14a1642a9f45e6da0d3733708c5fe0c3dc"
          }
        ]
      },
      "aspnetcore-runtime": {
        "version": "2.1.4",
        "version-display": "2.1.4",
        "version-aspnetcoremodule": [
          "12.2.18248.0",
          "8.2.1991.0"
        ],
        "vs-version": null,
        "files": [
          {
            "name": "aspnetcore-runtime-linux-arm.tar.gz",
            "rid": "linux-arm",
            "url": "https://download.microsoft.com/download/A/7/8/A78F1D25-8D5C-4411-B544-C7D527296D5E/aspnetcore-runtime-2.1.4-linux-arm.tar.gz",
            "hash": "b0f2ce9c018605395d5c7a47a233fac83097df41ab7cb351827d727387646f831b0a1c251cd488dfeb9c473a18510f53b50ba7b1fc4322808f95ab921fb8e84b"
          },
          {
            "name": "aspnetcore-runtime-linux-musl-x64.tar.gz",
            "rid": "linux-musl-x64",
            "url": "https://download.microsoft.com/download/A/7/8/A78F1D25-8D5C-4411-B544-C7D527296D5E/aspnetcore-runtime-2.1.4-linux-musl-x64.tar.gz",
            "hash": "173168730d6fe23a7c5457ed5533e4dc103a2f95ae5c0118a3ac4fd06ad23a1bd5a605bd43b10148cf8bcfc3a5b4c32d78b8d745dd5ba57921449a236f2c8ad8"
          },
          {
            "name": "aspnetcore-runtime-linux-x64.tar.gz",
            "rid": "linux-x64",
            "url": "https://download.microsoft.com/download/A/7/8/A78F1D25-8D5C-4411-B544-C7D527296D5E/aspnetcore-runtime-2.1.4-linux-x64.tar.gz",
            "hash": "5581be34b1e54650e1495aef9e4c02d676532dd11316174344711cde7d55cd434382ff389cfa741d364bded66d6fa560399077080376e351cbd7678009441d8d"
          },
          {
            "name": "aspnetcore-runtime-osx-x64.tar.gz",
            "rid": "osx-x64",
            "url": "https://download.microsoft.com/download/A/7/8/A78F1D25-8D5C-4411-B544-C7D527296D5E/aspnetcore-runtime-2.1.4-osx-x64.tar.gz",
            "hash": "d7cf81866131e90b95067c60c2123f68411f940256673766061df6c8778d33b861b49d2e14996bf08cd6b900fd19b6f6ecf483da3b0931e469b27f159384ff43"
          },
          {
            "name": "aspnetcore-runtime-win-x64.exe",
            "rid": "win-x64",
            "url": "https://download.microsoft.com/download/A/7/8/A78F1D25-8D5C-4411-B544-C7D527296D5E/aspnetcore-runtime-2.1.4-win-x64.exe",
            "hash": "e6c24e68333797b652f9408ba95ff2fd01d8ced3edc475d8f3446984a40a5856624b1da51850e819cc44f1e29d94cc0cc9c295e6508199d553d8982f064c023c"
          },
          {
            "name": "aspnetcore-runtime-win-x64.zip",
            "rid": "win-x64",
            "url": "https://download.microsoft.com/download/A/7/8/A78F1D25-8D5C-4411-B544-C7D527296D5E/aspnetcore-runtime-2.1.4-win-x64.zip",
            "hash": "53d8a381108562253bd0c5336b2f8c3a665c54d95c09671e8867d3efd35b47967bda4a208735194a14e8d401bb7f9e995cddb20d430d1e90956222c266308d37"
          },
          {
            "name": "aspnetcore-runtime-win-x86.exe",
            "rid": "win-x86",
            "url": "https://download.microsoft.com/download/A/7/8/A78F1D25-8D5C-4411-B544-C7D527296D5E/aspnetcore-runtime-2.1.4-win-x86.exe",
            "hash": "1c76147f6cfdd463d79d9096930247dc86ea5e9e4d3256452a08ccb6bc09d8047e3f828c37a7aa15e03b8e6f2173d0e300ec8250b7277f33941d5c6ed5f2c9fc"
          },
          {
            "name": "aspnetcore-runtime-win-x86.zip",
            "rid": "win-x86",
            "url": "https://download.microsoft.com/download/A/7/8/A78F1D25-8D5C-4411-B544-C7D527296D5E/aspnetcore-runtime-2.1.4-win-x86.zip",
            "hash": "db8794adc8363fd061e592a264f0b8333e9db3a030ee8a2d3f811ab8d82dc7c9c084d4ccbf29082bb4400231365de0c70350a8dad48ec620fdfd89eaf0043dcf"
          },
          {
            "name": "dotnet-hosting-win.exe",
            "rid": "",
            "url": "https://download.microsoft.com/download/A/7/8/A78F1D25-8D5C-4411-B544-C7D527296D5E/dotnet-hosting-2.1.4-win.exe",
            "hash": "3f80f0e9144b0dcb61d14c4e9f8d2b84ec0d111cfc56eab143570f0841794f596bb0092d68c09088a8d889f5ed49fb13d63e65b3497c7e3ec3b59e08b6b641e7"
          }
        ]
      },
      "symbols": null
    },
    {
      "release-date": "2018-08-21",
      "release-version": "2.1.3",
      "security": false,
      "cve-list": null,
      "release-notes": "https://github.com/dotnet/core/blob/master/release-notes/2.1/2.1.3/2.1.3.md",
      "runtime": {
        "version": "2.1.3",
        "version-display": "2.1.3",
        "vs-version": null,
        "files": [
          {
            "name": "dotnet-runtime-linux-arm.tar.gz",
            "rid": "linux-arm",
            "url": "https://download.microsoft.com/download/6/E/B/6EBD972D-2E2F-41EB-9668-F73F5FDDC09C/dotnet-runtime-2.1.3-linux-arm.tar.gz",
            "hash": "3d42d5127d1729028467cf692c11ee04ed9a9f8445e0968dc5fed5894946bc901bf8de6fc57fec8373aa24d88b2f27fbea98704615f52506901747bed407732c"
          },
          {
            "name": "dotnet-runtime-linux-arm64.tar.gz",
            "rid": "linux-arm64",
            "url": "https://download.microsoft.com/download/6/E/B/6EBD972D-2E2F-41EB-9668-F73F5FDDC09C/dotnet-runtime-2.1.3-linux-arm64.tar.gz",
            "hash": "a271e741ac4b9afacc466aa081add4b54e83b646b9d1e8b8e7001aaac2f24a51973a0c0e9f191f7a4b83a123557cccd057cc0a381075a70b1f52926009018fb1"
          },
          {
            "name": "dotnet-runtime-linux-musl-x64.tar.gz",
            "rid": "linux-musl-x64",
            "url": "https://download.microsoft.com/download/6/E/B/6EBD972D-2E2F-41EB-9668-F73F5FDDC09C/dotnet-runtime-2.1.3-linux-musl-x64.tar.gz",
            "hash": "fb9a080141038545af3fced55acbd7ef0d4948d527115f67937bfb6eee012eff0c1e18858ccab43f2752711f2eda29445d2c42edf5557348686844b2046a3b54"
          },
          {
            "name": "dotnet-runtime-linux-x64.tar.gz",
            "rid": "linux-x64",
            "url": "https://download.microsoft.com/download/6/E/B/6EBD972D-2E2F-41EB-9668-F73F5FDDC09C/dotnet-runtime-2.1.3-linux-x64.tar.gz",
            "hash": "e2a9a25436744498ee827125083e41151e90e914091863d396ff8d3916467e8ebef4cdfe5c97a13381e6d257d1e01b7a02f846b9c8406643848e3d433d6bd60a"
          },
          {
            "name": "dotnet-runtime-osx-x64.pkg",
            "rid": "osx-x64",
            "url": "https://download.microsoft.com/download/6/E/B/6EBD972D-2E2F-41EB-9668-F73F5FDDC09C/dotnet-runtime-2.1.3-osx-x64.pkg",
            "hash": "397b32f3637d32e5e77265a73fc6af74f57c00e34f77566d3c50ae762dc0124b79ec5b34365eddeb856fb6cbf626c77d0eb16ed7d48f1f0eeff9e0b07a3c6015"
          },
          {
            "name": "dotnet-runtime-osx-x64.tar.gz",
            "rid": "osx-x64",
            "url": "https://download.microsoft.com/download/6/E/B/6EBD972D-2E2F-41EB-9668-F73F5FDDC09C/dotnet-runtime-2.1.3-osx-x64.tar.gz",
            "hash": "504efdbe6a83ef5a0c8a21be486295e703dd0f6b0a11c633e297d9f99523a5ff570c57cb197f3772a80239e4df00c6c6d47d2021dc63496ef1026b3950772af9"
          },
          {
            "name": "dotnet-runtime-rhel.6-x64.tar.gz",
            "rid": "rhel.6-x64",
            "url": "https://download.microsoft.com/download/6/E/B/6EBD972D-2E2F-41EB-9668-F73F5FDDC09C/dotnet-runtime-2.1.3-rhel.6-x64.tar.gz",
            "hash": "71663d1b5a15e89fe3022556c10ef12f689bcc7376fae7833c7a80535ec44b057346cb71aef90ad5679e41c0522850a950bbafe78a791a9dd50ff1c1e79dc58b"
          },
          {
            "name": "dotnet-runtime-win-x64.exe",
            "rid": "win-x64",
            "url": "https://download.microsoft.com/download/6/E/B/6EBD972D-2E2F-41EB-9668-F73F5FDDC09C/dotnet-runtime-2.1.3-win-x64.exe",
            "hash": "17346ecd526edb965a91b217ee488ae649bf77e28cb33cbaebd505a6c4dc9e599dcbfce54782f8dd82eb4d1423621a7726c9f9fa1583495f24f81f3c1fb35386"
          },
          {
            "name": "dotnet-runtime-win-x64.zip",
            "rid": "win-x64",
            "url": "https://download.microsoft.com/download/6/E/B/6EBD972D-2E2F-41EB-9668-F73F5FDDC09C/dotnet-runtime-2.1.3-win-x64.zip",
            "hash": "eec3465a1dfecc3890e8c07d45198352a9ef4026bebc867ca8723ddf4bf30e83b79dfae4c5b8800a4b1b83d38c63be06b8ebf7c5dce87cf7108cbb83b169b47f"
          },
          {
            "name": "dotnet-runtime-win-x86.exe",
            "rid": "win-x86",
            "url": "https://download.microsoft.com/download/6/E/B/6EBD972D-2E2F-41EB-9668-F73F5FDDC09C/dotnet-runtime-2.1.3-win-x86.exe",
            "hash": "e7b04de3475b6352e19e3d6c2bdae8c962b555b2c77962685da86d47bfe166bd0a096c20367b0cfc94feb01baa1edeca77aee793756c3be4775de6b497f1d967"
          },
          {
            "name": "dotnet-runtime-win-x86.zip",
            "rid": "win-x86",
            "url": "https://download.microsoft.com/download/6/E/B/6EBD972D-2E2F-41EB-9668-F73F5FDDC09C/dotnet-runtime-2.1.3-win-x86.zip",
            "hash": "c9dd70d7b98297d32de05108efc2f3859f31fcc4c92a20e8797c51df7d14608280185dbdce25d172a56bfc935562fa66677497c48b8115d92245be3e4bc6fa5b"
          }
        ]
      },
      "sdk": {
        "version": "2.1.401",
        "version-display": "2.1.401",
        "runtime-version": "2.1.3",
        "vs-version": "",
        "csharp-version": null,
        "fsharp-version": null,
        "vb-version": null,
        "files": [
          {
            "name": "dotnet-sdk-linux-arm64.tar.gz",
            "rid": "linux-arm64",
            "url": "https://download.microsoft.com/download/E/8/A/E8AF2EE0-5DDA-4420-A395-D1A50EEFD83E/dotnet-sdk-2.1.401-linux-arm64.tar.gz",
            "hash": "b8e1a4ba94fe54d7f897da2118e88dfb3ec97ab8595b40f72b972e65d5e95a673b0907a58790b710c37ef2681f6f7a0988f2da67da5f8517a60208c887186550"
          },
          {
            "name": "dotnet-sdk-linux-arm.tar.gz",
            "rid": "linux-arm",
            "url": "https://download.microsoft.com/download/E/8/A/E8AF2EE0-5DDA-4420-A395-D1A50EEFD83E/dotnet-sdk-2.1.401-linux-arm.tar.gz",
            "hash": "0b428331aae4adbc28fa0e8bd4696aeaffc86d1643cb366e9b7e8f7f27ada57d91c640490340acbe017fb7bbbe375cbc47c9e49d5905da230eac0eb8168ca6ff"
          },
          {
            "name": "dotnet-sdk-linux-musl-x64.tar.gz",
            "rid": "linux-musl-x64",
            "url": "https://download.microsoft.com/download/E/8/A/E8AF2EE0-5DDA-4420-A395-D1A50EEFD83E/dotnet-sdk-2.1.401-linux-musl-x64.tar.gz",
            "hash": "cc2a75abca3314118b97629dad9c21039d80c9dba86b0b89752b2259fa66b7c1734f7e6632e38e785b8db1b12f4a1be67d36330bda5128bec83306088a2547c5"
          },
          {
            "name": "dotnet-sdk-linux-x64.tar.gz",
            "rid": "linux-x64",
            "url": "https://download.microsoft.com/download/E/8/A/E8AF2EE0-5DDA-4420-A395-D1A50EEFD83E/dotnet-sdk-2.1.401-linux-x64.tar.gz",
            "hash": "639f9f68f225246d9cce798d72d011f65c7eda0d775914d1394df050bddf93e2886555f5eed85a75d6c72e9063a54d8aa053c64c326c683b94e9e0a0570e5654"
          },
          {
            "name": "dotnet-sdk-osx-gs-x64.pkg",
            "rid": null,
            "url": "https://download.microsoft.com/download/E/8/A/E8AF2EE0-5DDA-4420-A395-D1A50EEFD83E/dotnet-sdk-2.1.401-osx-gs-x64.pkg",
            "hash": "7b644c808a3987d26306431fbdca73fa0120680faefddbdc063c92335f23e2f892e0d3db4e4c410d2b292f732d9445d796150b2dd89af2668f15853050d4080c"
          },
          {
            "name": "dotnet-sdk-osx-x64.pkg",
            "rid": "osx-x64",
            "url": "https://download.microsoft.com/download/E/8/A/E8AF2EE0-5DDA-4420-A395-D1A50EEFD83E/dotnet-sdk-2.1.401-osx-x64.pkg",
            "hash": "7b644c808a3987d26306431fbdca73fa0120680faefddbdc063c92335f23e2f892e0d3db4e4c410d2b292f732d9445d796150b2dd89af2668f15853050d4080c"
          },
          {
            "name": "dotnet-sdk-osx-x64.tar.gz",
            "rid": "osx-x64",
            "url": "https://download.microsoft.com/download/E/8/A/E8AF2EE0-5DDA-4420-A395-D1A50EEFD83E/dotnet-sdk-2.1.401-osx-x64.tar.gz",
            "hash": "53ea33279f0f217a3b13b144e231b2931b001e43f9eb988722b698f8331c56e279ebfde5962fb6de98cbfeb552c8f538d127e08da639cca4b73d6407d102b523"
          },
          {
            "name": "dotnet-sdk-rhel.6-x64.tar.gz",
            "rid": "rhel.6-x64",
            "url": "https://download.microsoft.com/download/E/8/A/E8AF2EE0-5DDA-4420-A395-D1A50EEFD83E/dotnet-sdk-2.1.401-rhel.6-x64.tar.gz",
            "hash": "26ee3faa349f9351a4c6d789484c8ab62da43181fe63c468ba9983d68c65433fa66c2f5f52ce4dc7e8ef6a1f9345b5f4fe5612716e74dfdc47f9f4a44261f579"
          },
          {
            "name": "dotnet-sdk-win-gs-x64.exe",
            "rid": null,
            "url": "https://download.microsoft.com/download/E/8/A/E8AF2EE0-5DDA-4420-A395-D1A50EEFD83E/dotnet-sdk-2.1.401-win-gs-x64.exe",
            "hash": "cedf1e992a025c9e8887aa36e6c0b920ec9d2482fba3068505a110e7e7bfda603ca0e2675089b46c25c04e9d85c0a74dd35e5f42adbfb4f4848318c48f93031b"
          },
          {
            "name": "dotnet-sdk-win-x86.exe",
            "rid": "win-x86",
            "url": "https://download.microsoft.com/download/E/8/A/E8AF2EE0-5DDA-4420-A395-D1A50EEFD83E/dotnet-sdk-2.1.401-win-gs-x86.exe",
            "hash": "2e41720a7a055a12e23bd638f550b791f9919ad1eb0ca966060a8bb16b0ef018a8f1d052da10cf276c24998cce476be49be9f17f475325e7d09433a837db0f82"
          },
          {
            "name": "dotnet-sdk-win-x64.exe",
            "rid": "win-x64",
            "url": "https://download.microsoft.com/download/E/8/A/E8AF2EE0-5DDA-4420-A395-D1A50EEFD83E/dotnet-sdk-2.1.401-win-x64.exe",
            "hash": "cedf1e992a025c9e8887aa36e6c0b920ec9d2482fba3068505a110e7e7bfda603ca0e2675089b46c25c04e9d85c0a74dd35e5f42adbfb4f4848318c48f93031b"
          },
          {
            "name": "dotnet-sdk-win-x64.zip",
            "rid": "win-x64",
            "url": "https://download.microsoft.com/download/E/8/A/E8AF2EE0-5DDA-4420-A395-D1A50EEFD83E/dotnet-sdk-2.1.401-win-x64.zip",
            "hash": "7d017487c1a11ae4db862b1efa7ba9beb0eabcf5d2467bc4055aa2227a548663a596682ff4adba4688930b22472587f29b83bce9f689efc5e9f4e37f7edda000"
          },
          {
            "name": "dotnet-sdk-win-gs-x86.exe",
            "rid": null,
            "url": "https://download.microsoft.com/download/E/8/A/E8AF2EE0-5DDA-4420-A395-D1A50EEFD83E/dotnet-sdk-2.1.401-win-x86.exe",
            "hash": "2e41720a7a055a12e23bd638f550b791f9919ad1eb0ca966060a8bb16b0ef018a8f1d052da10cf276c24998cce476be49be9f17f475325e7d09433a837db0f82"
          },
          {
            "name": "dotnet-sdk-win-x86.zip",
            "rid": "win-x86",
            "url": "https://download.microsoft.com/download/E/8/A/E8AF2EE0-5DDA-4420-A395-D1A50EEFD83E/dotnet-sdk-2.1.401-win-x86.zip",
            "hash": "d3b5c9d071ba5e083feaa4507c60d99d3d10f8a01b69263ef1f05ae0ebe973a576a94a20fafd8455f7aba2f9feedaba671775586e9c553e1811e2cf32d477321"
          }
        ]
      },
      "aspnetcore-runtime": {
        "version": "2.1.3",
        "version-display": "2.1.3",
        "version-aspnetcoremodule": null,
        "vs-version": null,
        "files": [
          {
            "name": "aspnetcore-runtime-linux-arm.tar.gz",
            "rid": "linux-arm",
            "url": "https://download.microsoft.com/download/6/E/B/6EBD972D-2E2F-41EB-9668-F73F5FDDC09C/aspnetcore-runtime-2.1.3-linux-arm.tar.gz",
            "hash": "89783eb504e52d393c85133861f0230c322aee452efb27b9e30dbe874e7255462eba7eecc152d5c8cedaa6101b05a4d73cd9f9db2240d0727a9fe3173fab7348"
          },
          {
            "name": "aspnetcore-runtime-linux-musl-x64.tar.gz",
            "rid": "linux-musl-x64",
            "url": "https://download.microsoft.com/download/6/E/B/6EBD972D-2E2F-41EB-9668-F73F5FDDC09C/aspnetcore-runtime-2.1.3-linux-musl-x64.tar.gz",
            "hash": "5699445c571a64c68000cf97555debee4439d892a43d3409c14dc730eca38b16dc8a4842807c3ed9b086d3e2e41fca28e15af430cbadf3c9959b055b17893795"
          },
          {
            "name": "aspnetcore-runtime-linux-x64.tar.gz",
            "rid": "linux-x64",
            "url": "https://download.microsoft.com/download/6/E/B/6EBD972D-2E2F-41EB-9668-F73F5FDDC09C/aspnetcore-runtime-2.1.3-linux-x64.tar.gz",
            "hash": "522eccf29a1d08f11d803934c8e436321485a12a96c51bab19a8bba58e363b7277fccdbf95909bdf4c20c9166e335b834f250ec8a782c6e91d44bb86c44782b9"
          },
          {
            "name": "aspnetcore-runtime-osx-x64.tar.gz",
            "rid": "osx-x64",
            "url": "https://download.microsoft.com/download/6/E/B/6EBD972D-2E2F-41EB-9668-F73F5FDDC09C/aspnetcore-runtime-2.1.3-osx-x64.tar.gz",
            "hash": "4f48bbd22861826e6b63959ac4f28f66fcde56525d7e8b5a0eccfda565df860cc77b573d75a91615874addbab515997f10aab330082c14802426ef74ef875faf"
          },
          {
            "name": "aspnetcore-runtime-win-x64.exe",
            "rid": "win-x64",
            "url": "https://download.microsoft.com/download/6/E/B/6EBD972D-2E2F-41EB-9668-F73F5FDDC09C/aspnetcore-runtime-2.1.3-win-x64.exe",
            "hash": "098bb4a0ebc04add24da0ee153eec4bc2f6b4bda8f04d6d05cf2956ac11a261d46611250cc4644a40293bf8c0dcdd15c03f664f71635d2f5b13295b3ad0ddaa4"
          },
          {
            "name": "aspnetcore-runtime-win-x64.zip",
            "rid": "win-x64",
            "url": "https://download.microsoft.com/download/6/E/B/6EBD972D-2E2F-41EB-9668-F73F5FDDC09C/aspnetcore-runtime-2.1.3-win-x64.zip",
            "hash": "a9ab3f01fc07527016513f47fc46427f6da8ee45ab847eebe228ca940f00d7b791431295b5aeaf8c8fb07f4ff1d4e8894fb4cfe5c36e74684f08f7d9d15a0e6b"
          },
          {
            "name": "aspnetcore-runtime-win-x86.exe",
            "rid": "win-x86",
            "url": "https://download.microsoft.com/download/6/E/B/6EBD972D-2E2F-41EB-9668-F73F5FDDC09C/aspnetcore-runtime-2.1.3-win-x86.exe",
            "hash": "cef632b7f47ee421764bea6e526fb2813dd5b2c3611a8c603bd1e72ff450f63a57fa6902d583625fceadb11c702b47d35e62766cedccecad8c91d7a8b69a1dbf"
          },
          {
            "name": "aspnetcore-runtime-win-x86.zip",
            "rid": "win-x86",
            "url": "https://download.microsoft.com/download/6/E/B/6EBD972D-2E2F-41EB-9668-F73F5FDDC09C/aspnetcore-runtime-2.1.3-win-x86.zip",
            "hash": "7e9dfd7f1cae2739d1d79a07a35ea4d84cf4c28df6140ee65289a7694ef20f6b1ffd519990e900d38389357f9dae4bc63a47f26af1df70a1ec6f88448384f6b5"
          },
          {
            "name": "dotnet-hosting-win.exe",
            "rid": "",
            "url": "https://download.microsoft.com/download/6/E/B/6EBD972D-2E2F-41EB-9668-F73F5FDDC09C/dotnet-hosting-2.1.3-win.exe",
            "hash": "7868ba46822b6e53c2a8056ec28f59434c7ecadb8e0adf8285396e12deb31cdec26158c54e4d0cad0566f8f7cb2f0612f685bd1ef20feb9e2864e36702e47116"
          }
        ]
      },
      "symbols": null
    },
    {
      "release-date": "2018-07-10",
      "release-version": "2.1.2",
      "security": true,
      "cve-list": [
          {
            "cve-id": "CVE-2018-8171",
            "cve-url": "https://cve.mitre.org/cgi-bin/cvename.cgi?name=CVE-2018-8171"
          },
          {
            "cve-id": "CVE-2018-8356",
            "cve-url": "https://cve.mitre.org/cgi-bin/cvename.cgi?name=CVE-2018-8356"
          }
        ],
      "release-notes": "https://github.com/dotnet/core/blob/master/release-notes/2.1/2.1.2.md",
      "runtime": {
        "version": "2.1.2",
        "version-display": "2.1.2",
        "vs-version": null,
        "files": [
          {
            "name": "dotnet-runtime-linux-x64.tar.gz",
            "rid": "linux-x64",
            "url": "https://download.microsoft.com/download/1/f/7/1f7755c5-934d-4638-b89f-1f4ffa5afe89/dotnet-runtime-2.1.2-linux-x64.tar.gz",
            "hash": "229db61d9c1f9f587ce20f06ac3517e459a3c16b465dbbcf4fd0457ba216e0aea2d0a73df94b651992e744a8456de8bacf0211bff3a281198cf9fad845e9d8cf"
          },
          {
            "name": "dotnet-runtime-linux-arm.tar.gz",
            "rid": "linux-arm",
            "url": "https://download.microsoft.com/download/1/f/7/1f7755c5-934d-4638-b89f-1f4ffa5afe89/dotnet-runtime-2.1.2-linux-arm.tar.gz",
            "hash": "c720033a558284b139e891b588642e7975afdb0137da9aee096cd8c4bd73453d1641a75d18a13bb4aebb282d31730cf2a6fe963e84bec315f3296efd72924973"
          },
          {
            "name": "dotnet-runtime-linux-musl-x64.tar.gz",
            "rid": "linux-musl-x64",
            "url": "https://download.microsoft.com/download/1/f/7/1f7755c5-934d-4638-b89f-1f4ffa5afe89/dotnet-runtime-2.1.2-linux-musl-x64.tar.gz",
            "hash": "092c966af4e3b697aaff06315c3eb3e342651643d3a1929bd33bb5f638e73989944ecdfb02ac18b251b797ff4cadcb312f4be9fe8627b4dd4b8dd8b51ea59ba1"
          },
          {
            "name": "dotnet-runtime-linux-arm64.tar.gz",
            "rid": "linux-arm64",
            "url": "https://download.microsoft.com/download/1/f/7/1f7755c5-934d-4638-b89f-1f4ffa5afe89/dotnet-runtime-2.1.2-linux-arm64.tar.gz",
            "hash": "0567b927c23bfcb67b45d15d1c052036676c5196b7432ee918eba6f99e5538d9052d049de93234e469e3fafbebebcd2bdeacd6cf8ea9a787b632e0aff6dd06c8"
          },
          {
            "name": "dotnet-runtime-rhel.6-x64.tar.gz",
            "rid": "rhel.6-x64",
            "url": "https://download.microsoft.com/download/1/f/7/1f7755c5-934d-4638-b89f-1f4ffa5afe89/dotnet-runtime-2.1.2-rhel.6-x64.tar.gz",
            "hash": "81eb0031553ccabf92fc63fb0c1bc7eaa5a746c95363ae55525ca48a9c638ef457ca51c785e0f13b03cdab49c16b04fe3d1c8c23e22148f504dbac8171c6fcb0"
          },
          {
            "name": "dotnet-runtime-osx-x64.tar.gz",
            "rid": "osx-x64",
            "url": "https://download.microsoft.com/download/1/f/7/1f7755c5-934d-4638-b89f-1f4ffa5afe89/dotnet-runtime-2.1.2-osx-x64.tar.gz",
            "hash": "a39d10c1680e2adf98200285ee4b704b3861e371113e0359388fc0fa479222dd69e513b473e547b8382303918d708ce78a42edc06bcf4f6885775788dc0632d7"
          },
          {
            "name": "dotnet-runtime-osx-x64.pkg",
            "rid": "osx-x64",
            "url": "https://download.microsoft.com/download/1/f/7/1f7755c5-934d-4638-b89f-1f4ffa5afe89/dotnet-runtime-2.1.2-osx-x64.pkg",
            "hash": "8cd973a1efe329c16b3099acd33ee191359314d4a6c9755ba0ea717ecb4ca773bb44bcfcc64181e68cfbd4ff6f214ab67ba1611b89b0c399423ffeb88b8f1d92"
          },
          {
            "name": "dotnet-runtime-win-x86.zip",
            "rid": "win-x86",
            "url": "https://download.microsoft.com/download/1/f/7/1f7755c5-934d-4638-b89f-1f4ffa5afe89/dotnet-runtime-2.1.2-win-x86.zip",
            "hash": "e0e941c2b89b8638447e42f93a0a028cd81464ac4cea6123acb4130b72dda03744b3bcbb42683f1e9554b1cadd1c28f35d97523278f40de5e8c57606460556b8"
          },
          {
            "name": "dotnet-runtime-win-x64.zip",
            "rid": "win-x64",
            "url": "https://download.microsoft.com/download/1/f/7/1f7755c5-934d-4638-b89f-1f4ffa5afe89/dotnet-runtime-2.1.2-win-x64.zip",
            "hash": "9e67c62feb34aeb52a45d0e623d1ad098637a322545956eb5e6de2287ddad2412b766c492ae5a7dddc123a4cb47cfc51d9bb10d0e30c007ec3fc90666f9733c8"
          },
          {
            "name": "dotnet-runtime-win-x86.exe",
            "rid": "win-x86",
            "url": "https://download.microsoft.com/download/1/f/7/1f7755c5-934d-4638-b89f-1f4ffa5afe89/dotnet-runtime-2.1.2-win-x86.exe",
            "hash": "3539dbc699a1bd29f79c4fe95d28246cc53c4916acd30927868e9e6fe1da3a40693bbe9bc8e69b814a25d7f044c289231a200a74204a2f374d38545083440fbd"
          },
          {
            "name": "dotnet-runtime-win-x64.exe",
            "rid": "win-x64",
            "url": "https://download.microsoft.com/download/1/f/7/1f7755c5-934d-4638-b89f-1f4ffa5afe89/dotnet-runtime-2.1.2-win-x64.exe",
            "hash": "b15d988c51bc2da9edeb9ad3b1b643ef1f71d16eda0e35dec6224a67a78e9e1d58a3f8d0fdd727cd9643b5d9816664b02aba158d7884f0bd2098561e237a3ffb"
          }
        ]
      },
      "sdk": {
        "version": "2.1.302",
        "version-display": "2.1.302",
        "runtime-version": "2.1.2",
        "vs-version": "",
        "csharp-version": null,
        "fsharp-version": null,
        "vb-version": null,
        "files": [
          {
            "name": "dotnet-sdk-linux-x64.tar.gz",
            "rid": "linux-x64",
            "url": "https://download.microsoft.com/download/4/0/9/40920432-3302-47a8-b13c-bbc4848ad114/dotnet-sdk-2.1.302-linux-x64.tar.gz",
            "hash": "2166986e360f1c3456a33723edb80349e6ede115be04a6331bfbfd0f412494684d174a0cfb21d2feb00d509ce342030160a4b5b445e393ad83bedb613a64bc66"
          },
          {
            "name": "dotnet-sdk-osx-x64.tar.gz",
            "rid": "osx-x64",
            "url": "https://download.microsoft.com/download/4/0/9/40920432-3302-47a8-b13c-bbc4848ad114/dotnet-sdk-2.1.302-osx-x64.tar.gz",
            "hash": "67a83f30f5c4d504eeafe5200711bff6e7c4c365067f4e6140e31f3e149974aa34e993d5ce9b39377b6e3e031c85e4348a46723519e87f200618dfebafd0b1f5"
          },
          {
            "name": "dotnet-sdk-osx-x64.pkg",
            "rid": "osx-x64",
            "url": "https://download.microsoft.com/download/4/0/9/40920432-3302-47a8-b13c-bbc4848ad114/dotnet-sdk-2.1.302-osx-x64.pkg",
            "hash": "6aa99c6810f6fe4aaffcbe1a9d69bff32acb0de8be665e00250f927fac00e8f4309da1c91bce28a60bb62938a65963ea08d4a79114ec07470ff5bf2253a1eddb"
          },
          {
            "name": "dotnet-sdk-osx-gs-x64.pkg",
            "rid": null,
            "url": "https://download.microsoft.com/download/4/0/9/40920432-3302-47a8-b13c-bbc4848ad114/dotnet-sdk-2.1.302-osx-gs-x64.pkg",
            "hash": "6aa99c6810f6fe4aaffcbe1a9d69bff32acb0de8be665e00250f927fac00e8f4309da1c91bce28a60bb62938a65963ea08d4a79114ec07470ff5bf2253a1eddb"
          },
          {
            "name": "dotnet-sdk-win-x86.zip",
            "rid": "win-x86",
            "url": "https://download.microsoft.com/download/4/0/9/40920432-3302-47a8-b13c-bbc4848ad114/dotnet-sdk-2.1.302-win-x86.zip",
            "hash": "bb540fa18f32bc9d911ccf29df682c216d08cd5881e6b6a988e182ee2350a60eed24e56392370f2bc5bdef046496ac7c63da7e7ffbaca79fbb54c299f109a0b7"
          },
          {
            "name": "dotnet-sdk-win-x64.zip",
            "rid": "win-x64",
            "url": "https://download.microsoft.com/download/4/0/9/40920432-3302-47a8-b13c-bbc4848ad114/dotnet-sdk-2.1.302-win-x64.zip",
            "hash": "a8a74d3329191df6357a00e26591cdc64153970e0cf42f820ade0fb520c9cb0e6ab16ab357dc9538a8c488245c505930b4b0a6b63721e4eebf8682613a63441e"
          },
          {
            "name": "dotnet-sdk-win-gs-x86.exe",
            "rid": null,
            "url": "https://download.microsoft.com/download/4/0/9/40920432-3302-47a8-b13c-bbc4848ad114/dotnet-sdk-2.1.302-win-x86.exe",
            "hash": "19239e9a54117baf7a3a1ffd56b4ec5b3e5b9e40f2ead3a70c549cf742f415cf3b65176d3e2c3b2d2668f6851c3dfa50bb178ba9af7bb36404a0620da2518519"
          },
          {
            "name": "dotnet-sdk-win-x86.exe",
            "rid": "win-x86",
            "url": "https://download.microsoft.com/download/4/0/9/40920432-3302-47a8-b13c-bbc4848ad114/dotnet-sdk-2.1.302-win-gs-x86.exe",
            "hash": "19239e9a54117baf7a3a1ffd56b4ec5b3e5b9e40f2ead3a70c549cf742f415cf3b65176d3e2c3b2d2668f6851c3dfa50bb178ba9af7bb36404a0620da2518519"
          },
          {
            "name": "dotnet-sdk-win-x64.exe",
            "rid": "win-x64",
            "url": "https://download.microsoft.com/download/4/0/9/40920432-3302-47a8-b13c-bbc4848ad114/dotnet-sdk-2.1.302-win-x64.exe",
            "hash": "30cd9f690f20c435f30430dff5901c778fd708e9ceab85d7a7bacd469524a7c027e9e5dbb951ec0bc8f7cf9bbd88df225159c87b581ff2cbb0fbc241917fc7aa"
          },
          {
            "name": "dotnet-sdk-win-gs-x64.exe",
            "rid": null,
            "url": "https://download.microsoft.com/download/4/0/9/40920432-3302-47a8-b13c-bbc4848ad114/dotnet-sdk-2.1.302-win-gs-x64.exe",
            "hash": "30cd9f690f20c435f30430dff5901c778fd708e9ceab85d7a7bacd469524a7c027e9e5dbb951ec0bc8f7cf9bbd88df225159c87b581ff2cbb0fbc241917fc7aa"
          },
          {
            "name": "dotnet-sdk-linux-arm.tar.gz",
            "rid": "linux-arm",
            "url": "https://download.microsoft.com/download/4/0/9/40920432-3302-47a8-b13c-bbc4848ad114/dotnet-sdk-2.1.302-linux-arm.tar.gz",
            "hash": "af18d6dc918bd638342a5910415e4f53b55aa802adfed551f164ccd6d1441aff70947b7985d7ad1ce7c7eb7d8f05995b45c0405a520d9577ff9c019b0ef5cd6a"
          },
          {
            "name": "dotnet-sdk-linux-arm64.tar.gz",
            "rid": "linux-arm64",
            "url": "https://download.microsoft.com/download/4/0/9/40920432-3302-47a8-b13c-bbc4848ad114/dotnet-sdk-2.1.302-linux-arm64.tar.gz",
            "hash": "93f481278d9da6ed7ba16d66c9742cdc9f66b31e6d09cd14b4b27621f44116f9a26386076de11e5ad3e967d51d95c17816287e164c80eebfd55852227a038457"
          },
          {
            "name": "dotnet-sdk-linux-musl-x64.tar.gz",
            "rid": "linux-musl-x64",
            "url": "https://download.microsoft.com/download/4/0/9/40920432-3302-47a8-b13c-bbc4848ad114/dotnet-sdk-2.1.302-linux-musl-x64.tar.gz",
            "hash": "0f9a6fcbad609ef1ff5b398de9a1f1bf59eebc59b28a4c8cfead28f0209bf77601d05d49f5ea1223c860a803fb82cd7e2401b6df290da34e54b36bdd8788ed48"
          },
          {
            "name": "dotnet-sdk-rhel.6-x64.tar.gz",
            "rid": "rhel.6-x64",
            "url": "https://download.microsoft.com/download/4/0/9/40920432-3302-47a8-b13c-bbc4848ad114/dotnet-sdk-2.1.302-rhel.6-x64.tar.gz",
            "hash": "9991d57f1e5f4f2cd227bca9ef980457d3422ae28a36f6c5ed2a7d0665f9d378aad2c57d4b375a7d410eb229b13a18e818f3f980dc222e9c5347ef62dbde8633"
          }
        ]
      },
      "aspnetcore-runtime": {
        "version": "2.1.2",
        "version-display": "2.1.2",
        "version-aspnetcoremodule": null,
        "vs-version": null,
        "files": [
          {
            "name": "dotnet-hosting-win.exe",
            "rid": "",
            "url": "https://download.microsoft.com/download/1/f/7/1f7755c5-934d-4638-b89f-1f4ffa5afe89/dotnet-hosting-2.1.2-win.exe",
            "hash": "1b20f9eee7b83d5068e8e4ac5230b7e584be944c4da1264fe117fa3a93aa520250e38e8bce7b54f87db73a40188e49c6caa9baa0f3ab45e38d4eba8a54e98e53"
          },
          {
            "name": "aspnetcore-runtime-win-x64.exe",
            "rid": "win-x64",
            "url": "https://download.microsoft.com/download/1/f/7/1f7755c5-934d-4638-b89f-1f4ffa5afe89/aspnetcore-runtime-2.1.2-win-x64.exe",
            "hash": "63c8dfc01ff5a3a852a4d2930e185748f534ddc6c8aae96fac1cd6f7780a97aeb7d38a2b7be1f90c61df8bb3ca406cab37c5673676434d3597925ecbd2643276"
          },
          {
            "name": "aspnetcore-runtime-win-x86.exe",
            "rid": "win-x86",
            "url": "https://download.microsoft.com/download/1/f/7/1f7755c5-934d-4638-b89f-1f4ffa5afe89/aspnetcore-runtime-2.1.2-win-x86.exe",
            "hash": "cf0f185c906dae5e359f230f2c5bcc65e6f04a3cf6fbac89b79f02ffe2e13f2c4085fb817a7f65038df5884be39057a992b43631d74f52c6d5951861c03f6031"
          },
          {
            "name": "aspnetcore-runtime-win-x64.zip",
            "rid": "win-x64",
            "url": "https://download.microsoft.com/download/1/f/7/1f7755c5-934d-4638-b89f-1f4ffa5afe89/aspnetcore-runtime-2.1.2-win-x64.zip",
            "hash": "a9ab3f01fc07527016513f47fc46427f6da8ee45ab847eebe228ca940f00d7b791431295b5aeaf8c8fb07f4ff1d4e8894fb4cfe5c36e74684f08f7d9d15a0e6b"
          },
          {
            "name": "aspnetcore-runtime-win-x86.zip",
            "rid": "win-x86",
            "url": "https://download.microsoft.com/download/1/f/7/1f7755c5-934d-4638-b89f-1f4ffa5afe89/aspnetcore-runtime-2.1.2-win-x86.zip",
            "hash": "86414db4ce9ca76b3c40649da098fdc8d8e6dd79e4f94ec3a1402eb5506070ca8d9ae571a6845262720d42e5ef35e4ef396a0c01ecaa58fc55bc503c1ab8dd65"
          },
          {
            "name": "aspnetcore-runtime-osx-x64.tar.gz",
            "rid": "osx-x64",
            "url": "https://download.microsoft.com/download/1/f/7/1f7755c5-934d-4638-b89f-1f4ffa5afe89/aspnetcore-runtime-2.1.2-osx-x64.tar.gz",
            "hash": "5b9ad8e0fbe473cfc4f39516e3f793940287cefbb5fc2eac4dfcc346693d9b50242073aec605972fac0ac6f3d77f3d3715af32362061339565fb50db17f994d7"
          },
          {
            "name": "aspnetcore-runtime-linux-x64.tar.gz",
            "rid": "linux-x64",
            "url": "https://download.microsoft.com/download/1/f/7/1f7755c5-934d-4638-b89f-1f4ffa5afe89/aspnetcore-runtime-2.1.2-linux-x64.tar.gz",
            "hash": "294a6c256ce7954c05c3dee85d4114e320c7b94b2ae2e854a268b2bb4383a967e1063ee0df0da0f09511b3dc9c215aa735899f5c6db4f11bd58da3cb9cc8b6da"
          },
          {
            "name": "aspnetcore-runtime-linux-arm.tar.gz",
            "rid": "linux-arm",
            "url": "https://download.microsoft.com/download/1/f/7/1f7755c5-934d-4638-b89f-1f4ffa5afe89/aspnetcore-runtime-2.1.2-linux-arm.tar.gz",
            "hash": "49565a49e8357894b34a8cd12e1cccf9702c2c9c3dd06e1fc7c184ebee5b2fec43290e18998b60a77dbd5dfc5d59b838f3f4210675db1d64313cf206a22fc6b2"
          },
          {
            "name": "aspnetcore-runtime-linux-musl-x64.tar.gz",
            "rid": "linux-musl-x64",
            "url": "https://download.microsoft.com/download/1/f/7/1f7755c5-934d-4638-b89f-1f4ffa5afe89/aspnetcore-runtime-2.1.2-linux-musl-x64.tar.gz",
            "hash": "7e4ccfd0610949c4e228da38d40223ea8086bc98ec92d83fb0823909f40e897c3ad59706ff84e4dfec7873a587e83d9d98826dd13dc2bbea239a927f6906a9cb"
          }
        ]
      },
      "symbols": null
    },
    {
      "release-date": "2018-06-19",
      "release-version": "2.1.1",
      "security": false,
      "cve-list": null,
      "release-notes": "https://github.com/dotnet/core/blob/master/release-notes/2.1/2.1.1.md",
      "runtime": {
        "version": "2.1.1",
        "version-display": "2.1.1",
        "vs-version": null,
        "files": [
          {
            "name": "dotnet-runtime-linux-x64.tar.gz",
            "rid": "linux-x64",
            "url": "https://download.microsoft.com/download/9/3/E/93ED35C8-57B9-4D50-AE32-0330111B38E8/dotnet-runtime-2.1.1-linux-x64.tar.gz",
            "hash": "39737997bc10de06b8fcae448f1c740dd422d9f6e4f71a61f364b5643adfade3f3902ea07eebf38c6505e5262312d05cbc9f295d3ec5f8d5830f4ab73236a5a5"
          },
          {
            "name": "dotnet-runtime-linux-arm.tar.gz",
            "rid": "linux-arm",
            "url": "https://download.microsoft.com/download/9/3/E/93ED35C8-57B9-4D50-AE32-0330111B38E8/dotnet-runtime-2.1.1-linux-arm.tar.gz",
            "hash": "470b0cc3a614b716ad288ad527e1f00e5e7321636ba6bdecfab770a3d84da20417fe4ac362a22f4c6eab4b34614b7b3490b4b00a2f9824ec957199e14696f7b9"
          },
          {
            "name": "dotnet-runtime-linux-musl-x64.tar.gz",
            "rid": "linux-musl-x64",
            "url": "https://download.microsoft.com/download/9/3/E/93ED35C8-57B9-4D50-AE32-0330111B38E8/dotnet-runtime-2.1.1-linux-musl-x64.tar.gz",
            "hash": "5bb938b012d86bcecac42e3c4e915cded051ffeffcdb4122ce41cfd53896395b952d61ef10e22e37d330a78eeb861550e0c73d0595ae001228a03bb0d94bd286"
          },
          {
            "name": "dotnet-runtime-linux-arm64.tar.gz",
            "rid": "linux-arm64",
            "url": "https://download.microsoft.com/download/9/3/E/93ED35C8-57B9-4D50-AE32-0330111B38E8/dotnet-runtime-2.1.1-linux-arm64.tar.gz",
            "hash": "28c170e1d7e01e0de67f77b0e65f26816cb20e3ea4cccb148506bef830d6dfc9ac0825408bd36432aee15027f6c0a41ca52c69f01060db134f21be724b6115e2"
          },
          {
            "name": "dotnet-runtime-rhel.6-x64.tar.gz",
            "rid": "rhel.6-x64",
            "url": "https://download.microsoft.com/download/9/3/E/93ED35C8-57B9-4D50-AE32-0330111B38E8/dotnet-runtime-2.1.1-rhel.6-x64.tar.gz",
            "hash": "d6e512a3f854ace827b0528299f4d2286e43f5dc526440d0c014bafebe98932ecef5079879e4eb53f965a4304e724a2238913e4233c9633d06e058a296bd32db"
          },
          {
            "name": "dotnet-runtime-osx-x64.tar.gz",
            "rid": "osx-x64",
            "url": "https://download.microsoft.com/download/9/3/E/93ED35C8-57B9-4D50-AE32-0330111B38E8/dotnet-runtime-2.1.1-osx-x64.tar.gz",
            "hash": "4e1ccaa728a12f508fcc69dd75270b9bac5cd6e4458eeb3ecad8d7ab718f5c1750d7d191420af9669a1d87c503b645f3b1dde98a92d818e9ab7e79a504136a1f"
          },
          {
            "name": "dotnet-runtime-osx-x64.pkg",
            "rid": "osx-x64",
            "url": "https://download.microsoft.com/download/9/3/E/93ED35C8-57B9-4D50-AE32-0330111B38E8/dotnet-runtime-2.1.1-osx-x64.pkg",
            "hash": "7b5c750aacb9c62e3fea36889661b63e7ad1fd2ed331a8d413f36c54e136d3d219e27fec8874202e9dd66f7458d6c60dd949c56f1dbdce927cdcdcb8ddd017f5"
          },
          {
            "name": "dotnet-runtime-win-x86.zip",
            "rid": "win-x86",
            "url": "https://download.microsoft.com/download/9/3/E/93ED35C8-57B9-4D50-AE32-0330111B38E8/dotnet-runtime-2.1.1-win-x86.zip",
            "hash": "864df7bc475e7a05dd20b8b5c927f8a7c2370446046070b5b1262a07c34253259769d1442a1f5c144cd4b91285a5f275a3919f8de2ae49d0e35a122e57af051c"
          },
          {
            "name": "dotnet-runtime-win-x64.zip",
            "rid": "win-x64",
            "url": "https://download.microsoft.com/download/9/3/E/93ED35C8-57B9-4D50-AE32-0330111B38E8/dotnet-runtime-2.1.1-win-x64.zip",
            "hash": "4414fe957d2630404ef23d2ceb9d8d2d37fa4d1249ef4755d05302b179a64821fca6d21d4de011f4b466c090ffd7c5422f2b94e88168bd868ddc3b22557bfacd"
          },
          {
            "name": "dotnet-runtime-win-x86.exe",
            "rid": "win-x86",
            "url": "https://download.microsoft.com/download/9/3/E/93ED35C8-57B9-4D50-AE32-0330111B38E8/dotnet-runtime-2.1.1-win-x86.exe",
            "hash": "5d2968020c2d255429860606b509f25ae3a5a4fa79569cdb4c5ae1fca6decd0c6c43feff171000111378d99c413e349504b7b413051e73b1dd9c2ce73f4d23dc"
          },
          {
            "name": "dotnet-runtime-win-x64.exe",
            "rid": "win-x64",
            "url": "https://download.microsoft.com/download/9/3/E/93ED35C8-57B9-4D50-AE32-0330111B38E8/dotnet-runtime-2.1.1-win-x64.exe",
            "hash": "e1ecf007a7ceb18e92acde8ea3d3f5c15c2adbadcb6366c8d743eb6752761efdac02185551a009420a9c878cba76a5abe6bd8d73626edaff104a2592a241d3ad"
          }
        ]
      },
      "sdk": {
        "version": "2.1.301",
        "version-display": "2.1.301",
        "runtime-version": "2.1.1",
        "vs-version": "",
        "csharp-version": null,
        "fsharp-version": null,
        "vb-version": null,
        "files": [
          {
            "name": "dotnet-sdk-linux-x64.tar.gz",
            "rid": "linux-x64",
            "url": "https://download.microsoft.com/download/D/0/4/D04C5489-278D-4C11-9BD3-6128472A7626/dotnet-sdk-2.1.301-linux-x64.tar.gz",
            "hash": "2101df5b1ca8a4a67f239c65080112a69fb2b48c1a121f293bfb18be9928f7cfbf2d38ed720cbf39c9c04734f505c360bb2835fa5f6200e4d763bd77b47027da"
          },
          {
            "name": "dotnet-sdk-osx-x64.tar.gz",
            "rid": "osx-x64",
            "url": "https://download.microsoft.com/download/D/0/4/D04C5489-278D-4C11-9BD3-6128472A7626/dotnet-sdk-2.1.301-osx-x64.tar.gz",
            "hash": "120444d800d7761b4c535d601b6e79a32c9d7443f8029a47600b6d30c59e0e0f0573ce7ff435b6a563028c2cd19abcb5406fff48afa3f969ee8464db7e216bde"
          },
          {
            "name": "dotnet-sdk-mac-x64.pkg",
            "rid": "",
            "url": "https://download.microsoft.com/download/D/0/4/D04C5489-278D-4C11-9BD3-6128472A7626/dotnet-sdk-2.1.301-osx-x64.pkg",
            "hash": "37466af3f27ce6351487e2daad584f2d4d1780379866256953526781eb15aecdcd61a5a105b37a8f09bef020dd85a2b598b8bd9ef9148e053ac6dea771288799"
          },
          {
            "name": "dotnet-sdk-mac-x64.pkg-gs",
            "rid": "",
            "url": "https://download.microsoft.com/download/D/0/4/D04C5489-278D-4C11-9BD3-6128472A7626/dotnet-sdk-2.1.301-osx-gs-x64.pkg",
            "hash": "37466af3f27ce6351487e2daad584f2d4d1780379866256953526781eb15aecdcd61a5a105b37a8f09bef020dd85a2b598b8bd9ef9148e053ac6dea771288799"
          },
          {
            "name": "dotnet-sdk-win-x86.zip",
            "rid": "win-x86",
            "url": "https://download.microsoft.com/download/D/0/4/D04C5489-278D-4C11-9BD3-6128472A7626/dotnet-sdk-2.1.301-win-x86.zip",
            "hash": "237a0a980d8bcdb4d8c9adf7824f9bb9e50da47af224fd291d7667f88efbe7432a66a606ea4fedae018f1a252db938c19bded3d451f7a2fe47b0ba47d0861e9f"
          },
          {
            "name": "dotnet-sdk-win-x64.zip",
            "rid": "win-x64",
            "url": "https://download.microsoft.com/download/D/0/4/D04C5489-278D-4C11-9BD3-6128472A7626/dotnet-sdk-2.1.301-win-x64.zip",
            "hash": "f2f6cc020f89dc4d4f8064cc914cffabde0ce422715138778a6bcbbb6803ca66d6fd967097a0209c47c89b85dd9e93db48486ac86999bd3a533e45b789fcea89"
          },
          {
            "name": "dotnet-sdk-win-x86.exe",
            "rid": "win-x86",
            "url": "https://download.microsoft.com/download/D/0/4/D04C5489-278D-4C11-9BD3-6128472A7626/dotnet-sdk-2.1.301-win-x86.exe",
            "hash": "dfddde070115ddc8a637f24ed80f0f1439e9813e850c8cbffcdb245b7ee6d99a3d28278f031a58d4fdd7255009e30effab69cad38da768ee525f391872299dbe"
          },
          {
            "name": "dotnet-sdk-win-x86.exe",
            "rid": "win-x86",
            "url": "https://download.microsoft.com/download/D/0/4/D04C5489-278D-4C11-9BD3-6128472A7626/dotnet-sdk-2.1.301-win-gs-x86.exe",
            "hash": "dfddde070115ddc8a637f24ed80f0f1439e9813e850c8cbffcdb245b7ee6d99a3d28278f031a58d4fdd7255009e30effab69cad38da768ee525f391872299dbe"
          },
          {
            "name": "dotnet-sdk-win-x64.exe",
            "rid": "win-x64",
            "url": "https://download.microsoft.com/download/D/0/4/D04C5489-278D-4C11-9BD3-6128472A7626/dotnet-sdk-2.1.301-win-x64.exe",
            "hash": "894d620a9f700b2fe3f788f0ef12c26ac654f15b34d76bfde22570301054208aff4461567d3f18a7f76031132ea5f63b2ca9a42a122a3d246815aa4c4455cc96"
          },
          {
            "name": "dotnet-sdk-win-x64.exe-gs",
            "rid": "",
            "url": "https://download.microsoft.com/download/D/0/4/D04C5489-278D-4C11-9BD3-6128472A7626/dotnet-sdk-2.1.301-win-gs-x64.exe",
            "hash": "894d620a9f700b2fe3f788f0ef12c26ac654f15b34d76bfde22570301054208aff4461567d3f18a7f76031132ea5f63b2ca9a42a122a3d246815aa4c4455cc96"
          },
          {
            "name": "dotnet-sdk-linux-arm-x32",
            "rid": "linux-arm",
            "url": "https://download.microsoft.com/download/D/0/4/D04C5489-278D-4C11-9BD3-6128472A7626/dotnet-sdk-2.1.301-linux-arm.tar.gz",
            "hash": "f241a9e6b910f0000691973784a28b652ab7feaf329fd732a7a808a2c5926e7116c8c78e6c42806663135b6d3fecd7f9e1c28e24ec3db742a585a93befb17500"
          },
          {
            "name": "dotnet-sdk-linux-arm64.tar.gz",
            "rid": "linux-arm64",
            "url": "https://download.microsoft.com/download/D/0/4/D04C5489-278D-4C11-9BD3-6128472A7626/dotnet-sdk-2.1.301-linux-arm64.tar.gz",
            "hash": "852d29e572398347afe166bbde5b17c5e09130d7af72ba5b483766b80b6fb657695102a92f5bd247f0d011f807cc05a4e7c61f8aeae577b95fa9fae9819bb3fc"
          },
          {
            "name": "dotnet-sdk-linux-musl-x64",
            "rid": "linux-musl-x64",
            "url": "https://download.microsoft.com/download/D/0/4/D04C5489-278D-4C11-9BD3-6128472A7626/dotnet-sdk-2.1.301-linux-musl-x64.tar.gz",
            "hash": "86e288cce53999b719ced7959f5ba652f667b8c1e0aec266c3012c9870380e5142e3f5ac103f03691d4426158d9da4d7c89f0739dee5815419a6150c8ee84a12"
          },
          {
            "name": "dotnet-sdk-rhel.6-x64",
            "rid": "rhel.6-x64",
            "url": "https://download.microsoft.com/download/D/0/4/D04C5489-278D-4C11-9BD3-6128472A7626/dotnet-sdk-2.1.301-rhel.6-x64.tar.gz",
            "hash": "e638c0fdbf41668477e92afefe9a2ee29229aa2880dfaa83fc01b6c4298ab8d2699581fdbf543533d70873c8a4d430bf8da32c64a90b6b2c19a7766f34632739"
          }
        ]
      },
      "aspnetcore-runtime": {
        "version": "2.1.1",
        "version-display": "2.1.1",
        "version-aspnetcoremodule": null,
        "vs-version": null,
        "files": [
          {
            "name": "asp-runtime-win-x64.exe",
            "rid": "win-x64",
            "url": "https://download.microsoft.com/download/9/3/E/93ED35C8-57B9-4D50-AE32-0330111B38E8/aspnetcore-runtime-2.1.1-win-x64.exe",
            "hash": "bc4c6ba1a5955e8486d3960d354182fa885afe1e56989e49b12420b6fa8dbbc28a42e653bbbde85e5ad638ad2fbf96bf99a52f5d5b1ade03b399e8585b28f897"
          },
          {
            "name": "asp-runtime-win-x86.exe",
            "rid": "win-x86",
            "url": "https://download.microsoft.com/download/9/3/E/93ED35C8-57B9-4D50-AE32-0330111B38E8/aspnetcore-runtime-2.1.1-win-x86.exe",
            "hash": "83041e846f74ed2594d2ad0f6f28efb007ac5b7b8a7489326d9d6f2dedbe7132c3f5e769daaacbfcf56d183f66b339bc278c773496573adfedd52cdd30ed8f48"
          },
          {
            "name": "asp-runtime-win-x64",
            "rid": "win-x64",
            "url": "https://download.microsoft.com/download/9/3/E/93ED35C8-57B9-4D50-AE32-0330111B38E8/aspnetcore-runtime-2.1.1-win-x64.zip",
            "hash": "312b4610e3fffd2bcd92c6a215c245bb112f40276837bfa2edea9cb9376554f6c237fc773f2c83c146cca6e7bfcfc53d708627d9a76a896996174ff300666528"
          },
          {
            "name": "asp-runtime-win-x86",
            "rid": "win-x86",
            "url": "https://download.microsoft.com/download/9/3/E/93ED35C8-57B9-4D50-AE32-0330111B38E8/aspnetcore-runtime-2.1.1-win-x86.zip",
            "hash": "18c6fcb50376a57657ed0a4c254cea5fde0a5b7e7f7086dec7fb1153711f5545bb1f70beddf688c2ee7cc473fb607ec9a6a4663f05a25d473f2dad3a41de7034"
          },
          {
            "name": "asp-runtime-mac-x64",
            "rid": "",
            "url": "https://download.microsoft.com/download/9/3/E/93ED35C8-57B9-4D50-AE32-0330111B38E8/aspnetcore-runtime-2.1.1-osx-x64.tar.gz",
            "hash": "2ef0ac04986c587914a9bcb9062d5abfbf4ec66efc68be8f3e8a6d46df20a839e0a04d0cfb7d6265a275bbc4e26245cf3d496a769e90bb88e1c5b8a7f944123b"
          },
          {
            "name": "asp-runtime-linux-x64",
            "rid": "linux-x64",
            "url": "https://download.microsoft.com/download/9/3/E/93ED35C8-57B9-4D50-AE32-0330111B38E8/aspnetcore-runtime-2.1.1-linux-x64.tar.gz",
            "hash": "ab7de9d3e01d940ec985b1787532d856abb24d64b59066f0cee343f79edd2cd67be4b0de2788b9bfc97968311308384f912888e9ea8fd8d6def7e143c4e825c0"
          },
          {
            "name": "asp-runtime-linux-arm",
            "rid": "linux-arm",
            "url": "https://download.microsoft.com/download/9/3/E/93ED35C8-57B9-4D50-AE32-0330111B38E8/aspnetcore-runtime-2.1.1-linux-arm.tar.gz",
            "hash": "5160edb49a16e24ff4cb018bf7ff2eb6638b514abaa9e0d5006e83399bd5830116c35e317b4d9418d2ecc7b757b21d7cf1353d445a7162fa81e990e9f9034a42"
          },
          {
            "name": "asp-runtime-linux-musl-x64",
            "rid": "linux-musl-x64",
            "url": "https://download.microsoft.com/download/9/3/E/93ED35C8-57B9-4D50-AE32-0330111B38E8/aspnetcore-runtime-2.1.1-linux-musl-x64.tar.gz",
            "hash": "b8d3ac5c1970b2a6d6fe812c66b55ff74b1a130010889d6b828a031296355c7b507b7289a90c149d5f710f93847609c6264fec0da5d196df6c2aab3100a8797f"
          },
          {
            "name": "hosting-win-x64.exe",
            "rid": "win-x64",
            "url": "https://download.microsoft.com/download/9/3/E/93ED35C8-57B9-4D50-AE32-0330111B38E8/dotnet-hosting-2.1.1-win.exe",
            "hash": "6c24ec02e6c8996a419ad0f7092ada5e58754a5e1db7f1828670ce8f4503c22e14bd74ae8b86a99833147605157763a8d95bc5dbebbc5643c92fc28c4b58391f"
          }
        ]
      },
      "symbols": null
    },
    {
      "release-date": "2018-05-07",
      "release-version": "2.1.0-rc1",
      "security": false,
      "cve-list": null,
      "release-notes": "https://github.com/dotnet/core/blob/master/release-notes/2.1/Preview/2.1.0-rc1.md",
      "runtime": {
        "version": "2.1.0-rc1",
        "version-display": "2.1.0-rc1",
        "vs-version": null,
        "files": [
          {
            "name": "dotnet-runtime-linux-x64.tar.gz",
            "rid": "linux-x64",
            "url": "https://download.microsoft.com/download/D/0/B/D0B7F62D-9C5D-4CF3-AB6C-88F56B4FC1A9/dotnet-runtime-2.1.0-rc1-linux-x64.tar.gz",
            "hash": "29f27f7b208ed20be71941f8c57aa5dc3c4a0e0fceffa4cf80553fca81dcfbe3b7f26a93662aae86c10ebf5f43a150bcac9290033dff6876d28683141e5d98e4"
          },
          {
            "name": "dotnet-runtime-linux-arm.tar.gz",
            "rid": "linux-arm",
            "url": "https://download.microsoft.com/download/D/0/B/D0B7F62D-9C5D-4CF3-AB6C-88F56B4FC1A9/dotnet-runtime-2.1.0-rc1-linux-arm.tar.gz",
            "hash": "d2a49b3b08ab282bbecfc578a3e24f76dc25dc15be5cf2021a33942b6629e47f81ac6c4766f97d4529fd92c4dd8c781a28c13eff3bff2e7b484a5b2c994ae37e"
          },
          {
            "name": "dotnet-runtime-linux-musl-x64.tar.gz",
            "rid": "linux-musl-x64",
            "url": "https://download.microsoft.com/download/D/0/B/D0B7F62D-9C5D-4CF3-AB6C-88F56B4FC1A9/dotnet-runtime-2.1.0-rc1-linux-musl-x64.tar.gz",
            "hash": "4f4b6bb043bc927643448de7744139cd5006f6c6108d39aeb24af1c79f76d4bcac05013e0700972f230d35315fa73241113fee2374d82e3318bc9f170a533652"
          },
          {
            "name": "dotnet-runtime-linux-arm64.tar.gz",
            "rid": "linux-arm64",
            "url": "https://download.microsoft.com/download/D/0/B/D0B7F62D-9C5D-4CF3-AB6C-88F56B4FC1A9/dotnet-runtime-2.1.0-rc1-linux-arm64.tar.gz",
            "hash": "a5ddf10cf8477d811b1ad5958e4347cdb40a3fcdc9cd0e471d38245fca4e59e42e27d0c756a4e354988c979276ad41e33d42d151aae60f32601ddad21df56d85"
          },
          {
            "name": "dotnet-runtime-rhel.6-x64.tar.gz",
            "rid": "rhel.6-x64",
            "url": "https://download.microsoft.com/download/D/0/B/D0B7F62D-9C5D-4CF3-AB6C-88F56B4FC1A9/dotnet-runtime-2.1.0-rc1-rhel.6-x64.tar.gz",
            "hash": "13e4cdc01d4dc0985a1d6edb9aa228b809532e4e07d29ba7e6f001663c2e2e8478fb4b3459622699133debd122214279a5597762f659000e3efe18d9544ccbe0"
          },
          {
            "name": "dotnet-runtime-osx-x64.tar.gz",
            "rid": "osx-x64",
            "url": "https://download.microsoft.com/download/D/0/B/D0B7F62D-9C5D-4CF3-AB6C-88F56B4FC1A9/dotnet-runtime-2.1.0-rc1-osx-x64.tar.gz",
            "hash": "db2c6d403f5cd37c1fe0988d0f207d8dccc9940046553e280b16690f71225a638f3f90b86e43e2c26b02adedb86978c86ad6831c583f603dd43dcb7fb93fdcb2"
          },
          {
            "name": "dotnet-runtime-osx-x64.pkg",
            "rid": "osx-x64",
            "url": "https://download.microsoft.com/download/D/0/B/D0B7F62D-9C5D-4CF3-AB6C-88F56B4FC1A9/dotnet-runtime-2.1.0-rc1-osx-x64.pkg",
            "hash": "5895c7dc2e721b921da579ec37b8defb47e53a5ccbca39a0dc989b04be24c9736c0b9c4fe2eeb0bb078f3a5cf472aae2d42c3f8f08b9fd2305f5e4e101503075"
          },
          {
            "name": "dotnet-runtime-win-x86.zip",
            "rid": "win-x86",
            "url": "https://download.microsoft.com/download/D/0/B/D0B7F62D-9C5D-4CF3-AB6C-88F56B4FC1A9/dotnet-runtime-2.1.0-rc1-win-x86.zip",
            "hash": "1a161832ac0ded127b0f4ab36569b5d06cc1681818f72341cc530c4a645d7cc5b21b568c5e07749aa27968982487d9b18aae5e246cbf5ee385a10fc9783520f0"
          },
          {
            "name": "dotnet-runtime-win-x64.zip",
            "rid": "win-x64",
            "url": "https://download.microsoft.com/download/D/0/B/D0B7F62D-9C5D-4CF3-AB6C-88F56B4FC1A9/dotnet-runtime-2.1.0-rc1-win-x64.zip",
            "hash": "781a67337f7717f38f061f623c8491dcb91be58750dcb47c15ef5519ab4be928ce8645500fad67a30026476e64e507d18210aab8f18213ffb48d83e0fa935cf7"
          },
          {
            "name": "dotnet-runtime-win-x86.exe",
            "rid": "win-x86",
            "url": "https://download.microsoft.com/download/D/0/B/D0B7F62D-9C5D-4CF3-AB6C-88F56B4FC1A9/dotnet-runtime-2.1.0-rc1-win-x86.exe",
            "hash": "e5ea1830f5cc94a5aa5dee744797b19a6af5c59c4e222b1e694e05acd9deb5474ffd24b6aea49ff72d8d8743eba20f3adc19158c7b5fa7ea3168a20333562980"
          },
          {
            "name": "dotnet-runtime-win-x64.exe",
            "rid": "win-x64",
            "url": "https://download.microsoft.com/download/D/0/B/D0B7F62D-9C5D-4CF3-AB6C-88F56B4FC1A9/dotnet-runtime-2.1.0-rc1-win-x64.exe",
            "hash": "279a5378ecff673dc15acb56c94fbd04e2261d77eea78f0679fa0a975a81b6f5bec37d3fe99f6a9bd2d228047afe024627071ebdbdd28ac6a57d76ed3e4eb1c0"
          }
        ]
      },
      "sdk": {
        "version": "2.1.300-rc1-008673",
        "version-display": "2.1.300-rc1",
        "runtime-version": "2.1.0-rc1",
        "vs-version": null,
        "csharp-version": null,
        "fsharp-version": null,
        "vb-version": null,
        "files": [
          {
            "name": "dotnet-sdk-linux-x64.tar.gz",
            "rid": "linux-x64",
            "url": "https://download.microsoft.com/download/B/1/9/B19A2F87-F00F-420C-B4B9-A0BA4403F754/dotnet-sdk-2.1.300-rc1-008673-linux-x64.tar.gz",
            "hash": "f3964951e577b7b829a8f6cdc8b9477fd8ea39ad6baaed30f369280d06523ca3574cd8679d74bca027acdad0cb02fce76e46d742d705741a7074d99fdf95cc06"
          },
          {
            "name": "dotnet-sdk-osx-x64.tar.gz",
            "rid": "osx-x64",
            "url": "https://download.microsoft.com/download/B/1/9/B19A2F87-F00F-420C-B4B9-A0BA4403F754/dotnet-sdk-2.1.300-rc1-008673-osx-x64.tar.gz",
            "hash": "0e3e86ad493d7844d226d3e423b4d912124ea62ef8cb440de8fd318a579e105aacecde774e24c7c1c082d395e6b732970ae7c08c6e47e4e7477066174c251206"
          },
          {
            "name": "dotnet-sdk-osx-x64.pkg",
            "rid": "osx-x64",
            "url": "https://download.microsoft.com/download/B/1/9/B19A2F87-F00F-420C-B4B9-A0BA4403F754/dotnet-sdk-2.1.300-rc1-008673-osx-x64.pkg",
            "hash": "3a0c2356712007232f83b38b89427d4cc6d576778e3db331455eedab393e1bc86ce771226eb7e2e6edd8230170fefb54e82d2a3b13ebf09d4478600c5b518ec8"
          },
          {
            "name": "dotnet-sdk-win-x86.zip",
            "rid": "win-x86",
            "url": "https://download.microsoft.com/download/B/1/9/B19A2F87-F00F-420C-B4B9-A0BA4403F754/dotnet-sdk-2.1.300-rc1-008673-win-x86.zip",
            "hash": "9e4e904f7743b6e0635f3474361eebb00f1164aa96e12fabcf6ecf2c56fa84abf974a1af5c7df8dc0139c8f11e43faaf5b85bd4401896320ea52f87f87aa37b3"
          },
          {
            "name": "dotnet-sdk-win-x64.zip",
            "rid": "win-x64",
            "url": "https://download.microsoft.com/download/B/1/9/B19A2F87-F00F-420C-B4B9-A0BA4403F754/dotnet-sdk-2.1.300-rc1-008673-win-x64.zip",
            "hash": "a9e8b89dcac02ebaec82bcd8bbb55b42480e1ce040b8204e5fb8c2241978af7a090952de09982c02b6f9a1bdb85555f7bf356c6c8aea2d0207003e1d5f521ab4"
          },
          {
            "name": "dotnet-sdk-win-gs-x86.exe",
            "rid": null,
            "url": "https://download.microsoft.com/download/B/1/9/B19A2F87-F00F-420C-B4B9-A0BA4403F754/dotnet-sdk-2.1.300-rc1-008673-win-x86.exe",
            "hash": "803c748bb67c77939232b36ddcc90b3663fd3679cf82aab0baba5979caf28252a2b171e2e3c69bd313a87e2ca78869bd484597170a2118c359fffa3dfb2a4470"
          },
          {
            "name": "dotnet-sdk-win-x64.exe",
            "rid": "win-x64",
            "url": "https://download.microsoft.com/download/B/1/9/B19A2F87-F00F-420C-B4B9-A0BA4403F754/dotnet-sdk-2.1.300-rc1-008673-win-x64.exe",
            "hash": "7256aca2c02827028213ce06ceb5414231b01bbc509d0d57d5258106760c0fa5621a9d5f629fca3f34d6c45523a133206561d7188a0cb4817d4d5cc6c172d6f0"
          },
          {
            "name": "dotnet-sdk-win-gs-x64.exe",
            "rid": null,
            "url": "https://download.microsoft.com/download/B/1/9/B19A2F87-F00F-420C-B4B9-A0BA4403F754/dotnet-sdk-2.1.300-rc1-008673-win-gs-x64.exe",
            "hash": "7256aca2c02827028213ce06ceb5414231b01bbc509d0d57d5258106760c0fa5621a9d5f629fca3f34d6c45523a133206561d7188a0cb4817d4d5cc6c172d6f0"
          },
          {
            "name": "dotnet-sdk-linux-arm.tar.gz",
            "rid": "linux-arm",
            "url": "https://download.microsoft.com/download/B/1/9/B19A2F87-F00F-420C-B4B9-A0BA4403F754/dotnet-sdk-2.1.300-rc1-008673-linux-arm.tar.gz",
            "hash": "2600659fe88f2ae0fa3e491e5495123d441d87aa392a2ea40d0eaedb0aee471c2c824de4b425742d1e4cc5c4abaf272ec56b079458b9f062eab31c6343a14862"
          },
          {
            "name": "dotnet-sdk-linux-arm64.tar.gz",
            "rid": "linux-arm64",
            "url": "https://download.microsoft.com/download/B/1/9/B19A2F87-F00F-420C-B4B9-A0BA4403F754/dotnet-sdk-2.1.300-rc1-008673-linux-arm64.tar.gz",
            "hash": "75ad50527eb4468b313bcd79d8e506c9da1670a92d4f06dfdfc6f524153edfd46447799ec50d90bb5b1dc6fbd04fbbd3fb7e4cf11b387db8005bdca2a947a67e"
          },
          {
            "name": "dotnet-sdk-linux-musl-x64.tar.gz",
            "rid": "linux-musl-x64",
            "url": "https://download.microsoft.com/download/B/1/9/B19A2F87-F00F-420C-B4B9-A0BA4403F754/dotnet-sdk-2.1.300-rc1-008673-linux-musl-x64.tar.gz",
            "hash": "852b51b0802297c13d6b86f6fae38c515eaaf51893dedfce129966134a8100f5da2ab789295528ae868cf54cb9f7004fd37bf97927f716bb193a6232f181a38a"
          },
          {
            "name": "dotnet-sdk-rhel.6-x64.tar.gz",
            "rid": "rhel.6-x64",
            "url": "https://download.microsoft.com/download/B/1/9/B19A2F87-F00F-420C-B4B9-A0BA4403F754/dotnet-sdk-2.1.300-rc1-008673-rhel.6-x64.tar.gz",
            "hash": "687f0bd409c6370d7cdb6429eb59f345b31c6ae14ba1e76dafd518cecffee33ea23fd4705e3e89409dfa1ec6eeb31137656a00e791f59e5157a430a12cd42947"
          }
        ]
      },
      "aspnetcore-runtime": {
        "version": "2.1.0-rc1",
        "version-display": "2.1.0-rc1",
        "version-aspnetcoremodule": null,
        "vs-version": null,
        "files": [
          {
            "name": "dotnet-hosting-win.exe",
            "rid": "",
            "url": "https://download.microsoft.com/download/D/0/B/D0B7F62D-9C5D-4CF3-AB6C-88F56B4FC1A9/dotnet-hosting-2.1.0-rc1-final-win.exe",
            "hash": "45ae5913e8fca08513fef71bd9a849dabd829bbaf5fbd6e9489ffeb38177e65b1042e267243d40bd70df404ccd292c15746ecd2c820ad35527308b83da4bddc0"
          },
          {
            "name": "aspnetcore-runtime-win-x64.exe",
            "rid": "win-x64",
            "url": "https://download.microsoft.com/download/D/0/B/D0B7F62D-9C5D-4CF3-AB6C-88F56B4FC1A9/aspnetcore-runtime-2.1.0-rc1-final-win-x64.exe",
            "hash": "1138f7e2a23cf0309cb53986e219d52a27cba30d8d5caa3697317b4cab951bf2976211f0894eaf60900da778b4aa790490c417041abe9bc741695a259ff94789"
          },
          {
            "name": "aspnetcore-runtime-win-x86.exe",
            "rid": "win-x86",
            "url": "https://download.microsoft.com/download/D/0/B/D0B7F62D-9C5D-4CF3-AB6C-88F56B4FC1A9/aspnetcore-runtime-2.1.0-rc1-final-win-x86.exe",
            "hash": "b5e9a89ecfbd638c0f92bbb1626183def620c22e50169fa58a7a21faa83a2d48ef8f3cdc9b2815527e8885617db3624e25a5c63cdb23cf73ecd07056afe997f9"
          },
          {
            "name": "aspnetcore-runtime-win-x64.zip",
            "rid": "win-x64",
            "url": "https://download.microsoft.com/download/D/0/B/D0B7F62D-9C5D-4CF3-AB6C-88F56B4FC1A9/aspnetcore-runtime-2.1.0-rc1-final-win-x64.zip",
            "hash": "18ce3332214fdf8e68afba978c2cc35213595e2b0d70c77d5e108f939990bc6234b6fda9159e9a020db3a7fe8ed5bee2d85df5bf569314056cd495a0a06fd1c3"
          },
          {
            "name": "aspnetcore-runtime-win-x86.zip",
            "rid": "win-x86",
            "url": "https://download.microsoft.com/download/D/0/B/D0B7F62D-9C5D-4CF3-AB6C-88F56B4FC1A9/aspnetcore-runtime-2.1.0-rc1-final-win-x86.zip",
            "hash": "c11d4d533828267d661cd7c01afa8a6e14a979a7595bc446284635e2e24ba10c299aad451c960f0c39afe7597e00aa311c77c9eef85cbc6768c8a136f05b2b2a"
          },
          {
            "name": "aspnetcore-runtime-osx-x64.tar.gz",
            "rid": "osx-x64",
            "url": "https://download.microsoft.com/download/D/0/B/D0B7F62D-9C5D-4CF3-AB6C-88F56B4FC1A9/aspnetcore-runtime-2.1.0-rc1-final-osx-x64.tar.gz",
            "hash": "d929b601885bbd965ae47d2942d0e9d875a9750d63ebfe4015879b9f54c928bf833b966f3a58430d0e650d4de5afca524dffa7a71d5a4a5af901b51be2012f3d"
          },
          {
            "name": "aspnetcore-runtime-linux-x64.tar.gz",
            "rid": "linux-x64",
            "url": "https://download.microsoft.com/download/D/0/B/D0B7F62D-9C5D-4CF3-AB6C-88F56B4FC1A9/aspnetcore-runtime-2.1.0-rc1-final-linux-x64.tar.gz",
            "hash": "156ab969bc533c3a64b770f2b88214f0b07d1d867922257182d496828ac3cad6d6c01ea44f2a2a1d568278bfdf916db9825452de26a1262bdc591ff19f6e4b99"
          },
          {
            "name": "aspnetcore-runtime-linux-arm.tar.gz",
            "rid": "linux-arm",
            "url": "https://download.microsoft.com/download/D/0/B/D0B7F62D-9C5D-4CF3-AB6C-88F56B4FC1A9/aspnetcore-runtime-2.1.0-rc1-final-linux-arm.tar.gz",
            "hash": "c76690fb147b39ab8113efefd3442e40d26c3767bcd9e1c3b0692d6cb022ceb0aeb5eecd1ef38af89e3cba59adf8579347e005608b09622e10186732ecc41f47"
          },
          {
            "name": "aspnetcore-runtime-linux-musl-x64.tar.gz",
            "rid": "linux-musl-x64",
            "url": "https://download.microsoft.com/download/D/0/B/D0B7F62D-9C5D-4CF3-AB6C-88F56B4FC1A9/aspnetcore-runtime-2.1.0-rc1-final-linux-musl-x64.tar.gz",
            "hash": "701a96fc3b27d6ebc46f2c9192bc1a048d1c3915888cdc2223183e7a8c7be7e591e9ea317c2e6a363c841013ae2209564da470e48f268c374084ab57c28a66a2"
          }
        ]
      },
      "symbols": null
    },
    {
      "release-date": "2018-04-10",
      "release-version": "2.1.0-preview2",
      "security": false,
      "cve-list": null,
      "release-notes": null,
      "runtime": {
        "version": "2.1.0-preview2-26406-04",
        "version-display": "2.1.0-preview2",
        "vs-version": null,
        "files": [
          {
            "name": "dotnet-runtime-linux-x64.tar.gz",
            "rid": "linux-x64",
            "url": "https://download.microsoft.com/download/9/0/F/90F8F18D-CD21-4A79-ACDC-AF4CB95F490C/dotnet-runtime-2.1.0-preview2-26406-04-linux-x64.tar.gz",
            "hash": "9f8dce51f0438e0cff5fbdf38a60c620d879825902aae4d59ec026c6cfd0f6d2237f220a5346836e6e3c50a5be7b357443ab4ae01f85c596abceec12a8dc29d7"
          },
          {
            "name": "dotnet-runtime-osx-x64.tar.gz",
            "rid": "osx-x64",
            "url": "https://download.microsoft.com/download/9/0/F/90F8F18D-CD21-4A79-ACDC-AF4CB95F490C/dotnet-runtime-2.1.0-preview2-26406-04-osx-x64.tar.gz",
            "hash": "5c8602cebe11b08a34e60b7bf2a826ee1e907e0e6aa4106b27f4af9063ffb2dc3cd03123c8bb1677445cdaab1fc0af758d11f752d5228187ac1f256eb9f82d75"
          },
          {
            "name": "dotnet-runtime-osx-x64.pkg",
            "rid": "osx-x64",
            "url": "https://download.microsoft.com/download/9/0/F/90F8F18D-CD21-4A79-ACDC-AF4CB95F490C/dotnet-runtime-2.1.0-preview2-26406-04-osx-x64.pkg",
            "hash": "a09fe3640b4dbfbf1ad005a44f488da264aceae83f8f9afac9d60df1ac51e0e8c96c2a5a88e880d545ea72162c286c206b833c2133260d10096bb8c50f50b065"
          },
          {
            "name": "dotnet-runtime-win-x86.zip",
            "rid": "win-x86",
            "url": "https://download.microsoft.com/download/9/0/F/90F8F18D-CD21-4A79-ACDC-AF4CB95F490C/dotnet-runtime-2.1.0-preview2-26406-04-win-x86.zip",
            "hash": "46816c29827516328f39147b5bf52f8f1786e8f58e3628ee02bdf5b080f7420e62b57751a9fb16caec8f4de41766be28693f29e42d5de1eae722938def6780ec"
          },
          {
            "name": "dotnet-runtime-win-x64.zip",
            "rid": "win-x64",
            "url": "https://download.microsoft.com/download/9/0/F/90F8F18D-CD21-4A79-ACDC-AF4CB95F490C/dotnet-runtime-2.1.0-preview2-26406-04-win-x64.zip",
            "hash": "eabf2cb0fbaa096739b5e25fb43ebe7b3a8a62756e25cdccf740658a0b7d1166259645c61f8c6e5c1c3577d440ee6285c9ce504ad6b9f66ba9d7fd71c211bd1a"
          },
          {
            "name": "dotnet-runtime-win-x86.exe",
            "rid": "win-x86",
            "url": "https://download.microsoft.com/download/9/0/F/90F8F18D-CD21-4A79-ACDC-AF4CB95F490C/dotnet-runtime-2.1.0-preview2-26406-04-win-x86.exe",
            "hash": "80a5894d44d153de640a9c9216c1ddd7c3a98033e06661658dc71be6d8c8f750e13f03f217ba01a4917fb2a20a78d8eadec742836357dc8d4f5e6bfaea60b732"
          },
          {
            "name": "dotnet-runtime-win-x64.exe",
            "rid": "win-x64",
            "url": "https://download.microsoft.com/download/9/0/F/90F8F18D-CD21-4A79-ACDC-AF4CB95F490C/dotnet-runtime-2.1.0-preview2-26406-04-win-x64.exe",
            "hash": "53c42d54ba7ce83d234efa63a6dae7c38593091ac28839d2f8706ea866f2fe2bebe88c8d03a09eaf8673ea257a3da099b4b7b8647cb100cdb17f3aa5257b2716"
          }
        ]
      },
      "sdk": {
        "version": "2.1.300-preview2-008533",
        "version-display": "2.1.300-preview2",
        "runtime-version": "2.1.0-preview2-26406-04",
        "vs-version": null,
        "csharp-version": null,
        "fsharp-version": null,
        "vb-version": null,
        "files": [
          {
            "name": "dotnet-sdk-linux-x64.tar.gz",
            "rid": "linux-x64",
            "url": "https://download.microsoft.com/download/3/7/C/37C0D2E3-2056-4F9A-A67C-14DEFBD70F06/dotnet-sdk-2.1.300-preview2-008533-linux-x64.tar.gz",
            "hash": "a50ce826458092cc0547c36ff0d281e00b71b5689109414ab41b8bd9b57fc1f20c04fd55c6c298503bd552b1eb1ddf9eb634f947ea3ded2ceb3fb61436df0457"
          },
          {
            "name": "dotnet-sdk-osx-x64.tar.gz",
            "rid": "osx-x64",
            "url": "https://download.microsoft.com/download/3/7/C/37C0D2E3-2056-4F9A-A67C-14DEFBD70F06/dotnet-sdk-2.1.300-preview2-008533-osx-x64.tar.gz",
            "hash": "088ee5309bc07a32d8b142c6f8c4bc981d37f6d14a1138dec452baa67dac4840f82b091fb3a5dc0b8902dba540ccaf96bef10d9fb0b040ab07e2af170ceabe25"
          },
          {
            "name": "dotnet-sdk-osx-x64.pkg",
            "rid": "osx-x64",
            "url": "https://download.microsoft.com/download/3/7/C/37C0D2E3-2056-4F9A-A67C-14DEFBD70F06/dotnet-sdk-2.1.300-preview2-008533-osx-x64.pkg",
            "hash": "e22f5947e492be96aabfd12372c656bf12dba76e70751bf2d76e1bb78f2660fbeb4020ad23e17882c7ae6762af14e32d417a46dd8a428fbba6c3aac7a49c684f"
          },
          {
            "name": "dotnet-sdk-osx-gs-x64.pkg",
            "rid": null,
            "url": "https://download.microsoft.com/download/3/7/C/37C0D2E3-2056-4F9A-A67C-14DEFBD70F06/dotnet-sdk-2.1.300-preview2-008533-osx-gs-x64.pkg",
            "hash": "e22f5947e492be96aabfd12372c656bf12dba76e70751bf2d76e1bb78f2660fbeb4020ad23e17882c7ae6762af14e32d417a46dd8a428fbba6c3aac7a49c684f"
          },
          {
            "name": "dotnet-sdk-win-x86.zip",
            "rid": "win-x86",
            "url": "https://download.microsoft.com/download/3/7/C/37C0D2E3-2056-4F9A-A67C-14DEFBD70F06/dotnet-sdk-2.1.300-preview2-008533-win-x86.zip",
            "hash": "fb906747d1bd7258eb803fae29256de02c1ca92d48041142cfc3a64feb5a36e7a91a04ffe12b407a2a67e003ae621a6181313a1f8833ce48417c7d2aa76c2566"
          },
          {
            "name": "dotnet-sdk-win-x64.zip",
            "rid": "win-x64",
            "url": "https://download.microsoft.com/download/3/7/C/37C0D2E3-2056-4F9A-A67C-14DEFBD70F06/dotnet-sdk-2.1.300-preview2-008533-win-x64.zip",
            "hash": "e2858d0809cd727ef361ecd192cc79208bfb04b258b1c7375c4a8fc34b897a4d0f244c67744f2c4154c1b8cf47cff4f656b70357f8c2d06c30058e82d115ef46"
          },
          {
            "name": "dotnet-sdk-win-gs-x86.exe",
            "rid": null,
            "url": "https://download.microsoft.com/download/3/7/C/37C0D2E3-2056-4F9A-A67C-14DEFBD70F06/dotnet-sdk-2.1.300-preview2-008533-win-x86.exe",
            "hash": "3fe6174590802bea4e37f8c415d8ce5afc72113b8189511f15110057ba04cbf24d8495d57e8b67584a13706c033278a0daec33530ba43dea0403bf106524ea19"
          },
          {
            "name": "dotnet-sdk-win-x64.exe",
            "rid": "win-x64",
            "url": "https://download.microsoft.com/download/3/7/C/37C0D2E3-2056-4F9A-A67C-14DEFBD70F06/dotnet-sdk-2.1.300-preview2-008533-win-x64.exe",
            "hash": "584ff392f4a49700afe2e18819b888be8320cfcb3133618866934690d23f127a1b663eb35ea91072c19c8d2d498b4847f0f4ab4dfc15b4bf4f4ee4b96419308b"
          }
        ]
      },
      "aspnetcore-runtime": {
        "version": "2.1.0-preview2-26406-04",
        "version-display": "2.1.0-preview2",
        "version-aspnetcoremodule": null,
        "vs-version": null,
        "files": [
          {
            "name": "dotnet-hosting-win.exe",
            "rid": "",
            "url": "https://download.microsoft.com/download/9/0/F/90F8F18D-CD21-4A79-ACDC-AF4CB95F490C/dotnet-hosting-2.1.0-preview2-final-win.exe",
            "hash": "5cca21d9f1cadebc130607f1ff14ab17db05f971ee218a7d855f452bd1f36ac8c7773af4662887c711c93ec6bd2c85a5e648aad845c2c9543ddf25e186cabd44"
          },
          {
            "name": "aspnetcore-runtime-linux-x64.tar.gz",
            "rid": "linux-x64",
            "url": "https://download.microsoft.com/download/9/0/F/90F8F18D-CD21-4A79-ACDC-AF4CB95F490C/aspnetcore-runtime-2.1.0-preview2-final-linux-x64.tar.gz",
            "hash": "4bbc0f25623947048430f5e44a0d3dc444f13fb8fd0058b148f86ef31a0167c35c72accf6c713c92762840bd0059890417e5ebed0c408e5f7d4f25ea2e3844c1"
          },
          {
            "name": "aspnetcore-runtime-win-x64.exe",
            "rid": "win-x64",
            "url": "https://download.microsoft.com/download/9/0/F/90F8F18D-CD21-4A79-ACDC-AF4CB95F490C/aspnetcore-runtime-2.1.0-preview2-final-win-x64.exe",
            "hash": "79567d9c4ee73195ea49d735b9a4a70f1f2485c3f38c53e83f624488b112a6304118f7ce8a48b7f5a169365165a8b11f5743c69141b260237846e24a560fb684"
          },
          {
            "name": "aspnetcore-runtime-win-x86.exe",
            "rid": "win-x86",
            "url": "https://download.microsoft.com/download/9/0/F/90F8F18D-CD21-4A79-ACDC-AF4CB95F490C/aspnetcore-runtime-2.1.0-preview2-final-win-x86.exe",
            "hash": "a574395e4a478bd7f6a3f932e0ceccfc527661218ed24c7e33ea761a909d3598be522e7002b67f67a6569e9be5f79d4021cb1207d7877e17b48d0a82be6b0587"
          },
          {
            "name": "aspnetcore-runtime-win-x64.zip",
            "rid": "win-x64",
            "url": "https://download.microsoft.com/download/9/0/F/90F8F18D-CD21-4A79-ACDC-AF4CB95F490C/aspnetcore-runtime-2.1.0-preview2-final-win-x64.zip",
            "hash": "5e247e07e29dc6932bdd810911461e78c16d30c5724403953d20971383be06dbed7b579a21a10b0da7d90ada884ef9f2d8a9ea7dfc442bcb4cefbc1a397c00bb"
          },
          {
            "name": "aspnetcore-runtime-win-x86.zip",
            "rid": "win-x86",
            "url": "https://download.microsoft.com/download/9/0/F/90F8F18D-CD21-4A79-ACDC-AF4CB95F490C/aspnetcore-runtime-2.1.0-preview2-final-win-x86.zip",
            "hash": "857560b9e780b686e5503d84574da811a302c3f1435d8dc09398b5e28a1cb2b5f82da87fc04ea170e92f37e5bb68f2669d5ff68b8cf64ea10d8f1735bde34cfa"
          },
          {
            "name": "aspnetcore-runtime-osx-x64.tar.gz",
            "rid": "osx-x64",
            "url": "https://download.microsoft.com/download/9/0/F/90F8F18D-CD21-4A79-ACDC-AF4CB95F490C/aspnetcore-runtime-2.1.0-preview2-final-osx-x64.tar.gz",
            "hash": "7f8463f06af03cd951d1a2497c7d76def63239269ef510443bd6843f6fc9e3b68f4b0d812f8d22236a9d45c0c0cfd8166793461250c76037f08c0122b151c3ae"
          },
          {
            "name": "aspnetcore-runtime-linux-x64.tar.gz",
            "rid": "linux-x64",
            "url": "https://download.microsoft.com/download/9/0/F/90F8F18D-CD21-4A79-ACDC-AF4CB95F490C/aspnetcore-runtime-2.1.0-preview2-final-linux-x64.tar.gz",
            "hash": "4bbc0f25623947048430f5e44a0d3dc444f13fb8fd0058b148f86ef31a0167c35c72accf6c713c92762840bd0059890417e5ebed0c408e5f7d4f25ea2e3844c1"
          }
        ]
      },
      "symbols": null
    },
    {
      "release-date": "2018-02-27",
      "release-version": "2.1.0-preview1",
      "security": false,
      "cve-list": null,
      "release-notes": "https://github.com/dotnet/core/blob/master/release-notes/2.1/2.1.0-preview1.md",
      "runtime": {
        "version": "2.1.0-preview1-26216-03",
        "version-display": "2.1.0-preview1",
        "vs-version": null,
        "files": [
          {
            "name": "dotnet-runtime-linux-x64.tar.gz",
            "rid": "linux-x64",
            "url": "https://download.microsoft.com/download/A/B/1/AB1AA972-8F2F-43AD-9A81-72E9245CB0F5/dotnet-runtime-2.1.0-preview1-26216-03-linux-x64.tar.gz",
            "hash": "0249b32f68d1266e6f481e16266b4b2d027b1644d182da31e34ef3c60b37fc755c5f85a482de6c85cdf095c8185221f666c7d6bc62364a786f0f2f8b72919c88"
          },
          {
            "name": "dotnet-runtime-osx-x64.tar.gz",
            "rid": "osx-x64",
            "url": "https://download.microsoft.com/download/A/B/1/AB1AA972-8F2F-43AD-9A81-72E9245CB0F5/dotnet-runtime-2.1.0-preview1-26216-03-osx-x64.tar.gz",
            "hash": "47431a5e6126ebb883d8e8a18ea7327dce285da41fd809860597c9574ab1e35fb323933f743a49e7a5078fb6e41740ec4611f5e1ffddd3114379f0b4db30a8a7"
          },
          {
            "name": "dotnet-runtime-osx-x64.pkg",
            "rid": "osx-x64",
            "url": "https://download.microsoft.com/download/A/B/1/AB1AA972-8F2F-43AD-9A81-72E9245CB0F5/dotnet-runtime-2.1.0-preview1-26216-03-osx-x64.pkg",
            "hash": "8cbf0f7cacbb537619c580ff8ec7ac012aa40196ac00b2fbc2514a5097c878f766158d79a72e0582418ec20c6d98be7bfa81867c55e989b7da055f0942307ad7"
          },
          {
            "name": "dotnet-runtime-win-x86.zip",
            "rid": "win-x86",
            "url": "https://download.microsoft.com/download/A/B/1/AB1AA972-8F2F-43AD-9A81-72E9245CB0F5/dotnet-runtime-2.1.0-preview1-26216-03-win-x86.zip",
            "hash": "1c6c6a6821eb5e3435fa57c2661584c4118a5a951f5f7df8087922f692859ee230566dc806b9a48e8dceed703f157cac3ae3619c645e18db487a8f740db4ed95"
          },
          {
            "name": "dotnet-runtime-win-x64.zip",
            "rid": "win-x64",
            "url": "https://download.microsoft.com/download/A/B/1/AB1AA972-8F2F-43AD-9A81-72E9245CB0F5/dotnet-runtime-2.1.0-preview1-26216-03-win-x64.zip",
            "hash": "511447ea54aab82b9b890936440fe08a0c25e7b579050ec7706bf9212a58a31cfc56420a9de8775a7bf3bc1e39143045c542617c065e59b471323eb00567f9d4"
          },
          {
            "name": "dotnet-runtime-win-x86.exe",
            "rid": "win-x86",
            "url": "https://download.microsoft.com/download/A/B/1/AB1AA972-8F2F-43AD-9A81-72E9245CB0F5/dotnet-runtime-2.1.0-preview1-26216-03-win-x86.exe",
            "hash": "8ec6e0efe7134b79debea41fa7bb45736f7a317260b15955c33d018ccf21fc13c46f1b30f4d0abed385ba76437d3be861e97fdc12022b99bc69c31cf22497214"
          },
          {
            "name": "dotnet-runtime-win-x64.exe",
            "rid": "win-x64",
            "url": "https://download.microsoft.com/download/A/B/1/AB1AA972-8F2F-43AD-9A81-72E9245CB0F5/dotnet-runtime-2.1.0-preview1-26216-03-win-x64.exe",
            "hash": "b7830445ac00a37718ed1b3b563fa323ca5889484141d9dd30e9b46b004c62ac2c003cc8f8bba1d4266ead62966817c93dc21c36f0660de3867125dfaffe04d3"
          }
        ]
      },
      "sdk": {
        "version": "2.1.300-preview1-008174",
        "version-display": "2.1.300-preview1",
        "runtime-version": "2.1.0-preview1-26216-03",
        "vs-version": null,
        "csharp-version": null,
        "fsharp-version": null,
        "vb-version": null,
        "files": [
          {
            "name": "dotnet-sdk-linux-x64.tar.gz",
            "rid": "linux-x64",
            "url": "https://download.microsoft.com/download/D/7/8/D788D3CD-44C4-487D-829B-413E914FB1C3/dotnet-sdk-2.1.300-preview1-008174-linux-x64.tar.gz",
            "hash": "3030d6876eef6770c54e6d1e23f1be544b72dfe171915d2e55e00e40faacec0035fe4f9d72a6dc5fc5fb29b768ff64c57dcce0b9fddd8f1b7f7ce8389f535da9"
          },
          {
            "name": "dotnet-sdk-osx-x64.tar.gz",
            "rid": "osx-x64",
            "url": "https://download.microsoft.com/download/D/7/8/D788D3CD-44C4-487D-829B-413E914FB1C3/dotnet-sdk-2.1.300-preview1-008174-osx-x64.tar.gz",
            "hash": "65de990bdfd131f9246e5b47480211a2b829c73b1dd0248c6c32417c0489539c15d98d12ffd70034a69b952b49a89eb79360eb9e0f34802706ade2563c78e1c4"
          },
          {
            "name": "dotnet-sdk-osx-x64.pkg",
            "rid": "osx-x64",
            "url": "https://download.microsoft.com/download/D/7/8/D788D3CD-44C4-487D-829B-413E914FB1C3/dotnet-sdk-2.1.300-preview1-008174-osx-x64.pkg",
            "hash": "7eda0b3191621de9e858eb27560bdce44b475584b3f789b2bc15e15c5b183c7cb419a7dfc99a1ec021afa87859d3c2f5417acfdb3ee317f6ace654901ef96925"
          },
          {
            "name": "dotnet-sdk-osx-gs-x64.pkg",
            "rid": null,
            "url": "https://download.microsoft.com/download/D/7/8/D788D3CD-44C4-487D-829B-413E914FB1C3/dotnet-sdk-2.1.300-preview1-008174-osx-gs-x64.pkg",
            "hash": "7eda0b3191621de9e858eb27560bdce44b475584b3f789b2bc15e15c5b183c7cb419a7dfc99a1ec021afa87859d3c2f5417acfdb3ee317f6ace654901ef96925"
          },
          {
            "name": "dotnet-sdk-win-x86.zip",
            "rid": "win-x86",
            "url": "https://download.microsoft.com/download/D/7/8/D788D3CD-44C4-487D-829B-413E914FB1C3/dotnet-sdk-2.1.300-preview1-008174-win-x86.zip",
            "hash": "e1466e7652e7787206c06f2e642f10bf8815a8d02a06b8fb4db7c7941bdb64463c10a4dc1fe59b8c768353404016fa384a00c5b14f228272845f6a75f14f1896"
          },
          {
            "name": "dotnet-sdk-win-x64.zip",
            "rid": "win-x64",
            "url": "https://download.microsoft.com/download/D/7/8/D788D3CD-44C4-487D-829B-413E914FB1C3/dotnet-sdk-2.1.300-preview1-008174-win-x64.zip",
            "hash": "d1195ec86e745854735c2d8431858987b937963d5b96dd2f1fbecfe8f3b9c4259fbd9454fc7e81542aef117903a0674c7aba242bef3a761a9c8237f71286793f"
          },
          {
            "name": "dotnet-sdk-win-gs-x86.exe",
            "rid": null,
            "url": "https://download.microsoft.com/download/D/7/8/D788D3CD-44C4-487D-829B-413E914FB1C3/dotnet-sdk-2.1.300-preview1-008174-win-x86.exe",
            "hash": "bd8a9145f651026cfa1ca7c264c2e05b3740afc0b5f8ac5572409a95836d8f87e1a8c460eb985182501f679b721a97fd174b7690ab8cdc5e43c8155ee8af94b5"
          },
          {
            "name": "dotnet-sdk-win-x64.exe",
            "rid": "win-x64",
            "url": "https://download.microsoft.com/download/D/7/8/D788D3CD-44C4-487D-829B-413E914FB1C3/dotnet-sdk-2.1.300-preview1-008174-win-x64.exe",
            "hash": "d6749ef041136865353289250a92fae582c118f77b2838ceb9484854b636249bc2950da942bd807bd3ec04f91bc2b9ccf0bc73a9771c04e8552db82d56eb73ee"
          },
          {
            "name": "dotnet-sdk-win-gs-x64.exe",
            "rid": null,
            "url": "https://download.microsoft.com/download/D/7/8/D788D3CD-44C4-487D-829B-413E914FB1C3/dotnet-sdk-2.1.300-preview1-008174-win-gs-x64.exe",
            "hash": "d6749ef041136865353289250a92fae582c118f77b2838ceb9484854b636249bc2950da942bd807bd3ec04f91bc2b9ccf0bc73a9771c04e8552db82d56eb73ee"
          }
        ]
      },
      "aspnetcore-runtime": {
        "version": "2.1.0-preview1-final",
        "version-display": "2.1.0-preview1",
        "version-aspnetcoremodule": null,
        "vs-version": null,
        "files": [
          {
            "name": "dotnet-hosting-win.exe",
            "rid": "",
            "url": "https://download.microsoft.com/download/A/B/1/AB1AA972-8F2F-43AD-9A81-72E9245CB0F5/dotnet-hosting-2.1.0-preview1-final-win.exe",
            "hash": "4f2b8bf998bbda10f32cad96b5fa15bc944f321afe97e9a21da3e1984d25aa4cc39fac5c138e88ae126b7e3db78f07149517a38acf1066f8e5d2321044f76aa0"
          },
          {
            "name": "aspnetcore-runtime-linux-x64.tar.gz",
            "rid": "linux-x64",
            "url": "https://download.microsoft.com/download/A/B/1/AB1AA972-8F2F-43AD-9A81-72E9245CB0F5/aspnetcore-runtime-2.1.0-preview1-final-linux-x64.tar.gz",
            "hash": "7a8a3f98f65f99e8a6439253e72abc78a2a7f741176f93dfbdd9b6589f98ef22881ba2afa7997ca047a2b2e3217d25988b4bc4ac6133ff61115f7a68b2bd3af6"
          },
          {
            "name": "aspnetcore-runtime-win-x64.exe",
            "rid": "win-x64",
            "url": "https://download.microsoft.com/download/A/B/1/AB1AA972-8F2F-43AD-9A81-72E9245CB0F5/aspnetcore-runtime-2.1.0-preview1-final-win-x64.exe",
            "hash": "c14bfbfc0ceed63e08340384ee849ab9700f708486a3d09c4cb4651c7989a920563e008faaa3809e13e610231576cd55e3e676bdfb8e31c24f012484c4cbf433"
          },
          {
            "name": "aspnetcore-runtime-win-x86.exe",
            "rid": "win-x86",
            "url": "https://download.microsoft.com/download/A/B/1/AB1AA972-8F2F-43AD-9A81-72E9245CB0F5/aspnetcore-runtime-2.1.0-preview1-final-win-x86.exe",
            "hash": "8f114a4842d6f30c16b929f163e2c88428de25f2477baa0d4a0beb5965e7dd05c7c6e52d305ff1da9d3377bd3f7f6bb766a78920383a732542b1af30cad7d162"
          },
          {
            "name": "aspnetcore-runtime-win-x64.zip",
            "rid": "win-x64",
            "url": "https://download.microsoft.com/download/A/B/1/AB1AA972-8F2F-43AD-9A81-72E9245CB0F5/aspnetcore-runtime-2.1.0-preview1-final-win-x64.zip",
            "hash": "3a56bdf4ff099bd8f51e9b6b06a3bf3c34ff9769bbc655d81df2660be3af0de4508d97295e820fb3b04f7c79c3034b313509ad7cfa897636db8afab2115b8b63"
          },
          {
            "name": "aspnetcore-runtime-win-x86.zip",
            "rid": "win-x86",
            "url": "https://download.microsoft.com/download/A/B/1/AB1AA972-8F2F-43AD-9A81-72E9245CB0F5/aspnetcore-runtime-2.1.0-preview1-final-win-x86.zip",
            "hash": "4792e530651ef0a276218e3ffb7c7d4e0bbd44d68eebb384f2f4f627024b4ba69d74ddce8fb9a6b2e0d9b11910bd7dea542c3b19eabc2e9396d2475ef681523c"
          },
          {
            "name": "aspnetcore-runtime-osx-x64.tar.gz",
            "rid": "osx-x64",
            "url": "https://download.microsoft.com/download/A/B/1/AB1AA972-8F2F-43AD-9A81-72E9245CB0F5/aspnetcore-runtime-2.1.0-preview1-final-osx-x64.tar.gz",
            "hash": "f8c78d7ea16f54d4ed87aec532b57bed8271265eefc3134647b50d760e6bd7fe001eaa6fdcba5d15d2db5330f3bc82ce2ff0b88b5bfedeaff53cf42143e2cc47"
          },
          {
            "name": "aspnetcore-runtime-linux-x64.tar.gz",
            "rid": "linux-x64",
            "url": "https://download.microsoft.com/download/A/B/1/AB1AA972-8F2F-43AD-9A81-72E9245CB0F5/aspnetcore-runtime-2.1.0-preview1-final-linux-x64.tar.gz",
            "hash": "7a8a3f98f65f99e8a6439253e72abc78a2a7f741176f93dfbdd9b6589f98ef22881ba2afa7997ca047a2b2e3217d25988b4bc4ac6133ff61115f7a68b2bd3af6"
          }
        ]
      },
      "symbols": null
    }
  ]
}<|MERGE_RESOLUTION|>--- conflicted
+++ resolved
@@ -202,12 +202,8 @@
       "aspnetcore-runtime": {
         "version": "2.1.7",
         "version-display": "2.1.7",
-<<<<<<< HEAD
         "version-aspnetcoremodule": "12.1.18340.7",
-=======
-        "version-aspnetcoremodule": [ "12.1.18263.2" ],
->>>>>>> fbd48680
-        "vsversion": "15.9",
+        "vs-version": "15.9",
         "files": [
           {
             "name": "aspnetcore-runtime-linux-arm.tar.gz",
