--- conflicted
+++ resolved
@@ -4319,11 +4319,7 @@
       "aspnetcore-runtime": {
         "version": "2.1.0",
         "version-display": "2.1.0",
-<<<<<<< HEAD
-        "version-aspnetcoremodule": [ "8.2.1991.0" ],
-=======
         "version-aspnetcoremodule": ["8.2.1991.0"],
->>>>>>> 5e65b3e9
         "vs-version": null,
         "files": [
           {
