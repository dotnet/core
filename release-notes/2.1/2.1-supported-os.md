# .NET Core 2.1 - Supported OS versions

The tables below provide OS version information supported by .NET Core 2.1.

## Keys used in the tables

* **Bold numbers** indicate additions to this release.
* A '+' indicates the minimum supported version.
* Where possible, links to Distribution-owned lifecycle documentation is provided.

## Windows

OS                            | Version                       | Architectures  | Notes
------------------------------|-------------------------------|----------------|-----
Windows Client                | 7 SP1+, 8.1                   | x64, x86       |
Windows 10 Client             | Version 1607+                 | x64, x86       |
Windows Server                | 2008 R2 SP1+                  | x64, x86       |

See the [Windows Lifecycle Fact Sheet](https://support.microsoft.com/en-us/help/13853/windows-lifecycle-fact-sheet) for details regarding each Windows release lifecycle.

## macOS

OS                            | Version                       | Architectures  | Notes
------------------------------|-------------------------------|----------------|-----
Mac OS X                      | 10.12+                        | x64            | [Apple Support Sitemap](https://support.apple.com/sitemap) <br> [Apple Security Updates](https://support.apple.com/en-us/HT201222)

## Linux

OS                            | Version                       | Architectures  | Notes
------------------------------|-------------------------------|----------------|-----
Red Hat Enterprise Linux      | 6                             | x64            | [Red Hat support policy](https://access.redhat.com/support/policy/updates/errata/) 
Red Hat Enterprise Linux <br> CentOS <br> Oracle Linux | 7    | x64            | [Red Hat support policy](https://access.redhat.com/support/policy/updates/errata/) <br> [CentOS lifecycle](https://wiki.centos.org/FAQ/General#head-fe8a0be91ee3e7dea812e8694491e1dde5b75e6d) <br> [Oracle Linux lifecycle](http://www.oracle.com/us/support/library/elsp-lifetime-069338.pdf)
Fedora                        | 27, 28                    | x64            | [Fedora lifecycle](https://fedoraproject.org/wiki/End_of_life)
Debian                        | 9, 8.7+                       | x64, ARM32\*     | [Debian lifecycle](https://wiki.debian.org/DebianReleases)
<<<<<<< HEAD
Ubuntu                        | 18.04, 16.04, 14.04           | x64, ARM32\*   | [Ubuntu lifecycle](https://wiki.ubuntu.com/Releases)
=======
Ubuntu                        | 18.04, 16.04, 14.04    | x64, ARM32\*    | [Ubuntu lifecycle](https://wiki.ubuntu.com/Releases)
>>>>>>> ff7fe3dc
Linux Mint                    | 18, 17                        | x64            | [Linux Mint end of life announcements](https://forums.linuxmint.com/search.php?keywords=%22end+of+life%22&terms=all&author=&sc=1&sf=titleonly&sr=posts&sk=t&sd=d&st=0&ch=300&t=0&submit=Search)
openSUSE                      | 42.3+                         | x64            | [OpenSUSE lifecycle](https://en.opensuse.org/Lifetime)
SUSE Enterprise Linux (SLES)  | 12 SP2+                       | x64            | [SUSE lifecycle](https://www.suse.com/lifecycle/)
Alpine Linux                  | 3.7+                          | x64            | [Alpine lifecycle](https://wiki.alpinelinux.org/wiki/Alpine_Linux:Releases)

* **Bold numbers** indicate additions in this release.
* '+' indicates the minimum supported version.

\* ARM32 support starts with Debian 9 and Ubuntu 18.04. Earlier versions of those distros are not supported on ARM32.

## Out of support OS versions

Support for the following versions was ended by the distribution owners and are [no longer supported by .NET Core 2.1](https://github.com/dotnet/core/blob/master/os-lifecycle-policy.md).

|OS         | Version  | End of Life | Supported Version|
|-----------|----------|-------------|------------------|
<<<<<<< HEAD
| Fedora    | 26       | [5/29/2018](https://fedoramagazine.org/fedora-26-end-life/)   | 27+  |
| Ubuntu    | 17.10    | [7/19/2018](https://lists.ubuntu.com/archives/ubuntu-announce/2018-July/000232.html) | 18.04 |
=======
| Ubuntu       | 17.10 | 7/19/2018   | 18.04, 16.04, 14.04 |
| Fedora       | 26    | 5/29/2018   | 27+  |
>>>>>>> ff7fe3dc
<|MERGE_RESOLUTION|>--- conflicted
+++ resolved
@@ -32,11 +32,7 @@
 Red Hat Enterprise Linux <br> CentOS <br> Oracle Linux | 7    | x64            | [Red Hat support policy](https://access.redhat.com/support/policy/updates/errata/) <br> [CentOS lifecycle](https://wiki.centos.org/FAQ/General#head-fe8a0be91ee3e7dea812e8694491e1dde5b75e6d) <br> [Oracle Linux lifecycle](http://www.oracle.com/us/support/library/elsp-lifetime-069338.pdf)
 Fedora                        | 27, 28                    | x64            | [Fedora lifecycle](https://fedoraproject.org/wiki/End_of_life)
 Debian                        | 9, 8.7+                       | x64, ARM32\*     | [Debian lifecycle](https://wiki.debian.org/DebianReleases)
-<<<<<<< HEAD
 Ubuntu                        | 18.04, 16.04, 14.04           | x64, ARM32\*   | [Ubuntu lifecycle](https://wiki.ubuntu.com/Releases)
-=======
-Ubuntu                        | 18.04, 16.04, 14.04    | x64, ARM32\*    | [Ubuntu lifecycle](https://wiki.ubuntu.com/Releases)
->>>>>>> ff7fe3dc
 Linux Mint                    | 18, 17                        | x64            | [Linux Mint end of life announcements](https://forums.linuxmint.com/search.php?keywords=%22end+of+life%22&terms=all&author=&sc=1&sf=titleonly&sr=posts&sk=t&sd=d&st=0&ch=300&t=0&submit=Search)
 openSUSE                      | 42.3+                         | x64            | [OpenSUSE lifecycle](https://en.opensuse.org/Lifetime)
 SUSE Enterprise Linux (SLES)  | 12 SP2+                       | x64            | [SUSE lifecycle](https://www.suse.com/lifecycle/)
@@ -53,10 +49,5 @@
 
 |OS         | Version  | End of Life | Supported Version|
 |-----------|----------|-------------|------------------|
-<<<<<<< HEAD
 | Fedora    | 26       | [5/29/2018](https://fedoramagazine.org/fedora-26-end-life/)   | 27+  |
-| Ubuntu    | 17.10    | [7/19/2018](https://lists.ubuntu.com/archives/ubuntu-announce/2018-July/000232.html) | 18.04 |
-=======
-| Ubuntu       | 17.10 | 7/19/2018   | 18.04, 16.04, 14.04 |
-| Fedora       | 26    | 5/29/2018   | 27+  |
->>>>>>> ff7fe3dc
+| Ubuntu    | 17.10    | [7/19/2018](https://lists.ubuntu.com/archives/ubuntu-announce/2018-July/000232.html) | 18.04, 16.04, 14.04 |