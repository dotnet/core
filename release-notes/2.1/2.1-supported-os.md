# .NET Core 2.1 - Supported OS versions

The tables below provide OS version information supported by .NET Core 2.1.

## Keys used in the tables

* **Bold numbers** indicate additions to this release.
* A '+' indicates the minimum supported version.
* Where possible, links to Distribution-owned lifecycle documentation is provided.

## Windows

OS                            | Version                       | Architectures  | Notes
------------------------------|-------------------------------|----------------|-----
Windows Client                | 7 SP1+, 8.1                   | x64, x86       |
Windows 10 Client             | Version 1607+                 | x64, x86       | 1607 is the minimum version for support. See [Out of support OS versions](#out-of-support-os-versions) below for Windows 10 releases that are no longer supported.
Windows Server                | 2008 R2 SP1+                  | x64, x86       |

See the [Windows Lifecycle Fact Sheet](https://support.microsoft.com/en-us/help/13853/windows-lifecycle-fact-sheet) for details regarding each Windows release lifecycle.

## macOS

OS                            | Version                       | Architectures  | Notes
------------------------------|-------------------------------|----------------|-----
Mac OS X (macOS)              | 10.12+                        | x64            | [Apple Support Sitemap](https://support.apple.com/sitemap) <br> [Apple Security Updates](https://support.apple.com/en-us/HT201222)

## Linux

OS                            | Version                       | Architectures  | Notes
------------------------------|-------------------------------|----------------|-----
<<<<<<< HEAD
Red Hat Enterprise Linux      | 6                             | x64            | [Microsoft support policy](https://www.microsoft.com/net/support/policy)
Red Hat Enterprise Linux <br> CentOS <br> Oracle Linux | 7+    | x64            | [Red Hat support policy](https://access.redhat.com/support/policy/updates/errata/) <br> [CentOS lifecycle](https://wiki.centos.org/FAQ/General#head-fe8a0be91ee3e7dea812e8694491e1dde5b75e6d) <br> [Oracle Linux lifecycle](http://www.oracle.com/us/support/library/elsp-lifetime-069338.pdf)
Fedora                        | 30+                     | x64            | [Fedora lifecycle](https://fedoraproject.org/wiki/End_of_life)
=======
Red Hat Enterprise Linux      | 6                             | x64            | [Microsoft support policy](https://dotnet.microsoft.com/platform/support/policy/)
Red Hat Enterprise Linux <br> CentOS <br> Oracle Linux | 7+    | x64            | [Red Hat support policy](https://access.redhat.com/support/policy/updates/errata/) <br> [CentOS lifecycle](https://wiki.centos.org/FAQ/General#head-fe8a0be91ee3e7dea812e8694491e1dde5b75e6d) <br> [Oracle Linux lifecycle](https://www.oracle.com/a/ocom/docs/elsp-lifetime-069338.pdf)
Fedora                        | 30, 31                        | x64            | [Fedora lifecycle](https://fedoraproject.org/wiki/End_of_life)
>>>>>>> 7d9e037b
Debian                        | 9+                             | x64, ARM32     | [Debian lifecycle](https://wiki.debian.org/DebianReleases)
Ubuntu                        | 20.10, 20.04, 18.04, 16.04           | x64, ARM32\*   | [Ubuntu lifecycle](https://wiki.ubuntu.com/Releases)
Linux Mint                    | 18, 17                        | x64            | [Linux Mint end of life announcements](https://forums.linuxmint.com/search.php?keywords=%22end+of+life%22&terms=all&author=&sc=1&sf=titleonly&sr=posts&sk=t&sd=d&st=0&ch=300&t=0&submit=Search)
openSUSE                      | 15+                         | x64            | [OpenSUSE lifecycle](https://en.opensuse.org/Lifetime)
SUSE Enterprise Linux (SLES)  | 12 SP2+                       | x64            | [SUSE lifecycle](https://www.suse.com/lifecycle/)
Alpine Linux                  | 3.10+                          | x64            | [Alpine lifecycle](https://wiki.alpinelinux.org/wiki/Alpine_Linux:Releases)

* **Bold numbers** indicate additions in this release.
* '+' indicates the minimum supported version.

\* ARM32 support starts with Debian 9 and Ubuntu 16.04. Earlier versions of those distros are not supported on ARM32.

## Out of support OS versions

Support for the following versions was ended by the distribution owners and are [no longer supported by .NET Core 2.1](https://github.com/dotnet/core/blob/master/os-lifecycle-policy.md).

|OS         | Version  | End of Life |
|-----------|----------|-------------|
| Windows 10| 1703     | [10/08/2019](https://support.microsoft.com/en-us/help/13853/windows-lifecycle-fact-sheet) |
| Fedora    | 29       | [11/30/2019](https://fedoraproject.org/wiki/End_of_life)   |
| Fedora    | 28       | [05/28/2019](https://fedoramagazine.org/fedora-28-end-of-life/)   |
| Fedora    | 27       | [11/30/2018](https://fedoramagazine.org/fedora-27-end-of-life/)   |
| Fedora    | 26       | [5/29/2018](https://fedoramagazine.org/fedora-26-end-life/)   |
| Debian    | 8        | [6/17/2018](https://lists.debian.org/debian-security-announce/2018/msg00132.html)
| Ubuntu    | 17.10    | [7/19/2018](https://lists.ubuntu.com/archives/ubuntu-announce/2018-July/000232.html) |
| Ubuntu    | 14.04    | [06/2019](https://wiki.ubuntu.com/Releases)   |
| Ubuntu    | 19.04    | [01/23/2020](https://wiki.ubuntu.com/Releases)   |
| OpenSUSUE | 42.3     |  [07/01/2019](https://lists.opensuse.org/opensuse-security-announce/2019-07/msg00000.html)   |
| OpenSUSUE | 42.2     |  [01/26/2018](https://lists.opensuse.org/opensuse-security-announce/2018-01/msg00103.html)   |
| Alpine    | 3.8      | [05/01/2020](https://wiki.alpinelinux.org/wiki/Alpine_Linux:Releases)   |<|MERGE_RESOLUTION|>--- conflicted
+++ resolved
@@ -28,15 +28,10 @@
 
 OS                            | Version                       | Architectures  | Notes
 ------------------------------|-------------------------------|----------------|-----
-<<<<<<< HEAD
+
 Red Hat Enterprise Linux      | 6                             | x64            | [Microsoft support policy](https://www.microsoft.com/net/support/policy)
 Red Hat Enterprise Linux <br> CentOS <br> Oracle Linux | 7+    | x64            | [Red Hat support policy](https://access.redhat.com/support/policy/updates/errata/) <br> [CentOS lifecycle](https://wiki.centos.org/FAQ/General#head-fe8a0be91ee3e7dea812e8694491e1dde5b75e6d) <br> [Oracle Linux lifecycle](http://www.oracle.com/us/support/library/elsp-lifetime-069338.pdf)
 Fedora                        | 30+                     | x64            | [Fedora lifecycle](https://fedoraproject.org/wiki/End_of_life)
-=======
-Red Hat Enterprise Linux      | 6                             | x64            | [Microsoft support policy](https://dotnet.microsoft.com/platform/support/policy/)
-Red Hat Enterprise Linux <br> CentOS <br> Oracle Linux | 7+    | x64            | [Red Hat support policy](https://access.redhat.com/support/policy/updates/errata/) <br> [CentOS lifecycle](https://wiki.centos.org/FAQ/General#head-fe8a0be91ee3e7dea812e8694491e1dde5b75e6d) <br> [Oracle Linux lifecycle](https://www.oracle.com/a/ocom/docs/elsp-lifetime-069338.pdf)
-Fedora                        | 30, 31                        | x64            | [Fedora lifecycle](https://fedoraproject.org/wiki/End_of_life)
->>>>>>> 7d9e037b
 Debian                        | 9+                             | x64, ARM32     | [Debian lifecycle](https://wiki.debian.org/DebianReleases)
 Ubuntu                        | 20.10, 20.04, 18.04, 16.04           | x64, ARM32\*   | [Ubuntu lifecycle](https://wiki.ubuntu.com/Releases)
 Linux Mint                    | 18, 17                        | x64            | [Linux Mint end of life announcements](https://forums.linuxmint.com/search.php?keywords=%22end+of+life%22&terms=all&author=&sc=1&sf=titleonly&sr=posts&sk=t&sd=d&st=0&ch=300&t=0&submit=Search)
