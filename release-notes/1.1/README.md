--- conflicted
+++ resolved
@@ -4,10 +4,7 @@
 
 | Release Date | Description | Commits | Known Issues | Contributors |
 | :-- | :-- | :--: | :--: | :--: |
-<<<<<<< HEAD
-=======
 | 2018/04/17 | 1.1.8 with SDK 1.1.9 ([release notes](1.1.8.md) / [download](../download-archives/1.1.8-download.md)) | see release notes | - | - |
->>>>>>> 1ba7fa2a
 | 2018/03/13 | 1.1.7 with SDK 1.1.8 ([release notes](1.1.7.md) / [download](../download-archives/1.1.7-download.md)) | see release notes | - | - |
 | 2018/01/09 | 1.1.6 with SDK 1.1.7 ([release notes](1.1.6.md) / [download](../download-archives/1.1.6-download.md)) | see release notes | - | - |
 | 2017/09/21 | 1.1.4 with SDK 1.1.4 ([release notes](1.1.4.md) / [download](../download-archives/1.1.4-download.md)) | see release notes | - | - |
