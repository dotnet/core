{
<<<<<<< HEAD
    "channel-version": "1.1",
    "latest-release": "1.1.10",
    "latest-release-date": "2018-10-09",
    "support-phase": "maintenance",
    "eol-date": "2019-06-27",
    "lifecycle-policy": "https://www.microsoft.com/net/support/policy",
    "releases": 
    [
        {
            "release-date": "2018-10-09",
            "release-version": "1.1.10",
            "security": true,
            "release-notes": "https://github.com/dotnet/core/blob/master/release-notes/1.1/1.1.10.md",
            "runtime": {
                "version": "1.1.10",
                "version-display": "1.1.10",
                "vs-version": "",
                "files": [
                    {
                        "name":  "coreclr-symbols.zip",
                        "url":  "https://download.visualstudio.microsoft.com/download/pr/373f14c7-c48f-4812-aacd-36d0a264679c/44e2497391796c22f2123e763e288c0b/coreclr-1.1.10-symbols.zip",
                        "hash":  "930734cf9816d9996363bcc1811e05c626cac8875f9335e86a2d2bd2fc47af9c2880769cbf725ec5ec8641f7a9ac754d141d874298fc22fc5d933ed68060fcf2"
                    },
                    {
                        "name":  "corefx-symbols.zip",
                        "url":  "https://download.visualstudio.microsoft.com/download/pr/aaddf89a-b6b9-425b-85f0-ca6777d82960/e8f560ab2700dc7a36e8ceaff71f0f1b/corefx-1.1.10-symbols.zip",
                        "hash":  "1f6fdc3acaf68922a3c83618385341a81aa1c7c981a705f93371ac01ac2c08760c767b67a098900e5eccc403e8c503bf49f9a20203415767a5a45851b07b96e8"
                    },
                    {
                        "name":  "core-setup-symbols.zip",
                        "url":  "https://download.visualstudio.microsoft.com/download/pr/f02b2b5c-35f9-4c7f-b1af-d701bceeb18a/adcd583ab241afac1aef59bf13a4a683/core-setup-1.1.10-symbols.zip",
                        "hash":  "4051672a0d4fc98577896d30fbeae9b8d7ef7d9411c57e7c90d21b1a032ff69f53a89c6bbfc7cc84b3760cb2bab02efdead6e5baa6d37bece906b9d284c274a7"
                    },
                    {
                        "name":  "dotnet-centos-x64.tar.gz",
                        "url":  "https://download.visualstudio.microsoft.com/download/pr/dcd0be0c-bcd7-44ba-a2b9-81a311a3cdb3/b0ca72ea9b995994d6e54ac242928ede/dotnet-centos-x64.1.1.10.tar.gz",
                        "hash":  "18f8fed7d7fa8d54cdceebac4f2528d7a90b32c66be1a98ebcafbbaa7b0c9f4aa412da6e66893bb21bdfedf37fce196b24eb76e5ba4405e5fd352aa80f25fcb0"
                    },
                    {
                        "name":  "dotnet-debian.9-x64.tar.gz",
                        "url":  "https://download.visualstudio.microsoft.com/download/pr/1fe343e6-f55f-4b70-a3c8-1c9439a7c905/07dcc830b9ed0a2c2feead85a5209b92/dotnet-debian.9-x64.1.1.10.tar.gz",
                        "hash":  "fe3ea31831444bcd4f77ae0b05e217c8f1efaf175605667a76615223b8efbc728a77411c67cc096168881030d7f3c4ab387a2d2633177cf635e9543ac837f01b"
                    },
                    {
                        "name":  "dotnet-debian-x64.tar.gz",
                        "url":  "https://download.visualstudio.microsoft.com/download/pr/8543193c-3c50-4709-90d6-632e3c37ae2b/c8919995f8eda0b236d91459b3ab4f4b/dotnet-debian-x64.1.1.10.tar.gz",
                        "hash":  "a89e1a06ac23a0fd51fa6ab8f35b792499af9601c67b6f5ed2334d357ffb1bb811ed94d9e8f297b351b0f1470fbbc0e15d8da87010c11cf9fcc0b91d7b0262e3"
                    },
                    {
                        "name":  "dotnet-fedora.27-x64.tar.gz",
                        "url":  "https://download.visualstudio.microsoft.com/download/pr/24786c9f-d752-4d7d-9891-b4500507281f/147128999e7bb01117796de87c542516/dotnet-fedora.27-x64.1.1.10.tar.gz",
                        "hash":  "84a47b8dbd8ab0c3badea337d8a0df22af1c9da7f65b3272488fcb6506eb29924573c4970606bc3df36cd45f4363ef1b4f518a6648a9fa559b1a49abaf460871"
                    },
                    {
                        "name":  "dotnet-fedora.28-x64.tar.gz",
                        "url":  "https://download.visualstudio.microsoft.com/download/pr/a5c06c72-a6c1-4624-8ab6-ce2d5ec78e6a/6afd58fbd5aee8d97f3340f94eeecad0/dotnet-fedora.28-x64.1.1.10.tar.gz",
                        "hash":  "47845a9a7985e916c0f8bc266c20f87b4cfaa2b61becfa7c9ecfaa5056bcfb147d057038797787ea3f612a520484bfc1131636375a6fd56088c05452acbfc3ed"
                    },
                    {
                        "name":  "dotnet-opensuse.42.3-x64.tar.gz",
                        "url":  "https://download.visualstudio.microsoft.com/download/pr/c36cfeaa-2310-4b15-84eb-634e39cc67c4/f409e955512078bfd4424b44dbc6c05b/dotnet-opensuse.42.3-x64.1.1.10.tar.gz",
                        "hash":  "99f1ada1b8ebfc9c5bb84c524235fa61fa421b4758adf46e70bfbf13c730f82eab4d934ea86e810392891d7d45d5caf43bfeb685410a380b4ea2b4719fea0659"
                    },
                    {
                        "name":  "dotnet-osx-x64.tar.gz",
                        "url":  "https://download.visualstudio.microsoft.com/download/pr/196e2703-a697-4eef-b647-36430cd66b47/6d490df0fe97b97a118302b8ea7a29db/dotnet-osx-x64.1.1.10.pkg",
                        "hash":  "035e86ba27bd094f419a8032af1608d1c756c7cb6df3f34b7be4423e9c0fcb5f1b35e823a184086e53fa1f1f1c0dc209acbe2ef1aa2cdd608e3a4cc0f423ff3f"
                    },
                    {
                        "name":  "dotnet-osx-x64.pkg",
                        "url":  "https://download.visualstudio.microsoft.com/download/pr/d6e2e0f4-36e4-4f02-bc9a-18554377cb1a/6024c1292306c11fbf879293329dec42/dotnet-osx-x64.1.1.10.tar.gz",
                        "hash":  "fbb3dc3e35cf17e95ad54cf38339a9fc2dc11f650f6a22de52658e2f6dfdbad2b39bce42badd76a7a941d105a343d9c2232dcbbc0b64cef2e3656ff65a59a4f9"
                    },
                    {
                        "name":  "dotnet-rhel-x64.tar.gz",
                        "url":  "https://download.visualstudio.microsoft.com/download/pr/950bcacb-cd3b-40bd-8a21-e22fc25f850c/935f5844d8af2132e71c4a1a88dee0d0/dotnet-rhel-x64.1.1.10.tar.gz",
                        "hash":  "40029e8f7c06fdb797683edf6e472f87a48c0d776bafbea3ac6ad03561d9cbf94d011999968a102135b87651a819b27af13ea1c8d05780c8cc3b577411cdc71b"
                    },
                    {
                        "name":  "dotnet-ubuntu.16.04-x64.tar.gz",
                        "url":  "https://download.visualstudio.microsoft.com/download/pr/6d8ce8f5-173b-471f-bf83-6d21b6f7924c/7e7b983ed52f1f0eb937bffb8d3ab1e2/dotnet-ubuntu.16.04-x64.1.1.10.tar.gz",
                        "hash":  "e39f0fe332d26d42a1f7517ceb2624e17cb825aa6c85ddb8b19d5ec79f885b1a343ce28a139a9e863cb6fdd103434e857914003e5716f5aeb3b7d05002daa3ee"
                    },
                    {
                        "name":  "dotnet-ubuntu.18.04-x64.tar.gz",
                        "url":  "https://download.visualstudio.microsoft.com/download/pr/b25b5650-0cb8-4699-a347-48d73650da0b/920966211e9bb1907232bbda1faa895a/dotnet-ubuntu.18.04-x64.1.1.10.tar.gz",
                        "hash":  "5008d2b2f4ad0c0c8dc7e109ebba4b83b897e8e35d7c925754b99879673de811e44deb77051f5f22eb0df016992c02c2c4c6c4bea14ca77cafcaae79fe0f4404"
                    },
                    {
                        "name":  "dotnet-ubuntu-x64.tar.gz",
                        "url":  "https://download.visualstudio.microsoft.com/download/pr/e436ca0b-f286-4d5a-b07d-41855d4c1e83/f169eac4a2b1449055cc804a345f1413/dotnet-ubuntu-x64.1.1.10.tar.gz",
                        "hash":  "0f75dcd87af64960ff154657f1afac7f4cb5d09b2eab472472dd320b01b5efdb2d7ff48b49cc0a933213647cd16392e13e71a3e9c82edc9d561d483a427814f8"
                    },
                    {
                        "name":  "dotnet-win-x64.exe",
                        "url":  "https://download.visualstudio.microsoft.com/download/pr/f2c70fc3-d08f-41d0-80cd-851530acb391/6f5c6c2715f92c4aa3c45616c0419125/dotnet-win-x64.1.1.10.exe",
                        "hash":  "0653d989fd88ec8d94e66825c70134476f405da4e00fa850b42a597fd8faeb72fd389f947444d7bdddf30e600a3d7398f607aaee2e63047c25d620f46f2d39db"
                    },
                    {
                        "name":  "dotnet-win-x64.zip",
                        "url":  "https://download.visualstudio.microsoft.com/download/pr/2b67f7b6-3178-4405-98fa-529a0ee63ec7/e422f43e67412f1b2619dc297cd4da6a/dotnet-win-x64.1.1.10.zip",
                        "hash":  "92b2779f9b84b23f9f317c3f5bd2b4c6263b0b99683a696d2637718b79eea0d5468bb836d5b14b37a04f7f44fa2717f3d9e94c69dd969d4a70538f9ab595c9a8"
                    },
                    {
                        "name":  "dotnet-win-x86.exe",
                        "url":  "https://download.visualstudio.microsoft.com/download/pr/69d04e62-57d7-481e-9441-3b45ac73cf3b/040505f07aba828c022ed9cf43488dd5/dotnet-win-x86.1.1.10.exe",
                        "hash":  "67e07ddb58f26166633b1db45db2ad73a98cd68f3ac0cd48eff3823da0ae31883fea64e9b4aa39141c83c41fa70085e4d333402f6dbec1f6f794f972efbfb483"
                    },
                    {
                        "name":  "dotnet-win-x86.zip",
                        "url":  "https://download.visualstudio.microsoft.com/download/pr/2424cd3a-e84d-4e0b-bebf-57e0e52185ce/52b1b575a2dfb1731ede85fd4d3b7fcf/dotnet-win-x86.1.1.10.zip",
                        "hash":  "56de3d4a6145defb859dad2e9623ca7f2fbd990c2a24fdbfc962a78c54df27003b459152d9b631f9330ece90c65e178e3792e80966031476b1f9449815a5fad8"
                    }
                ]
            },
            "sdk": {
                "version": "1.1.11",
                "version-display": "1.1.11",
                "vs-version": "",
                "files":  [
                    {
                        "name":  "dotnet-dev-osx-x64.tar.gz",
                        "url":  "https://download.visualstudio.microsoft.com/download/pr/15a05546-15df-488f-adcf-0e77e86dbefb/1f902e78cfea6209c387adce764a88bc/dotnet-dev-osx-x64.1.1.11.tar.gz",
                        "hash":  "b827b192398af01bf917a5fc0255616a82f04a95dac8154e681398e7e3ef549d701376bb1c9018dea37269e0406f065fb8e2958e652dfabaf86d5e0bb68b0840"
                    },
                    {
                        "name":  "dotnet-dev-osx-x64.pkg",
                        "url":  "https://download.visualstudio.microsoft.com/download/pr/3c23a7aa-eecd-461b-ad45-979c4c684917/1b464bd34c763e664f7eed6006889d87/dotnet-dev-osx-x64.1.1.11.pkg",
                        "hash":  "1b8ba4f003fda6725c6c27787f6b750064fa7522d0adb0bbbb1717286b2083550da68a242b840dc9505ca68775785935b0428933eb8b0e89f31e698e41618989"
                    },
                    {
                        "name":  "dotnet-dev-win-x86.zip",
                        "url":  "https://download.visualstudio.microsoft.com/download/pr/db408c7b-ef37-4374-b33b-a5b286adaa53/be0f0df977501c4df71ac3f04b9ce35e/dotnet-dev-win-x86.1.1.11.zip",
                        "hash":  "29a97f3e5e2e8465e4b0c7628a9a02baa0148bfe1a960f58dcdb08b3ad65702cf5367c3f776f47b4df5ce2487955831ed5ab330d4eeabea28ab4f25edb051be8"
                    },
                    {
                        "name":  "dotnet-dev-win-x86.exe",
                        "url":  "https://download.visualstudio.microsoft.com/download/pr/9386d3bc-6799-4cc5-8288-c807674c72ed/b585db316f0d1c4cad749c247ef21b59/dotnet-dev-win-x86.1.1.11.exe",
                        "hash":  "88778c12aa4e3bdb696da31d5ae1a03441fc6d0d1860bada75bc604692e3f8c240941a10b8a99eaace2b5a6957bcdafa158f2cfb533d122bffcb2c55b25f351d"
                    },
                    {
                        "name":  "dotnet-dev-win-x64.zip",
                        "url":  "https://download.visualstudio.microsoft.com/download/pr/a298f85a-bc4c-4019-842e-021e397e3437/5c95727dfe79b600834291a8983b9507/dotnet-dev-win-x64.1.1.11.zip",
                        "hash":  "cbf96efd9f6119cad96041e3c55099b98f82252a60a93bbba5f93289bf600c5146402046c3ac79c6e927291e40cb5222171c3ee8cfbc086e635968dfed6e269e"
                    },
                    {
                        "name":  "dotnet-dev-win-x64.exe",
                        "url":  "https://download.visualstudio.microsoft.com/download/pr/baf5a5a7-68d6-4cf1-afdf-47968b5f91e7/05e6dfe191607ef6135a34215464f600/dotnet-dev-win-x64.1.1.11.exe",
                        "hash":  "6e15fa8c9d5b10cc3edb353c5e1ece01a29f7d00ff853cc12f84e33a776df8062c07febbd9659ca46c2adeb005036c231fd7a7592591b6e28c643bdc45084778"
                    },
                    {
                        "name":  "dotnet-dev-centos-x64.tar.gz",
                        "url":  "https://download.visualstudio.microsoft.com/download/pr/116bc57f-a6d6-474f-aca7-58c18fe0fac4/aa324344fc9c36623fb4a7c7e5bece0c/dotnet-dev-centos-x64.1.1.11.tar.gz",
                        "hash":  "8665733eba5af02f8af5420bc858ffc4ef73281fb518c0736458f9f1f666f65e57c6a8e2efac5d3e6aca56ac8942a25d1d805ce392fd6f751fb3f0ce821b20c4"
                    },
                    {
                        "name":  "dotnet-dev-debian-x64.tar.gz",
                        "url":  "https://download.visualstudio.microsoft.com/download/pr/1ef84426-c1d0-4e3b-86a4-7fce48baecb8/a47dbe0cd3bc1eefdabbf9354f60004b/dotnet-dev-debian-x64.1.1.11.tar.gz",
                        "hash":  "14f48469ebbc171d111369ea0dbe88ee9aeb74193aabd6e123c97e54ad81fd6352e86c446f8fe68e2db93793de86fbf89a9c682dd7d1d226169e788cd1f3f6a2"
                    },
                    {
                        "name":  "dotnet-dev-debian.9-x64.tar.gz",
                        "url":  "https://download.visualstudio.microsoft.com/download/pr/b5c87053-99b4-4c91-af5b-69a1c0e2c91e/ab8882f283fb7206d0f1ee965faa4288/dotnet-dev-debian.9-x64.1.1.11.tar.gz",
                        "hash":  "23e1d3d1863ae8f6bfd450ff238ad7d5929722df6a0492597089c992aa1b223af294386718a711040a4e5f77bd3af97e7924d344e1535d4bc36c640dc6b73869"
                    },
                    {
                        "name":  "dotnet-dev-fedora.27-x64.tar.gz",
                        "url":  "https://download.visualstudio.microsoft.com/download/pr/98eb7365-0ca8-4e29-b455-b165e583d0de/3a1da729266cb9b885f6747b376a0f7c/dotnet-dev-fedora.27-x64.1.1.11.tar.gz",
                        "hash":  "ed2cad6ef471dd787086a249b932569840cabc7d48aa6920ce2d85e2d364a880f1d4c63e1014016a0fd19f8e8f1f93526fa2d710a587fcb27616bfd27844dc57"
                    },
                    {
                        "name":  "dotnet-dev-fedora.28-x64.tar.gz",
                        "url":  "https://download.visualstudio.microsoft.com/download/pr/b3e55604-5a36-412d-ada3-9a46bba55fd0/473cb6db3926c04b7598d750f1d30731/dotnet-dev-fedora.28-x64.1.1.11.tar.gz",
                        "hash":  "50ba2fa6a319de00857f847c6dbaf49bb4b93a0e7f73824ff47bdabc6862b45f0349c9c95b11dd2caec6fd4ef5ba3e89ad1c5a44e6a66cf600bc906327805a7f"
                    },
                    {
                        "name":  "dotnet-dev-opensuse.42.3-x64.tar.gz",
                        "url":  "https://download.visualstudio.microsoft.com/download/pr/3b5e416e-1359-4638-b1f3-e0ac378d3550/13ee9ae8dd5bdd11a11abe1934542920/dotnet-dev-opensuse.42.3-x64.1.1.11.tar.gz",
                        "hash":  "13163a1573c1f95ed45a5b445488080cd619693ac7ce8705e13ccfb605ae89d959a82bf42d633a6e65d5242eb508840e9f521bcfb6f30623a6575bfa701e6532"
                    },
                    {
                        "name":  "dotnet-dev-ubuntu-x64.tar.gz",
                        "url":  "https://download.visualstudio.microsoft.com/download/pr/c0957a2b-cac6-44d8-b1cc-0dad4420c825/8dc69e33f8cf44152fdf173d3bf0b746/dotnet-dev-ubuntu-x64.1.1.11.tar.gz",
                        "hash":  "a7743d00fad50ec1c9f27ac5b09d1b9d787ac9d4d600179d1d4a5ebb636438dda45ecc85b1a246fd2eed6455dfdcf764165428af38f83a524b4ea0aee82a3366"
                    },
                    {
                        "name":  "dotnet-dev-ubuntu.16.04-x64.tar.gz",
                        "url":  "https://download.visualstudio.microsoft.com/download/pr/c9f432a7-11fd-48a8-adef-fa95bc24a9ad/85a7293b69d07d5ed678ea21f6082539/dotnet-dev-ubuntu.16.04-x64.1.1.11.tar.gz",
                        "hash":  "60906a50e01420c0603127041b5fc628cb064169ed03b6c9727857695021d2713d92cdec322d97340d9e525a1f2f3c727b7125ca07c0d04057196e0e7cf791b2"
                    },
                    {
                        "name":  "dotnet-dev-ubuntu.18.04-x64.tar.gz",
                        "url":  "https://download.visualstudio.microsoft.com/download/pr/aeac042a-cfef-4064-b914-7419f13c20ae/be14353986c2fbb2259064bcd2cc522a/dotnet-dev-ubuntu.18.04-x64.1.1.11.tar.gz",
                        "hash":  "d96adb429e00052e331215438d0f1f244c830f633f9bd0dcf817f02a2211028ee4ac02e585be440863bdc6afc54fabe3539188c6f5f7086d8a0ced624fb05697"
                    },
                    {
                        "name":  "dotnet-dev-rhel-x64.tar.gz",
                        "url":  "https://download.visualstudio.microsoft.com/download/pr/e461be2e-e14f-4a78-b987-351da98fb9ab/dc2c11f04a967d3d5c15a9a47b2d9fcc/dotnet-dev-rhel-x64.1.1.11.tar.gz",
                        "hash":  "c79e40710dbf5e0f22d54ebeef4e08ce459a83dd58a9d7a2e56ebb480c780e912d4c8ee643df7f7717bb8544955bb154ca9aa88ec610eccd0d2f712b74668be3"
                    }
                ]
            },
            "aspnetcore-runtime": {
                "version": "1.1.10",
                "files": [
                    {
                        "name":  "DotNetCore-WindowsHosting.exe",
                        "url":  "https://download.visualstudio.microsoft.com/download/pr/b84d0334-d56b-47b3-9da4-c48a553ce286/5079d35485214be3fbd72a4fdf21a655/dotnetcore.1.0.13_1.1.10-windowshosting.exe",
                        "hash":  "a653ae9b309baa4918b1b0c70b2b73dc4b5cf5cca0a6756273c924051973dd354b6748d72177937f851c1f7b2d16aa4d67920294ea2bf98a11768cab04d2f764"
                    }
                ]
            }
        },
        {
            "release-date": "2018-07-10",
            "release-version": "1.1.9",
            "security": true,
            "release-notes": "https://github.com/dotnet/core/blob/master/release-notes/1.1/1.1.9.md",
            "runtime":
            {
                "version": "1.1.9",
                "version-display": "1.1.9",
                "vs-version": "",            
                "files":
                [
                    {
                        "name": "dotnet-osx-x64.tar.gz", 
                        "url": "https://download.microsoft.com/download/3/7/f/37f3cf83-bed5-4ef1-bcd5-f24f7aef7c56/dotnet-osx-x64.1.1.9.tar.gz", 
                        "hash": "ff3fed1cda60e82de53de0c95b3ebb97e64f398f54d36aacc52d21f5859d4ab016e81c502c68e511ff2bfa5f97645e7c04eb7b8e66cf2b173419c009492bef03"
                    },
                    {
                        "name": "dotnet-osx-x64.pkg", 
                        "url": "https://download.microsoft.com/download/3/7/f/37f3cf83-bed5-4ef1-bcd5-f24f7aef7c56/dotnet-osx-x64.1.1.9.pkg", 
                        "hash": "e3ed92c005ce1d819f140e22a2e4c46e49d53f073d31eab0a3b883006f77a69b960fe97ef0931fd10bad8aff511dfee020af7a305b573436fee7a2067eb076fb"
                    },
                    {
                        "name": "dotnet-win-x86.zip", 
                        "url": "https://download.microsoft.com/download/3/7/f/37f3cf83-bed5-4ef1-bcd5-f24f7aef7c56/dotnet-win-x86.1.1.9.zip", 
                        "hash": "8c98407232539275bf14960f2e9dc6623aef129e2960a2feda9ae35087f3dd0a3688f54c31ec79d99e7dc233165eff458deaebd6db0e2b0396cbec1b94d5bd38"
                    },
                    {
                        "name": "dotnet-win-x86.exe", 
                        "url": "https://download.microsoft.com/download/3/7/f/37f3cf83-bed5-4ef1-bcd5-f24f7aef7c56/dotnet-win-x86.1.1.9.exe", 
                        "hash": "cbea84c048d9f83e218b57bdc4ee770127e2402ab63f7ba072f3420556722d891226f2826164980a5c72672b25beb62de7eb4c38082184fd1c81624f240a28e1"
                    },
                    {
                        "name": "dotnet-win-x64.zip", 
                        "url": "https://download.microsoft.com/download/3/7/f/37f3cf83-bed5-4ef1-bcd5-f24f7aef7c56/dotnet-win-x64.1.1.9.zip", 
                        "hash": "6de9e8db06131f0a77b78ff755350304dd7ae57a8861646bf0abca824689de2e29936667932d1cad025b062b1c818bc5a036d4326f65095448e664a5badc6d5a"
                    },
                    {
                        "name": "dotnet-win-x64.exe", 
                        "url": "https://download.microsoft.com/download/3/7/f/37f3cf83-bed5-4ef1-bcd5-f24f7aef7c56/dotnet-win-x64.1.1.9.exe", 
                        "hash": "c2016e5afd5e76b2a0735474d067323a1e701a6a4aa99e8dead4155edc98c80ceb36ba643941e0bb4723be0b0c34eb401ad3c8784493c6f14a6c3b4ac49df6e1"
                    },
                    {
                        "name": "dotnet-centos-x64.tar.gz", 
                        "url": "https://download.microsoft.com/download/3/7/f/37f3cf83-bed5-4ef1-bcd5-f24f7aef7c56/dotnet-centos-x64.1.1.9.tar.gz", 
                        "hash": "8be4dbeb3c801d219e68f8cf93400126034c4da37ae28856e690021522a0eff392264f2c44653724f6e8562a7efcfe86f96ea3bf7289c0d6e4ce64ca4cde4560"
                    },
                    {
                        "name": "dotnet-debian-x64.tar.gz", 
                        "url": "https://download.microsoft.com/download/3/7/f/37f3cf83-bed5-4ef1-bcd5-f24f7aef7c56/dotnet-debian-x64.1.1.9.tar.gz", 
                        "hash": "7cc5b2eaa20c1541be3b1affad8b839b1fd9fa97cf3cde5f9e13077581ade08c02f1aa89fce81cfe3fcb143b5207b3fbd71f1a7c0e9a7ac1d7eec5a66bdc3e33"
                    },
                    {
                        "name": "dotnet-fedora.27-x64.tar.gz", 
                        "url": "https://download.microsoft.com/download/3/7/f/37f3cf83-bed5-4ef1-bcd5-f24f7aef7c56/dotnet-fedora.27-x64.1.1.9.tar.gz", 
                        "hash": "2e7646554c8903f6446e07f4b7a6593ee67031c00a65f0ad7aaaba7e21d287dd3fab7609234bae78941861b870701b83c99119af259e6c249530c62f1dad8dc0"
                    },
                    {
                        "name": "dotnet-fedora.28-x64.tar.gz", 
                        "url": "https://download.microsoft.com/download/3/7/f/37f3cf83-bed5-4ef1-bcd5-f24f7aef7c56/dotnet-fedora.28-x64.1.1.9.tar.gz", 
                        "hash": "5e657a221841e220a7601c60ec0ba2436abd442db8d83cc79adc49c67937439c69e9cebf0b7e17073ef3f4585bdbaf21d619db2dd5694c8630a9aa0427b6c057"
                    },
                    {
                        "name": "dotnet-opensuse.42.3-x64.tar.gz", 
                        "url": "https://download.microsoft.com/download/3/7/f/37f3cf83-bed5-4ef1-bcd5-f24f7aef7c56/dotnet-opensuse.42.3-x64.1.1.9.tar.gz", 
                        "hash": "f7919d8d68b10ab00168ad2a82f69fbd661f803bfc941e9ad75037afd02d1b783bb812ed5032ef0350b9fcd0cbbf2219b293a340ffb51cd8f40485a85a3b2a29"
                    },
                    {
                        "name": "dotnet-rhel-x64.tar.gz", 
                        "url": "https://download.microsoft.com/download/3/7/f/37f3cf83-bed5-4ef1-bcd5-f24f7aef7c56/dotnet-rhel-x64.1.1.9.tar.gz", 
                        "hash": "3d36fbafbb573dc29533209a6f463bb7e69790b93635854d9862c31c3c991ebf3ec3385b00423eb2fb4a3112ba967b5e18275acfc37a46c8063aab5e3bc2b092"
                    },
                    {
                        "name": "dotnet-ubuntu-x64.tar.gz", 
                        "url": "https://download.microsoft.com/download/3/7/f/37f3cf83-bed5-4ef1-bcd5-f24f7aef7c56/dotnet-ubuntu-x64.1.1.9.tar.gz", 
                        "hash": "e64753b4f81106c6d692c45a51abc45bd700ee52390f56090ab61e25b2811c484bdd87c434e7ca4fe1f0d187d9469c207fe94694ee1d848a72cd1cff01fb01ca"
                    },
                    {
                        "name": "dotnet-ubuntu.16.04-x64.tar.gz", 
                        "url": "https://download.microsoft.com/download/3/7/f/37f3cf83-bed5-4ef1-bcd5-f24f7aef7c56/dotnet-ubuntu.16.04-x64.1.1.9.tar.gz", 
                        "hash": "95e050b3faf98e1391605a69353d708231641d69a4f8cac6b0f11bf1736f09a69dfb4b2f8e446a39a22e8141c35a609130870c485af85e7089c109c313f0248c"
                    },
                    {
                        "name": "dotnet-ubuntu.18.04-x64.tar.gz", 
                        "url": "https://download.microsoft.com/download/3/7/f/37f3cf83-bed5-4ef1-bcd5-f24f7aef7c56/dotnet-ubuntu.18.04-x64.1.1.9.tar.gz", 
                        "hash": "fb3ee217813b099f651ef8ded1adc5bbece731ed61add842cc488c5a70dbee50877f4defec71c0089c1c90f3e580e0ea3c3f4d4006c03ecdd568787542d16728"
                    }
                ]
            },
            "sdk":
            {
                "version": "1.1.10",
                "version-display": "1.1.10",
                "vs-version": "",
                "files":
                [
                    {
                        "name": "dotnet-dev-osx-x64.tar.gz", 
                        "url": "https://download.microsoft.com/download/9/e/6/9e6e1700-f682-4e4c-9e02-583f102cb048/dotnet-dev-osx-x64.1.1.10.tar.gz", 
                        "hash": "bf3bf5f22c70c944a9459565626ef935cd15465a189ef9dd65d18560f7e71e44e2ac93552999774eb9a6672530a99baa30347bf3ea1cc7f4ac4d583e1f0e60b9"
                    },
                    {
                        "name": "dotnet-dev-osx-x64.pkg", 
                        "url": "https://download.microsoft.com/download/9/e/6/9e6e1700-f682-4e4c-9e02-583f102cb048/dotnet-dev-osx-x64.1.1.10.pkg", 
                        "hash": "990d54a53702f5314ad06aab3fa7b6ad0944f2d8863d5ba99f9e86a660fc542378e0fa2cf9aebbd44bdee71bdd37d287409ded40f98d4a43f77e613a3d84fee3"
                    },
                    {
                        "name": "dotnet-dev-win-x86.zip", 
                        "url": "https://download.microsoft.com/download/9/e/6/9e6e1700-f682-4e4c-9e02-583f102cb048/dotnet-dev-win-x86.1.1.10.zip", 
                        "hash": "f46778149a785c0ffed4611966c07668061bd07dcf0c4ebb42e68461aa9dc5a8fe5bcd0d99f1ebb279a7f8269d84dd7f34e34b6c953d63ce1acbc85c4c88b743"
                    },
                    {
                        "name": "dotnet-dev-win-x86.exe", 
                        "url": "https://download.microsoft.com/download/9/e/6/9e6e1700-f682-4e4c-9e02-583f102cb048/dotnet-dev-win-x86.1.1.10.exe", 
                        "hash": "871baf6e9e7ca12a222ad0c9eb6060b933448c58f289defe1723934c66c07b2da6bd6f3495878afb280f188e64fd6200ed18b59ea5659e62be538956cb502a5a"
                    },
                    {
                        "name": "dotnet-dev-win-x64.zip", 
                        "url": "https://download.microsoft.com/download/9/e/6/9e6e1700-f682-4e4c-9e02-583f102cb048/dotnet-dev-win-x64.1.1.10.zip", 
                        "hash": "d0b01871251265b9a07c24e94e2e33f4a5d96ec6165ec0f60b032ce5c35895985e37cc01f73134fc8802a442eeb243b1d1403ebe898d6455907095e5b6b854c1"
                    },
                    {
                        "name": "dotnet-dev-win-x64.exe", 
                        "url": "https://download.microsoft.com/download/9/e/6/9e6e1700-f682-4e4c-9e02-583f102cb048/dotnet-dev-win-x64.1.1.10.exe", 
                        "hash": "d686d2514f45df597791d4fb60ccc272f5d42239e21803dbbf050891f79dbc7c0c8a72623606f312fd0aed0eef7ec5270c4adcfba105e3ec635d27729ff5c4af"
                    },
                    {
                        "name": "dotnet-dev-centos-x64.tar.gz", 
                        "url": "https://download.microsoft.com/download/9/e/6/9e6e1700-f682-4e4c-9e02-583f102cb048/dotnet-dev-centos-x64.1.1.10.tar.gz", 
                        "hash": "30af1b4c9d8bd46bc48a52c9a9bee9e3a9a750ffd2308236458acd4cc3b313b8a4ca6259b34422caabd47540e30f5467b8f9237595e49be963d29abbdbfbd0e9"
                    },
                    {
                        "name": "dotnet-dev-debian-x64.tar.gz", 
                        "url": "https://download.microsoft.com/download/9/e/6/9e6e1700-f682-4e4c-9e02-583f102cb048/dotnet-dev-debian-x64.1.1.10.tar.gz", 
                        "hash": "f4ac12ff20db06a7c6232c2645f35486d5369201429e3aa9c89a65a3e5f53957cd6ab612c225cc1dd6afebd4dd28695ca5a1f9cbcc812d8fa08635d6cedb1dff"
                    },
                    {
                        "name": "dotnet-dev-fedora.27-x64.tar.gz", 
                        "url": "https://download.microsoft.com/download/9/e/6/9e6e1700-f682-4e4c-9e02-583f102cb048/dotnet-dev-fedora.27-x64.1.1.10.tar.gz", 
                        "hash": "89cb369e8205224db77e314b6e236570e94b1d351689dddab5c4fbd63f444389e9745b84c57f855ddef9d693866b1103af6b8d889d6626ccc5c08c6783185d6d"
                    },
                    {
                        "name": "dotnet-dev-fedora.28-x64.tar.gz", 
                        "url": "https://download.microsoft.com/download/9/e/6/9e6e1700-f682-4e4c-9e02-583f102cb048/dotnet-dev-fedora.28-x64.1.1.10.tar.gz", 
                        "hash": "91e3bd421cadaf3a3a3e65486a088d9d4b0aaab9f35757068f6f09736cacbe498fc9469aaab9a4d5c209074af253761a8325adf525e991e40c5ffc10acd8ba93"
                    },
                    {
                        "name": "dotnet-dev-opensuse.42.3-x64.tar.gz", 
                        "url": "https://download.microsoft.com/download/9/e/6/9e6e1700-f682-4e4c-9e02-583f102cb048/dotnet-dev-opensuse.42.3-x64.1.1.10.tar.gz", 
                        "hash": "227928df186dbd0fcc152f602383efcb66c45e467e5b88e135c725a53f69fbba26debbcb0536629e53b15e0caac65ef3af8db9b242195f3bf517d2f629125439"
                    },
                    {
                        "name": "dotnet-dev-rhel-x64.tar.gz", 
                        "url": "https://download.microsoft.com/download/9/e/6/9e6e1700-f682-4e4c-9e02-583f102cb048/dotnet-dev-rhel-x64.1.1.10.tar.gz", 
                        "hash": "717c07603009c52f996c3e5a90292022ecf0f7d787bd3de202a68b8eb4273b947ee2832aa93a9c9636e8b05f5e65d2051cb4ea1f0a5d4bf9f5d167e732a8c0c4"
                    },
                    {
                        "name": "dotnet-dev-ubuntu-x64.tar.gz", 
                        "url": "https://download.microsoft.com/download/9/e/6/9e6e1700-f682-4e4c-9e02-583f102cb048/dotnet-dev-ubuntu-x64.1.1.10.tar.gz", 
                        "hash": "21bb88c12a094aced52d5161dee6d345698210ddc942a597e489c167fdeef4a1ebab90f7bd4bc0c23fba1c912d24e73b333635b70f7571b4ab5d8d8d1ce4b713"
                    },
                    {
                        "name": "dotnet-dev-ubuntu.16.04-x64.tar.gz", 
                        "url": "https://download.microsoft.com/download/9/e/6/9e6e1700-f682-4e4c-9e02-583f102cb048/dotnet-dev-ubuntu.16.04-x64.1.1.10.tar.gz", 
                        "hash": "89300ca6c519ba17eebe0e425f332bd457c0af49d9ba0cd00f4df14be471bb6d5a0207486e484b106a6b1071fb140b0738f752475dd88d8d7f833e8b8e26da58"
                    },
                    {
                        "name": "dotnet-dev-ubuntu.18.04-x64.tar.gz", 
                        "url": "https://download.microsoft.com/download/9/e/6/9e6e1700-f682-4e4c-9e02-583f102cb048/dotnet-dev-ubuntu.18.04-x64.1.1.10.tar.gz", 
                        "hash": "38a3cd266f3b1f680e878c981adca1cebe81fbfd161ce4ea083ea4c7809c0a92e03ac33d292e29f43b5ebae18622ea83360c6b07186a6fa35ca6b2ad8450d140"
                    }
                ]
            },
            "aspnetcore-runtime":
            {
                "version": "1.1.9",            
                "files": 
                [
                    {
                        "name": "DotNetCore-WindowsHosting.exe", 
                        "url": "https://download.microsoft.com/download/3/7/f/37f3cf83-bed5-4ef1-bcd5-f24f7aef7c56/DotNetCore.1.0.12_1.1.9-WindowsHosting.exe", 
                        "hash": "4d8f7cd4f2f647312d4615d951242cc5d36cbad3ffea48643abd4a9015494e635f7379eb1b46b0384c6a7facbe1b18fe8946fcdf277715d18c270f91d61e9e18"
                    }
                ]
            }
        },
        {
            "release-date": "2018-04-17",
            "release-version": "1.1.8",
            "security": false,
            "release-notes": "https://github.com/dotnet/core/blob/master/release-notes/1.1/1.1.8.md",
            "runtime":
            {
                "version": "1.1.8",
                "vs-version": "15.0",
                "files": 
                [
                    {
                        "name": "dotnet-osx-x64.tar.gz", 
                        "url": "https://download.microsoft.com/download/1/B/8/1B80E25B-316E-4DFB-9707-DB758681F175/dotnet-osx-x64.1.1.8.tar.gz", 
                        "hash": "d45684320e1b4931663045a1c89d39558bb8a66cc1f1ca8f8f3a11ac8943b8c0176bb5485183c79e94eedacf58e65d9422fe7102e2fc02f0f5349b019303d183"
                    },
                    {
                        "name": "dotnet-win-x86.zip", 
                        "url": "https://download.microsoft.com/download/1/B/8/1B80E25B-316E-4DFB-9707-DB758681F175/dotnet-win-x86.1.1.8.zip", 
                        "hash": "62f3b0d7d2836979c9cd5da7d598354e6c6adb4fd804a3dc378c09e9065c555218beeff2febcfb5f0fd3a08091d2ab4628a769600f4b3d672461ad0dc7af636d"
                    },
                    {
                        "name": "dotnet-win-x86.exe", 
                        "url": "https://download.microsoft.com/download/1/B/8/1B80E25B-316E-4DFB-9707-DB758681F175/dotnet-win-x86.1.1.8.exe", 
                        "hash": "ad40c463bbec93afd79aaa734482f979251db874a5dc91bb40562ffa4aa45b5823470b5bbeba2db8e669c01add15b762db2ba113a7ffcc10bda0d6cd7a5d3ea8"
                    },
                    {
                        "name": "dotnet-win-x64.zip", 
                        "url": "https://download.microsoft.com/download/1/B/8/1B80E25B-316E-4DFB-9707-DB758681F175/dotnet-win-x64.1.1.8.zip", 
                        "hash": "81a9e99544efcb14294b267d6605edc07d857575a4ca628eb805adb8fb5c2644be24bbd3c449e3fa7ed8c28f65b15f64531a1885aec9e9898c5e31ea3a197926"
                    },
                    {
                        "name": "dotnet-win-x64.exe", 
                        "url": "https://download.microsoft.com/download/1/B/8/1B80E25B-316E-4DFB-9707-DB758681F175/dotnet-win-x64.1.1.8.exe", 
                        "hash": "682ad53a66f8a936fa8664a9be7ba6364acd9dd5983a70ded3020a144f8e13c28d3dcb3b2f1328b1003e474b05ef94c10aa90dde22bc23a5ddbf036157515e2b"
                    },
                    {
                        "name": "dotnet-centos-x64.tar.gz", 
                        "url": "https://download.microsoft.com/download/1/B/8/1B80E25B-316E-4DFB-9707-DB758681F175/dotnet-centos-x64.1.1.8.tar.gz", 
                        "hash": "c7221974f522633babe9b3e35bd984c5c65264f56d1ba9d916dd0c3a1193327e2983154b1eff6585b48c8508b4a4c95c0cc59793c7a0efd6db9b28f8f1e91a8b"
                    },
                    {
                        "name": "dotnet-debian-x64.tar.gz", 
                        "url": "https://download.microsoft.com/download/1/B/8/1B80E25B-316E-4DFB-9707-DB758681F175/dotnet-debian-x64.1.1.8.tar.gz", 
                        "hash": "49161d81fb9068ec018dd3bf6f438e838629933245cf88fe08562f8c8726e24523c628ab2a31dcdf5fe32f8496b009fefe275406318c5072cba85bddfe0a7693"
                    },
                    {
                        "name": "dotnet-fedora.24-x64.tar.gz", 
                        "url": "https://download.microsoft.com/download/1/B/8/1B80E25B-316E-4DFB-9707-DB758681F175/dotnet-fedora.24-x64.1.1.8.tar.gz", 
                        "hash": "b0ee8856ec0d18a6d406a3f21372685eec74d22af81e351eecf78413de7c49602006a8492d775530cb72dd35da9f7dd074e1504158821ea6cc5f92b31fee5de3"
                    },
                    {
                        "name": "dotnet-opensuse.42.3-x64.tar.gz", 
                        "url": "https://download.microsoft.com/download/1/B/8/1B80E25B-316E-4DFB-9707-DB758681F175/dotnet-opensuse.42.1-x64.1.1.8.tar.gz", 
                        "hash": "fef9696d73d91ab7e3ea65c6a3c4d5c4fa4f0c219a21fa9f937e9292c261208a53d22173f72371d3cbddf02ea263ced50a90771effcde7ae26487526919ea9ed"
                    },
                    {
                        "name": "dotnet-ubuntu-x64.tar.gz", 
                        "url": "https://download.microsoft.com/download/1/B/8/1B80E25B-316E-4DFB-9707-DB758681F175/dotnet-ubuntu-x64.1.1.8.tar.gz", 
                        "hash": "f7385d5273c69259fb551adc8b4b6539b858f7f70365c98a6bd181525727cb7330d35716242632e61cf41c015b39ffc1aed8682a11316e77eb90c396b833a68e"
                    },
                    {
                        "name": "dotnet-ubuntu.16.04-x64.tar.gz", 
                        "url": "https://download.microsoft.com/download/1/B/8/1B80E25B-316E-4DFB-9707-DB758681F175/dotnet-ubuntu.16.04-x64.1.1.8.tar.gz", 
                        "hash": "dc9d732ddf5b136c4b1dae873f17d73465b653fd90d97123072541a7d9e243066220e04d204fd5942645f0c06969ad93084dce0400b37018ecc4d6b8131ce3a1"
                    }
                ]
            },            
            "sdk":
            {
                "version": "1.1.9",
                "vs-version": "15.0",
                "csharp-language": "7.0",
                "files": 
                [
                    {
                        "name": "dotnet-dev-osx-x64.tar.gz", 
                        "url": "https://download.microsoft.com/download/4/0/2/4022CFC7-5061-4762-B9BA-48B35632572D/dotnet-dev-osx-x64.1.1.9.tar.gz", 
                        "hash": "c6e74231bdfd9d02dee203e37eafa4bd3a99645fdd982aa319800136b3ee9f4d90769095d05337f80ef50722e16d6c66eac87d83154055bd085d84bed31d50aa"
                    },
                    {
                        "name": "dotnet-dev-osx-x64.pkg", 
                        "url": "https://download.microsoft.com/download/4/0/2/4022CFC7-5061-4762-B9BA-48B35632572D/dotnet-dev-osx-x64.1.1.9.pkg", 
                        "hash": "002eaebff614b5ce20472e1247cf980c6659ff03913cf1d7fadf675ada651e1fc35caa55fe8d2b0ede6b250adac85bc41378c331088d853f4decd009bf7ee2b0"
                    },
                    {
                        "name": "dotnet-dev-win-x86.zip", 
                        "url": "https://download.microsoft.com/download/4/0/2/4022CFC7-5061-4762-B9BA-48B35632572D/dotnet-dev-win-x86.1.1.9.zip", 
                        "hash": "3fc2052aaf1cc48b6510dc93fe80207be61eb2a3d86d4032135d00b2feee90999e741ce02367fedadbfc8d630809f32e36fbdf2423ce1b1efaca11f2deb98fc9"
                    },
                    {
                        "name": "dotnet-dev-win-x64.zip", 
                        "url": "https://download.microsoft.com/download/4/0/2/4022CFC7-5061-4762-B9BA-48B35632572D/dotnet-dev-win-x64.1.1.9.zip", 
                        "hash": "93c4d9113ab25e18428b46fea75573a876f258daa1fe432e167ffaa49ac33c87dde744820ea31c605c94af948787b019048076c6eb879b515b16f9cce9ee5fff"
                    },
                    {
                        "name": "dotnet-dev-win-x64.exe", 
                        "url": "https://download.microsoft.com/download/4/0/2/4022CFC7-5061-4762-B9BA-48B35632572D/dotnet-dev-win-x64.1.1.9.exe", 
                        "hash": "08f7ffbf28d3a85b3e6e4983bef643a212161271c6ff3956fbdef932038ba240104db6c2deb8b662e5392f1e5b45db2aee2e7da20ee7d800f3b417aabb649d2a"
                    },
                    {
                        "name": "dotnet-dev-centos-x64.tar.gz", 
                        "url": "https://download.microsoft.com/download/4/0/2/4022CFC7-5061-4762-B9BA-48B35632572D/dotnet-dev-centos-x64.1.1.9.tar.gz", 
                        "hash": "259a7dd766a70175634559d08805cbf6c82ee40038ab822ccd8262549591f5492d89467f1d7ac77bfb73dc848c7b68297935b6679aa0a662dd7d8d307631d88a"
                    },
                    {
                        "name": "dotnet-dev-debian-x64.tar.gz", 
                        "url": "https://download.microsoft.com/download/4/0/2/4022CFC7-5061-4762-B9BA-48B35632572D/dotnet-dev-debian-x64.1.1.9.tar.gz", 
                        "hash": "1a50849d5660f8e592ee2c1eadd9aaf1af20f98977edec9a200cb04c652b4f5931d42ce618546229ab67037937802f720d784a015a7658bc765300789843065c"
                    },
                    {
                        "name": "dotnet-dev-fedora.24-x64.tar.gz", 
                        "url": "https://download.microsoft.com/download/4/0/2/4022CFC7-5061-4762-B9BA-48B35632572D/dotnet-dev-fedora.24-x64.1.1.9.tar.gz", 
                        "hash": "e63da30afacf314989fff957ad7fca196651464ec5d7f50c4df8fcce396d76194d949d19a3bb4158d88777ff356a9b3617d95fe4d3ed8455486f4cb2800aac19"
                    },
                    {
                        "name": "dotnet-dev-ubuntu-x64.tar.gz", 
                        "url": "https://download.microsoft.com/download/4/0/2/4022CFC7-5061-4762-B9BA-48B35632572D/dotnet-dev-ubuntu-x64.1.1.9.tar.gz", 
                        "hash": "874295a7daff58ef0e7a06aa63a9f04a344b8588888b09c50ee25266e9092a87f618ef99c8d26defe1a44e1c883bd4debf7cb52e0a5fd361cb5a296da3fb688c"
                    },
                    {
                        "name": "dotnet-dev-ubuntu.16.04-x64.tar.gz", 
                        "url": "https://download.microsoft.com/download/4/0/2/4022CFC7-5061-4762-B9BA-48B35632572D/dotnet-dev-ubuntu.16.04-x64.1.1.9.tar.gz", 
                        "hash": "5c1df91d95f23c1b9891f8f6c7e0a7745010287fdc3a4c18122f0d922261cc53f9040eac682b639f9267026490d522af33298d32519282e23ce59f9a7db2a25c"
                    }
                ]
            },
            "aspnetcore-runtime":
            {
                "version": "1.1.8",
                "vs-version": "15.0",
                "files":
                [
                    {
                        "name": "DotNetCore-WindowsHosting.exe", 
                        "url": "https://download.microsoft.com/download/1/B/8/1B80E25B-316E-4DFB-9707-DB758681F175/DotNetCore.1.0.11_1.1.8-WindowsHosting.exe", 
                        "hash": ""
                    }
                ]
            }
        },      
        {
            "release-date": "2018-03-13",
            "release-version": "1.1.7",
            "security": true,
            "release-notes": "https://github.com/dotnet/core/blob/master/release-notes/1.1/1.1.7.md",
            "runtime":
            {
                "version-runtime": "1.1.7",
                "files":
                [
                    {
                        "name": "dotnet-osx-x64.tar.gz", 
                        "url": "https://download.microsoft.com/download/1/4/1/1416E22E-A1C5-48E3-81EF-AFE86CDA9C78/dotnet-osx-x64.1.1.7.tar.gz", 
                        "hash": "b4068d5551017208879f6e9fcb887d630b13e5bca992478fb543a291f42d3bfc6071f8821aabcd0baa1f9ef4d18f22dadfb9218f8eba98c63c01bbd70339a7d6"
                    },
                    {
                        "name": "dotnet-win-x86.zip", 
                        "url": "https://download.microsoft.com/download/1/4/1/1416E22E-A1C5-48E3-81EF-AFE86CDA9C78/dotnet-win-x86.1.1.7.zip", 
                        "hash": "623dd7438b925c7063820a60e1fbe09011cc429ee325e519462fd537dfb17b53402b896aa89ffa09f695866166a410ea28cf1a8e92a9749ffc924c64034ca804"
                    },
                    {
                        "name": "dotnet-win-x64.zip", 
                        "url": "https://download.microsoft.com/download/1/4/1/1416E22E-A1C5-48E3-81EF-AFE86CDA9C78/dotnet-win-x64.1.1.7.zip", 
                        "hash": "43a414489f2bcc492a7b8874e0bf8d2693cf2b2bbe0720bf9e574f81e2537b1c509a801b56a6e49d755a9ee67da0d18a10a303a1acb23b69819898238c9ad2c8"
                    },
                    {
                        "name": "dotnet-win-x64.exe", 
                        "url": "https://download.microsoft.com/download/1/4/1/1416E22E-A1C5-48E3-81EF-AFE86CDA9C78/dotnet-win-x64.1.1.7.exe", 
                        "hash": "16c1356c809059a767f17156fa2529cdf1ccddee0d6d18b3a10899e7c4de6a843fd4f1ef553297a329a6c76b8c22c9335a47c32072e8ef4860f5e9c627b003d6"
                    },
                    {
                        "name": "dotnet-centos-x64.tar.gz", 
                        "url": "https://download.microsoft.com/download/1/4/1/1416E22E-A1C5-48E3-81EF-AFE86CDA9C78/dotnet-centos-x64.1.1.7.tar.gz", 
                        "hash": "cd99355697c5afeab3974b6b1a4ddf49ea74a4a8b08efc54ed9b6a561b665a6d1c59254965cfe59f8f5eea00d93bfeaf9684efc70dc4e339d6976e11f6104a6c"
                    },
                    {
                        "name": "dotnet-debian-x64.tar.gz", 
                        "url": "https://download.microsoft.com/download/1/4/1/1416E22E-A1C5-48E3-81EF-AFE86CDA9C78/dotnet-debian-x64.1.1.7.tar.gz", 
                        "hash": "08e26b44547025e6b3edc75e6ad75c5a81eb4f6dcb0eda0452edaee1e66d04d2fa84914842f495d978cb9b8917eda192d0041e0548232a014e0e919e21d7d1a6"
                    },
                    {
                        "name": "dotnet-fedora.24-x64.tar.gz", 
                        "url": "https://download.microsoft.com/download/1/4/1/1416E22E-A1C5-48E3-81EF-AFE86CDA9C78/dotnet-fedora.24-x64.1.1.7.tar.gz", 
                        "hash": "22d2d6b1d3ee21ecfb256a0fa257d1a14a83689b63f0560ec58c88ddfa33aeff9800c5c62dda03abeff4966247d50a80b76db5ed3b6930448fd576b85e36f229"
                    },
                    {
                        "name": "dotnet-opensuse.42.3-x64.tar.gz", 
                        "url": "https://download.microsoft.com/download/1/4/1/1416E22E-A1C5-48E3-81EF-AFE86CDA9C78/dotnet-opensuse.42.1-x64.1.1.7.tar.gz", 
                        "hash": "945abd08d56e1f81bd162af8ddf881a920a3f6d42790d5536cc6763dd82b8b0320125b9970ddc4d866657f2d07461b744b830f2d09ecc57d0bf0c120455e5206"
                    },
                    {
                        "name": "dotnet-ubuntu-x64.tar.gz", 
                        "url": "https://download.microsoft.com/download/1/4/1/1416E22E-A1C5-48E3-81EF-AFE86CDA9C78/dotnet-ubuntu-x64.1.1.7.tar.gz", 
                        "hash": "621158af199e26c6fe9eba69dc934397b644db58ee63dd815634fc6b7bbba38b244ecce957aced307547df8e4725a6aa7a3039ee2e1eac8974c0248f662892f8"
                    },
                    {
                        "name": "dotnet-ubuntu.16.04-x64.tar.gz", 
                        "url": "https://download.microsoft.com/download/1/4/1/1416E22E-A1C5-48E3-81EF-AFE86CDA9C78/dotnet-ubuntu.16.04-x64.1.1.7.tar.gz", 
                        "hash": "6e43dec9222b2d72e9ab763ee00e6f0244b73e9d02d129846afae00a474cf93656e85c5434c69b580015661f9bc5cb8fbfe09bb1f98d9df9dc6c5cc5921f3359"
                    }
                ]
            },
            "sdk":
            {
                "version": "1.1.8",
                "vs-version": "",
                "files":
                [
                    {
                        "name": "dotnet-dev-osx-x64.tar.gz", 
                        "url": "https://download.microsoft.com/download/6/5/F/65F1653E-F835-4DE3-BB36-F324D3925F32/dotnet-dev-osx-x64.1.1.8.tar.gz", 
                        "hash": "99ab5361d7f082e269c4262acf56e851932cf45ad2dd7077a4759817c627392917900d15455dd4c51d44c341e40a3cf5e9e52b0f8e7736e58345d5a6fcda3d41"
                    },
                    {
                        "name": "dotnet-dev-osx-x64.pkg", 
                        "url": "https://download.microsoft.com/download/6/5/F/65F1653E-F835-4DE3-BB36-F324D3925F32/dotnet-sdk-osx-x64.1.1.8.pkg", 
                        "hash": "39f04d5bb258915794b91f0c39486f8a405fbff3bcd54524243f6685822824a605da9f2c694c0a966b5f27cc567346af57ba25d5381ea9fcbee3ddb7273a7f8b"
                    },
                    {
                        "name": "dotnet-dev-win-x86.zip", 
                        "url": "https://download.microsoft.com/download/6/5/F/65F1653E-F835-4DE3-BB36-F324D3925F32/dotnet-dev-win-x86.1.1.8.zip", 
                        "hash": "d1acec19ef873b1b11c19412396e6f9b6388a072f3639091629966b1b28622558498786a547ca8ecf262f61868ce1f028e8308f0b18cdca20d174942c317c1e9"
                    },
                    {
                        "name": "dotnet-dev-win-x64.zip", 
                        "url": "https://download.microsoft.com/download/6/5/F/65F1653E-F835-4DE3-BB36-F324D3925F32/dotnet-dev-win-x64.1.1.8.zip", 
                        "hash": "151ade63c624d2c34b095ea19c382b20cc746efa5f41fc0feca2239896ca877b7fd8b1677ebf49aca750a07d5d0a4a5091649a70851d03657590c6f6f110434c"
                    },
                    {
                        "name": "dotnet-dev-win-x64.exe", 
                        "url": "https://download.microsoft.com/download/6/5/F/65F1653E-F835-4DE3-BB36-F324D3925F32/dotnet-dev-win-x64.1.1.8.exe", 
                        "hash": "278304c8ef455e3c0d24d5b9dc3c2d0019b1a429d968e4a39f499b8e63636685ef6cfef38a50b954fa24189c3421f9a3d157a0113064af09bc55f66f391a0b8f"
                    },
                    {
                        "name": "dotnet-dev-centos-x64.tar.gz", 
                        "url": "https://download.microsoft.com/download/6/5/F/65F1653E-F835-4DE3-BB36-F324D3925F32/dotnet-dev-centos-x64.1.1.8.tar.gz", 
                        "hash": "2c81764aa67f29c7eb9577f38b2dce4fbf356805a6b652bbc45e7f869b9fce63a474c0f5d806df229b9d77525b0b4709ced67a3a9b88b9e985490f25ea49caee"
                    },
                    {
                        "name": "dotnet-dev-debian-x64.tar.gz", 
                        "url": "https://download.microsoft.com/download/6/5/F/65F1653E-F835-4DE3-BB36-F324D3925F32/dotnet-dev-debian-x64.1.1.8.tar.gz", 
                        "hash": "c669b96f35082df356673bd602e71eacd95282dd036755be9682be3b3ef96b4ef69026d16c981122d6b382c517ed7739a339eac040064a7d4dd3403306faedbe"
                    },
                    {
                        "name": "dotnet-dev-fedora.24-x64.tar.gz", 
                        "url": "https://download.microsoft.com/download/6/5/F/65F1653E-F835-4DE3-BB36-F324D3925F32/dotnet-dev-fedora.24-x64.1.1.8.tar.gz", 
                        "hash": "961b48edb6fed6fd8fa9eb8cb4a384c6549c896316bbbd38911a50fdbe4bfa98b53c4a107e7eee1712b556f51d60bd4844d314bab31c3cf70760b4ce83a71a26"
                    },
                    {
                        "name": "dotnet-dev-ubuntu-x64.tar.gz", 
                        "url": "https://download.microsoft.com/download/6/5/F/65F1653E-F835-4DE3-BB36-F324D3925F32/dotnet-dev-ubuntu-x64.1.1.8.tar.gz", 
                        "hash": "640165e75f1f042e5f5ec9d13a7a28464703bcabe4e46683d5909eebeb2bc8cd4227f652ca66d6e7b3d8287718f1a1f6dcfdd5b94c371114817ea481f4aa4b3f"
                    },
                    {
                        "name": "dotnet-dev-ubuntu.16.04-x64.tar.gz", 
                        "url": "https://download.microsoft.com/download/6/5/F/65F1653E-F835-4DE3-BB36-F324D3925F32/dotnet-dev-ubuntu.16.04-x64.1.1.8.tar.gz", 
                        "hash": "b80c9298366f01e2472de8d11094c52e5c2a197aa4b50e1ead83e6a60e58aafda652ff5afbd0178b8c57e98c2e27c2dba432ec41ba115b61be3e9a43bdfbc6e6"
                    }
                ]            
            },
            "aspnetcore-runtime":
            {
                "version": "1.1.7",
                "files":
                [
                    {
                        "name": "DotNetCore-WindowsHosting.exe", 
                        "url": "https://download.microsoft.com/download/1/4/1/1416E22E-A1C5-48E3-81EF-AFE86CDA9C78/DotNetCore.1.0.10_1.1.7-WindowsHosting.exe", 
                        "hash": ""
                    }
                ]            
            }
        },
        {
            "release-date": "2018-01-09",
            "release-version": "1.1.6",
            "security": true,
            "release-notes": "https://github.com/dotnet/core/blob/master/release-notes/1.1/1.1.6.md",
            "runtime":
            {
                "version": "1.1.6",
                "files":
                [
                    {
                        "name": "dotnet-osx-x64.tar.gz", 
                        "url": "https://download.microsoft.com/download/A/7/E/A7EF2AFF-F77B-4F77-A21B-0F7BD09A4065/dotnet-osx-x64.1.1.6.tar.gz", 
                        "hash": "216d4489d6d0f6cb5c1fc08e36fbf07ec051760abdeed4027dc3a21239424f54a958ae46d0e2428418a57a0cd5273adac46d63725369a8b9a0ea99a32589c90b"
                    },
                    {
                        "name": "dotnet-win-x86.zip", 
                        "url": "https://download.microsoft.com/download/A/7/E/A7EF2AFF-F77B-4F77-A21B-0F7BD09A4065/dotnet-win-x86.1.1.6.zip", 
                        "hash": "03809a2c1ef3b75e3753e92c82063304915132991f42f2ad3576e2076fd3b56dbfa586896b6539bdf1c3667f09a32fc745df683b3fa38636d3027642b082d45a"
                    },
                    {
                        "name": "dotnet-win-x64.zip", 
                        "url": "https://download.microsoft.com/download/A/7/E/A7EF2AFF-F77B-4F77-A21B-0F7BD09A4065/dotnet-win-x64.1.1.6.zip", 
                        "hash": "d1562159c16764d8313cf039e8fb59aa777acf9a479cc34db9665022053765f4608e6633d6fddb490aa40e2fdfe6248fc4d29265958648029d07a5bd27fe4a80"
                    },
                    {
                        "name": "dotnet-win-x64.exe", 
                        "url": "https://download.microsoft.com/download/A/7/E/A7EF2AFF-F77B-4F77-A21B-0F7BD09A4065/dotnet-win-x64.1.1.6.exe", 
                        "hash": "57a4beaf70dcf38c055013a9595970c1e5a997f48a8091553c5cd69e3b7cfeddd3d2f2848007e0319ba546c97a5e211c46a59421c6e8f0964b8db1d9523ce9e5"
                    },
                    {
                        "name": "dotnet-centos-x64.tar.gz", 
                        "url": "https://download.microsoft.com/download/A/7/E/A7EF2AFF-F77B-4F77-A21B-0F7BD09A4065/dotnet-centos-x64.1.1.6.tar.gz", 
                        "hash": "e5cf8a038a613241426a878751fef23fefac674206153fc9e7cf12e5f063eae2916e74a9a9a51b18075aeabca62f4651d6ac5b466cd60feaeae6a721eb6de3d6"
                    },
                    {
                        "name": "dotnet-debian-x64.tar.gz", 
                        "url": "https://download.microsoft.com/download/A/7/E/A7EF2AFF-F77B-4F77-A21B-0F7BD09A4065/dotnet-debian-x64.1.1.6.tar.gz", 
                        "hash": "54c1d4a3a0125f177f4e61e4a3c4d447cf2ee18e436e2e62bc435d081b6cd9d9255be7130a792d4a667e2fa8940f8e33ad9596f1c08cf8f02340aa6cd3d4c361"
                    },
                    {
                        "name": "dotnet-fedora.24-x64.tar.gz", 
                        "url": "https://download.microsoft.com/download/A/7/E/A7EF2AFF-F77B-4F77-A21B-0F7BD09A4065/dotnet-fedora.24-x64.1.1.6.tar.gz", 
                        "hash": "bcc570398f9a3148dff1da6627cc4b6ca397806db74b80881c4719ff815ac09a35298eee59c19b8bdfce05c8ce6c71ac4ed172558127eade4c680f6f58755243"
                    },
                    {
                        "name": "dotnet-opensuse.42.3-x64.tar.gz", 
                        "url": "https://download.microsoft.com/download/A/7/E/A7EF2AFF-F77B-4F77-A21B-0F7BD09A4065/dotnet-opensuse.42.1-x64.1.1.6.tar.gz", 
                        "hash": "83a282254ca690de5e10e230614e28b48a18b58ba0ff390ca15d06b88bde5ea786c1915055e3d78d2a9e10c9164dbc4562d4a0ca650a24591435e8c584900505"
                    },
                    {
                        "name": "dotnet-ubuntu-x64.tar.gz", 
                        "url": "https://download.microsoft.com/download/A/7/E/A7EF2AFF-F77B-4F77-A21B-0F7BD09A4065/dotnet-ubuntu-x64.1.1.6.tar.gz", 
                        "hash": "503e3d9e3adc87e90114e2e54fab7cc14c94f9df68961e77da996f293da8c8f50cb5b9a089ba7cddd2cd09eed3c3c357e4a8b52eda0f0d7f5e220fcfe41df140"
                    },
                    {
                        "name": "dotnet-ubuntu.16.04-x64.tar.gz", 
                        "url": "https://download.microsoft.com/download/A/7/E/A7EF2AFF-F77B-4F77-A21B-0F7BD09A4065/dotnet-ubuntu.16.04-x64.1.1.6.tar.gz", 
                        "hash": "bc8aa9990a99df631338af0d796ca0e51e452001e0593e22d3835621a45f7e3404f1214395e36cf64793d829702dddd4724c66ad841069dcac495ea4b57375db"
                    }
                ]
            },
            "sdk":
            {
                "version": "1.1.7",
                "files":
                [
                {
                    "name": "dotnet-dev-osx-x64.tar.gz", 
                    "url": "https://download.microsoft.com/download/4/E/6/4E64A465-F02E-43AD-9A86-A08A223A82C3/dotnet-dev-osx-x64.1.1.7.tar.gz", 
                    "hash": "9f5430391f664c942d49d7d1371bdeedad1bf41a21fb9d9afeb5557ce518a494634b750631dbe019e8128296e6d0ffa438853561919566451f42744a53e0b6b7"
                },
                {
                    "name": "dotnet-dev-osx-x64.pkg", 
                    "url": "https://download.microsoft.com/download/4/E/6/4E64A465-F02E-43AD-9A86-A08A223A82C3/dotnet-dev-osx-x64.1.1.7.pkg", 
                    "hash": "080313d0b501502829e043f417fb2ebcced2aeba7640b84d83175dba25faea7219ee2f301aed7e5db857300e600e2d6b42a35cacb5d7bebf7569df193318666f"
                },
                {
                    "name": "dotnet-dev-win-x86.zip", 
                    "url": "https://download.microsoft.com/download/4/E/6/4E64A465-F02E-43AD-9A86-A08A223A82C3/dotnet-dev-win-x86.1.1.7.zip", 
                    "hash": "f465d15d914fd2daa30f5a5fd9725d94c664f5bac47779151ae54e5f9d9b61f49fa95dbb16317b137a06e80b42bf766f89051fe9ca332567bc94c08a1868d381"
                },
                {
                    "name": "dotnet-dev-win-x64.zip", 
                    "url": "https://download.microsoft.com/download/4/E/6/4E64A465-F02E-43AD-9A86-A08A223A82C3/dotnet-dev-win-x64.1.1.7.zip", 
                    "hash": "c79605ced9c80e21609faf9622766b31a49462b06a43dde9907ca56bc1aa7e37ee5cf48cd8bafc561cb3edff5ff6be97af2fb0f138cf22c94f97e587e8f94c7d"
                },
                {
                    "name": "dotnet-dev-win-x64.exe", 
                    "url": "https://download.microsoft.com/download/4/E/6/4E64A465-F02E-43AD-9A86-A08A223A82C3/dotnet-dev-win-x64.1.1.7.exe", 
                    "hash": "94daa61ccebed6925f94b921af74ca3fd62c086f4680116fb4ca97c03c79b50910dfff5a7f4e957d72fd8f6d27bf07223cb29588b107181adbe3e9ec641186db"
                },
                {
                    "name": "dotnet-dev-centos-x64.tar.gz", 
                    "url": "https://download.microsoft.com/download/4/E/6/4E64A465-F02E-43AD-9A86-A08A223A82C3/dotnet-dev-centos-x64.1.1.7.tar.gz", 
                    "hash": "1b42158cfb4555f271e5fed62d62678cfea56c32604c8bbb8b7841723c6a5d48100bab27328d38ec6c92bb779099cc4ed5b05294c00830a95037be9a628e3ba2"
                },
                {
                    "name": "dotnet-dev-debian-x64.tar.gz", 
                    "url": "https://download.microsoft.com/download/4/E/6/4E64A465-F02E-43AD-9A86-A08A223A82C3/dotnet-dev-debian-x64.1.1.7.tar.gz", 
                    "hash": "5cb00f5bfc4175533956faf7bfebc08917466ec8912c23d6a57a23634b1a950df1f82587daf9a9859f6fb6f3273614990f499e81be117f460dd60b297d628c52"
                },
                {
                    "name": "dotnet-dev-fedora.24-x64.tar.gz", 
                    "url": "https://download.microsoft.com/download/4/E/6/4E64A465-F02E-43AD-9A86-A08A223A82C3/dotnet-dev-fedora.24-x64.1.1.7.tar.gz", 
                    "hash": "f667a5b377d94a00020fdc547ec6cdce62cddeb4ecd1134bddc34ee10acbead588862a7c4ba25deecbde7cb7bf8daaa90a9d2891213a862cd011f68579fca6b7"
                },
                {
                    "name": "dotnet-dev-ubuntu-x64.tar.gz", 
                    "url": "https://download.microsoft.com/download/4/E/6/4E64A465-F02E-43AD-9A86-A08A223A82C3/dotnet-dev-ubuntu-x64.1.1.7.tar.gz", 
                    "hash": "73b59f2d247ca7960360fdc5c849dfd641ae8c8a5314d18c0a972fe9480e64bc2faf9051deee7d8568bc4cf073ea9e48cff88ca3fb2d76a8c7a10f9fb5ccf5bd"
                },
                {
                    "name": "dotnet-dev-ubuntu.16.04-x64.tar.gz", 
                    "url": "https://download.microsoft.com/download/4/E/6/4E64A465-F02E-43AD-9A86-A08A223A82C3/dotnet-dev-ubuntu.16.04-x64.1.1.7.tar.gz", 
                    "hash": "743b6fcca6a5831ea31710ef75136188385b5780b6e5eded24ad48c424ec13070713831c32c9b451174bacc27f012d7c90f8492c745894c0b3fda3aff5c11396"
                }
                ]            
            },
            "aspnetcore-runtime":
            {
                "version": "1.1.6",
                "files":
                [
                    {
                        "name": "DotNetCore-WindowsHosting.exe", 
                        "url": "https://download.microsoft.com/download/A/7/E/A7EF2AFF-F77B-4F77-A21B-0F7BD09A4065/DotNetCore.1.0.9_1.1.6-WindowsHosting.exe", 
                        "hash": ""
                    }
                ]            
            }
        },
        {
            "release-date": "2017-11-14",
            "release-version": "1.1.5",
            "security": true,
            "runtime":
            {
                "version": "1.1.5",
                "files":
                [
                    {
                        "name": "dotnet-osx-x64.tar.gz", 
                        "url": "https://download.microsoft.com/download/6/A/2/6A21C555-B042-46EA-BBB4-368AACCB3E25/dotnet-osx-x64.1.1.5.tar.gz", 
                        "hash": "ac538259ec3ac7cad13f9b4d3e1303e70b5a641d197e4bddbcccc4b91ca170fbdb0cc17fd9224efdb14c767b94d3c37997440e3e51750b8bdfb88060d4532516"
                    },
                    {
                        "name": "dotnet-win-x86.zip", 
                        "url": "https://download.microsoft.com/download/6/A/2/6A21C555-B042-46EA-BBB4-368AACCB3E25/dotnet-win-x86.1.1.5.zip", 
                        "hash": ""
                    },
                    {
                        "name": "dotnet-win-x64.zip", 
                        "url": "https://download.microsoft.com/download/6/A/2/6A21C555-B042-46EA-BBB4-368AACCB3E25/dotnet-win-x64.1.1.5.zip", 
                        "hash": ""
                    },
                    {
                        "name": "dotnet-centos-x64.tar.gz", 
                        "url": "https://download.microsoft.com/download/6/A/2/6A21C555-B042-46EA-BBB4-368AACCB3E25/dotnet-centos-x64.1.1.5.tar.gz", 
                        "hash": "d32e844c01fea03cb1906fd9d00b91a64f21646993748f8569d02ffeed28dc89a1eedcff60eeaf1ebbb5c7b0176ce360b929582f48725c13415b0a8f37d992b6"
                    },
                    {
                        "name": "dotnet-debian-x64.tar.gz", 
                        "url": "https://download.microsoft.com/download/6/A/2/6A21C555-B042-46EA-BBB4-368AACCB3E25/dotnet-debian-x64.1.1.5.tar.gz", 
                        "hash": "2d8e2a4f17f6986d1d1cf5f8191aa94f858e2121efa9283a97ac5ee6c8b2ed8c169f0312c6797e1fbcfdb981f501f38dc710ca95898d63a859597081523df095"
                    },
                    {
                        "name": "dotnet-fedora.24-x64.tar.gz", 
                        "url": "https://download.microsoft.com/download/6/A/2/6A21C555-B042-46EA-BBB4-368AACCB3E25/dotnet-fedora.24-x64.1.1.5.tar.gz", 
                        "hash": "2d813462072ad7cf31529835d6be9afa55cc47c08b3fa749de337f5f214eda520d9b071aa67a2325c9f16711366a58380caee5c76372a747b4fda550df6dfaef"
                    },
                    {
                        "name": "dotnet-opensuse.42.3-x64.tar.gz", 
                        "url": "https://download.microsoft.com/download/6/A/2/6A21C555-B042-46EA-BBB4-368AACCB3E25/dotnet-opensuse.42.1-x64.1.1.5.tar.gz", 
                        "hash": ""
                    },
                    {
                        "name": "dotnet-ubuntu-x64.tar.gz", 
                        "url": "https://download.microsoft.com/download/6/A/2/6A21C555-B042-46EA-BBB4-368AACCB3E25/dotnet-ubuntu-x64.1.1.5.tar.gz", 
                        "hash": "9c3d08ad516ad85ce9f5ce0118b550232d5b67f8466715ccfda8b98ab350e5535d66573525691a58dd2499bfb32446cc689d713efb05ddf672af18b862ecab84"
                    },
                    {
                        "name": "dotnet-ubuntu.16.04-x64.tar.gz", 
                        "url": "https://download.microsoft.com/download/6/A/2/6A21C555-B042-46EA-BBB4-368AACCB3E25/dotnet-ubuntu.16.04-x64.1.1.5.tar.gz", 
                        "hash": ""
                    }
                ]
            },
            "sdk":
            {
                "version": "1.1.5",
                "files":
                [
                {
                    "name": "dotnet-dev-osx-x64.tar.gz", 
                    "url": "https://download.microsoft.com/download/C/5/5/C55807F5-601C-49B1-B9BB-1BE03EB83E0A/dotnet-dev-osx-x64.1.1.5.tar.gz", 
                    "hash": "075daf8361e6d7dbbf079b71b2b2a804a96dbde9fe63a665afd02a5e4f1fc67dc7d37e8edd83766535f8f34ec5bb2ad82ef96effb3568d24d25ea3074068bf5c"
                },
                {
                    "name": "dotnet-dev-win-x86.zip", 
                    "url": "https://download.microsoft.com/download/C/5/5/C55807F5-601C-49B1-B9BB-1BE03EB83E0A/dotnet-dev-win-x86.1.1.5.zip", 
                    "hash": "88d69079274fbd88fdc9b6bbc7042d0be06f225370d42ed82ec73cf97521515a18631cc4b4b9dc8283a4d3e886de5dc438966e23a22ffead175815541a638f91"
                },
                {
                    "name": "dotnet-dev-win-x64.zip", 
                    "url": "https://download.microsoft.com/download/C/5/5/C55807F5-601C-49B1-B9BB-1BE03EB83E0A/dotnet-dev-win-x64.1.1.5.zip", 
                    "hash": "c8df85c9c073aaa1e7a57ad6d56c190869466587991e1620cefb203482de09a298ca0bee34446dfc42fd51c6f1990173aa280b57cad2ee40db03c71ea199dc75"
                },
                {
                    "name": "dotnet-dev-centos-x64.tar.gz", 
                    "url": "https://download.microsoft.com/download/C/5/5/C55807F5-601C-49B1-B9BB-1BE03EB83E0A/dotnet-dev-centos-x64.1.1.5.tar.gz", 
                    "hash": "083a326668530e7f380246314b33d4a08df6921b9e8e5251d26f97c073f86f6128ad6f0b56b8e7ae3f0677e4aa2c4fdafc6a68a5ef6fea5c5fcff1f20982f788"
                },
                {
                    "name": "dotnet-dev-debian-x64.tar.gz", 
                    "url": "https://download.microsoft.com/download/C/5/5/C55807F5-601C-49B1-B9BB-1BE03EB83E0A/dotnet-dev-debian-x64.1.1.5.tar.gz", 
                    "hash": "15b177092aa44584e2ffed9a5650c4bddf5938ac958f25d156689eeb1927745d52aafaec79d3a2ace9bf9fb85d9295dd59fe81beab1b787acfa5a7c380ef8016"
                },
                {
                    "name": "dotnet-dev-fedora.24-x64.tar.gz", 
                    "url": "https://download.microsoft.com/download/C/5/5/C55807F5-601C-49B1-B9BB-1BE03EB83E0A/dotnet-dev-fedora.24-x64.1.1.5.tar.gz", 
                    "hash": ""
                },
                {
                    "name": "dotnet-dev-ubuntu-x64.tar.gz", 
                    "url": "https://download.microsoft.com/download/C/5/5/C55807F5-601C-49B1-B9BB-1BE03EB83E0A/dotnet-dev-ubuntu-x64.1.1.5.tar.gz", 
                    "hash": "6024e9e5ca8a986c6a63ba1d4d89234b682157f2814b379cd8d2890699f5d4acc197a5ae7204f136fd1bc2bad15c9896be99df6648a863dd1fb8e4758ba0daf5"
                },
                {
                    "name": "dotnet-dev-ubuntu.16.04-x64.tar.gz", 
                    "url": "https://download.microsoft.com/download/C/5/5/C55807F5-601C-49B1-B9BB-1BE03EB83E0A/dotnet-dev-ubuntu.16.04-x64.1.1.5.tar.gz", 
                    "hash": "0f666b7cf806cde0c5d93788bbf6dd4d808417aa0c1bdbdb1453d8046262188f8e5dabf593076d296e60ad77f34d858efd3137045943cec54e6d61ccf2556ec0"
                }
                ]            
            }
        },
        {
            "release-date": "2017-09-21",
            "release-version": "1.1.4",
            "security": false,
            "release-notes": "https://github.com/dotnet/core/blob/master/release-notes/1.1/1.1.4.md",
            "runtime":
            {
                "version-runtime": "1.1.4",
                "files":
                [
                    {
                        "name": "dotnet-osx-x64.tar.gz", 
                        "url": "https://download.microsoft.com/download/6/F/B/6FB4F9D2-699B-4A40-A674-B7FF41E0E4D2/dotnet-osx-x64.1.1.4.tar.gz", 
                        "hash": "58e93d00ddcaa14d58150f923b700c6190c87b1609d59040a262625853eae136"
                    },
                    {
                        "name": "dotnet-win-x86.zip", 
                        "url": "https://download.microsoft.com/download/6/F/B/6FB4F9D2-699B-4A40-A674-B7FF41E0E4D2/dotnet-win-x86.1.1.4.zip", 
                        "hash": "265ec7d4b178e5c03e4b8250d0f368de714e3205c90180de71a3c514251d8eaf"
                    },
                    {
                        "name": "dotnet-win-x64.zip", 
                        "url": "https://download.microsoft.com/download/6/F/B/6FB4F9D2-699B-4A40-A674-B7FF41E0E4D2/dotnet-win-x64.1.1.4.zip", 
                        "hash": "51a363fb5378f461e67793954e452cbdda4fbf825e7718e286c5ac4250c48b77"
                    },
                    {
                        "name": "dotnet-centos-x64.tar.gz", 
                        "url": "https://download.microsoft.com/download/6/F/B/6FB4F9D2-699B-4A40-A674-B7FF41E0E4D2/dotnet-centos-x64.1.1.4.tar.gz", 
                        "hash": "4b35bacfbf56c22e389739a4750b4773e51907944d4e24e4f5fca0b8355a83c4"
                    },
                    {
                        "name": "dotnet-debian-x64.tar.gz", 
                        "url": "https://download.microsoft.com/download/6/F/B/6FB4F9D2-699B-4A40-A674-B7FF41E0E4D2/dotnet-debian-x64.1.1.4.tar.gz", 
                        "hash": "8b3f0cd9a100a41436f316952128c0bfbd9bafc2808734599c643345de2e5304"
                    },
                    {
                        "name": "dotnet-fedora.24-x64.tar.gz", 
                        "url": "https://download.microsoft.com/download/6/F/B/6FB4F9D2-699B-4A40-A674-B7FF41E0E4D2/dotnet-fedora.24-x64.1.1.4.tar.gz", 
                        "hash": "1897ef8729d3356b6f3b19b20ccdb744d49c78f2b05014282b98e7ce53e0a3e2"
                    },
                    {
                        "name": "dotnet-ubuntu-x64.tar.gz", 
                        "url": "https://download.microsoft.com/download/6/F/B/6FB4F9D2-699B-4A40-A674-B7FF41E0E4D2/dotnet-ubuntu-x64.1.1.4.tar.gz", 
                        "hash": "7948d90eac05b56a7c37a8ac37a5c83012843feeaa0194dfb079a90db9717e6c"
                    },
                    {
                        "name": "dotnet-ubuntu.16.04-x64.tar.gz", 
                        "url": "https://download.microsoft.com/download/6/F/B/6FB4F9D2-699B-4A40-A674-B7FF41E0E4D2/dotnet-ubuntu.16.04-x64.1.1.4.tar.gz", 
                        "hash": "fe412836910718d3f91ea5ba815a116f5fa872ac0a9ff683db2d8670aceb9b56"
                    }
                ]
            },
            "sdk":
            {
                "version": "1.1.4",
                "vs-version": "",
                "files":
                [
                    {
                        "name": "dotnet-dev-osx-x64.tar.gz", 
                        "url": "https://download.microsoft.com/download/F/4/F/F4FCB6EC-5F05-4DF8-822C-FF013DF1B17F/dotnet-dev-osx-x64.1.1.4.tar.gz", 
                        "hash": "fee47d9c7d1b3674e61e586ba81f982c2b039f427b41852e11241ea1781c964e"
                    },
                    {
                        "name": "dotnet-dev-win-x86.zip", 
                        "url": "https://download.microsoft.com/download/F/4/F/F4FCB6EC-5F05-4DF8-822C-FF013DF1B17F/dotnet-dev-win-x86.1.1.4.zip", 
                        "hash": "a7512497ca34fa81c2c7049db3722b950ecf56fa224562cfcddcf53d4a6d84e5"
                    },
                    {
                        "name": "dotnet-dev-win-x64.zip", 
                        "url": "https://download.microsoft.com/download/F/4/F/F4FCB6EC-5F05-4DF8-822C-FF013DF1B17F/dotnet-dev-win-x64.1.1.4.zip", 
                        "hash": "c8227d50379eb8617dbd1a647a6c888e1e6674cd46b88e4d44997fecfaf671c7"
                    },
                    {
                        "name": "dotnet-dev-centos-x64.tar.gz", 
                        "url": "https://download.microsoft.com/download/F/4/F/F4FCB6EC-5F05-4DF8-822C-FF013DF1B17F/dotnet-dev-centos-x64.1.1.4.tar.gz", 
                        "hash": "3598ec336712b4265ccfa7574bed0d3966f0e747fafa6e5602d0ceb2dd587af8"
                    },
                    {
                        "name": "dotnet-dev-debian-x64.tar.gz", 
                        "url": "https://download.microsoft.com/download/F/4/F/F4FCB6EC-5F05-4DF8-822C-FF013DF1B17F/dotnet-dev-debian-x64.1.1.4.tar.gz", 
                        "hash": "fa05f30c5a95e2aadaf76e1a402c157b5ce4e8f102fb00a2f8652869a146379d"
                    },
                    {
                        "name": "dotnet-dev-fedora.24-x64.tar.gz", 
                        "url": "https://download.microsoft.com/download/F/4/F/F4FCB6EC-5F05-4DF8-822C-FF013DF1B17F/dotnet-dev-fedora.24-x64.1.1.4.tar.gz", 
                        "hash": "682ca1f5d772adc93248c644019aa84f4baa9c7589ebf2dd07d5cbca8f708581"
                    },
                    {
                        "name": "dotnet-dev-ubuntu-x64.tar.gz", 
                        "url": "https://download.microsoft.com/download/F/4/F/F4FCB6EC-5F05-4DF8-822C-FF013DF1B17F/dotnet-dev-ubuntu-x64.1.1.4.tar.gz", 
                        "hash": "9ac4b6d9f163c02d8ab4b3c1e86fd52b9cc01fb560f976cd61f0664a3c9fef3f"
                    },
                    {
                        "name": "dotnet-dev-ubuntu.16.04-x64.tar.gz", 
                        "url": "https://download.microsoft.com/download/F/4/F/F4FCB6EC-5F05-4DF8-822C-FF013DF1B17F/dotnet-dev-ubuntu.16.04-x64.1.1.4.tar.gz", 
                        "hash": "e806a106ef671efdbc0d3fda3218560a72293e3160e4384523914219937301ed"
                    }
                ]            
            },
            "aspnetcore-runtime":
            {
                "version": "1.1.4",
                "files":
                [
                    {
                        "name": "DotNetCore-WindowsHosting.exe", 
                        "url": "https://download.microsoft.com/download/6/F/B/6FB4F9D2-699B-4A40-A674-B7FF41E0E4D2/DotNetCore.1.0.7_1.1.4-WindowsHosting.exe", 
                        "hash": ""
                    }
                ]
            }
        },
        {
            "release-date": "2017-05-09",
            "release-version": "1.1.2",
            "security": true,
            "release-notes": "https://github.com/dotnet/core/blob/master/release-notes/1.1/1.1.2.md",
            "runtime":
            {
                "version": "1.1.2",
                "support-phase": "",
                "files":
                [
                    {
                        "name": "dotnet-osx-x64.tar.gz", 
                        "url": "https://download.microsoft.com/download/D/7/A/D7A9E4E9-5D25-4F0C-B071-210CB8267943/dotnet-osx-x64.1.1.2.tar.gz", 
                        "hash": "620a98213e423301fa44abfc1ca0b15e0bc538e676cbf0344c711abef5ed4231"
                    },
                    {
                        "name": "dotnet-win-x86.zip", 
                        "url": "https://download.microsoft.com/download/D/7/A/D7A9E4E9-5D25-4F0C-B071-210CB8267943/dotnet-win-x86.1.1.2.zip", 
                        "hash": "31e49e6ae491795c99221307dc829bbb57e645d568a94820a031688b6d8df4c6"
                    },
                    {
                        "name": "dotnet-win-x64.zip", 
                        "url": "https://download.microsoft.com/download/D/7/A/D7A9E4E9-5D25-4F0C-B071-210CB8267943/dotnet-win-x64.1.1.2.zip", 
                        "hash": "a4ccb23a6cf2ddf9894cb178ce8e69b5788880a1e3d9d659f26fb914a4bc2988"
                    },
                    {
                        "name": "dotnet-centos-x64.tar.gz", 
                        "url": "https://download.microsoft.com/download/D/7/A/D7A9E4E9-5D25-4F0C-B071-210CB8267943/dotnet-centos-x64.1.1.2.tar.gz", 
                        "hash": "49c54129b39a4a873074b80691733d68ba596782f411cc6565d601aeb6229d1e"
                    },
                    {
                        "name": "dotnet-debian-x64.tar.gz", 
                        "url": "https://download.microsoft.com/download/D/7/A/D7A9E4E9-5D25-4F0C-B071-210CB8267943/dotnet-debian-x64.1.1.2.tar.gz", 
                        "hash": "26f6a2e247dd0b9ac4003d12cf1bd8647985255fdd7659b60e36a7a26fce15de"
                    },
                    {
                        "name": "dotnet-fedora.23-x64.tar.gz", 
                        "url": "https://download.microsoft.com/download/D/7/A/D7A9E4E9-5D25-4F0C-B071-210CB8267943/dotnet-fedora.23-x64.1.1.2.tar.gz", 
                        "hash": "5cb04a3a7f8fd780af87cc6e3273ade1fe9803b7518228999649fcbc95528278"
                    },
                    {
                        "name": "dotnet-fedora.24-x64.tar.gz", 
                        "url": "https://download.microsoft.com/download/D/7/A/D7A9E4E9-5D25-4F0C-B071-210CB8267943/dotnet-fedora.24-x64.1.1.2.tar.gz", 
                        "hash": "96204460bd7998e78ad2e84b1eb6821bff97c4a3dc2bb7a79cf828c5b6dfa37f"
                    },
                    {
                        "name": "dotnet-opensuse.13.2-x64.tar.gz", 
                        "url": "https://download.microsoft.com/download/D/7/A/D7A9E4E9-5D25-4F0C-B071-210CB8267943/dotnet-opensuse.13.2-x64.1.1.2.tar.gz", 
                        "hash": "24be24522531d560513c54fe4b08116a48b81be27e0a43c39f150b8e71a816d3"
                    },
                    {
                        "name": "dotnet-opensuse.42.3-x64.tar.gz", 
                        "url": "https://download.microsoft.com/download/D/7/A/D7A9E4E9-5D25-4F0C-B071-210CB8267943/dotnet-opensuse.42.1-x64.1.1.2.tar.gz", 
                        "hash": "4112308f5e4bbbf38051140ee7bd47df79d4eee40d65f67a0fd1b14782da8166"
                    },
                    {
                        "name": "dotnet-ubuntu-x64.tar.gz", 
                        "url": "https://download.microsoft.com/download/D/7/A/D7A9E4E9-5D25-4F0C-B071-210CB8267943/dotnet-ubuntu-x64.1.1.2.tar.gz", 
                        "hash": "9032e88d43d28004ac10618ef0abac502cdeb02228297d1b51dd67c7e40cd3d1"
                    },
                    {
                        "name": "dotnet-ubuntu.16.04-x64.tar.gz", 
                        "url": "https://download.microsoft.com/download/D/7/A/D7A9E4E9-5D25-4F0C-B071-210CB8267943/dotnet-ubuntu.16.04-x64.1.1.2.tar.gz", 
                        "hash": "c003ccc3942e327aed42c395bdcfacfc703f5adc5ec69246588a8aaab52b1513"
                    },
                    {
                        "name": "dotnet-ubuntu.16.10-x64.tar.gz", 
                        "url": "https://download.microsoft.com/download/D/7/A/D7A9E4E9-5D25-4F0C-B071-210CB8267943/dotnet-ubuntu.16.10-x64.1.1.2.tar.gz", 
                        "hash": "0a4d4061931e0154c9186446dbc8d4c3e69ba49537699be98185d55fc24a1b56"
                    }                
                ]
            },
            "sdk":
            {
                "version": "1.0.4",
                "vs-version": "15.2.2",
                "files":
                [
                    {
                        "name": "dotnet-dev-osx-x64.tar.gz", 
                        "url": "https://download.microsoft.com/download/E/7/8/E782433E-7737-4E6C-BFBF-290A0A81C3D7/dotnet-dev-osx-x64.1.0.4.tar.gz", 
                        "hash": "79ad510280c3e6bdf67c3164c9cf6cdc7536d809d584e471688400b1fb3bea2e"
                    },
                    {
                        "name": "dotnet-dev-win-x86.zip", 
                        "url": "https://download.microsoft.com/download/E/7/8/E782433E-7737-4E6C-BFBF-290A0A81C3D7/dotnet-dev-win-x86.1.0.4.zip", 
                        "hash": "648f74ec818f5969035afec3cd4c2a0d9579539710dd4ccdfec806727cf0f8a4"
                    },
                    {
                        "name": "dotnet-dev-win-x64.zip", 
                        "url": "https://download.microsoft.com/download/E/7/8/E782433E-7737-4E6C-BFBF-290A0A81C3D7/dotnet-dev-win-x64.1.0.4.zip", 
                        "hash": "82869baef9e010415583174b0b0be95a2cb326dfd36bb32ec270803a9c8196ec"
                    },
                    {
                        "name": "dotnet-dev-centos-x64.tar.gz", 
                        "url": "https://download.microsoft.com/download/E/7/8/E782433E-7737-4E6C-BFBF-290A0A81C3D7/dotnet-dev-centos-x64.1.0.4.tar.gz", 
                        "hash": "8e952982414e192cff5980a6190cfdcfef543b59c0be65e5c9d86dc7d4a8ea4b"
                    },
                    {
                        "name": "dotnet-dev-debian-x64.tar.gz", 
                        "url": "https://download.microsoft.com/download/E/7/8/E782433E-7737-4E6C-BFBF-290A0A81C3D7/dotnet-dev-debian-x64.1.0.4.tar.gz", 
                        "hash": "eeb1baff3999e48e725ad22d7fac800363acec56b122369c37979f87730961a5"
                    },
                    {
                        "name": "dotnet-dev-fedora.23-x64.tar.gz", 
                        "url": "https://download.microsoft.com/download/E/7/8/E782433E-7737-4E6C-BFBF-290A0A81C3D7/dotnet-dev-fedora.23-x64.1.0.4.tar.gz", 
                        "hash": "46fca05c426e0d13cb2ad5eb5cbe268c2a469cf574e6731d9cc8dacac9c02b79"
                    },
                    {
                        "name": "dotnet-dev-fedora.24-x64.tar.gz", 
                        "url": "https://download.microsoft.com/download/E/7/8/E782433E-7737-4E6C-BFBF-290A0A81C3D7/dotnet-dev-fedora.24-x64.1.0.4.tar.gz", 
                        "hash": "f3f049e099c4ea73342ec6448cb0eef61d81cfca7c476b989fcb0f09d918c31c"
                    },
                    {
                        "name": "dotnet-dev-opensuse.13.2-x64..tar.gz", 
                        "url": "https://download.microsoft.com/download/E/7/8/E782433E-7737-4E6C-BFBF-290A0A81C3D7/dotnet-dev-opensuse.13.2-x64.1.0.4.tar.gz", 
                        "hash": "49d599df1f2b6b173e4943a3aafb0456c95086ad2bca143c346fa28fe87d30bb"
                    },
                    {
                        "name": "dotnet-dev-opensuse.42.1-x64.tar.gz", 
                        "url": "https://download.microsoft.com/download/E/7/8/E782433E-7737-4E6C-BFBF-290A0A81C3D7/dotnet-dev-opensuse.42.1-x64.1.0.4.tar.gz", 
                        "hash": "91f133a77ba5ba9cd3ec5b243ce6c69ceb5ec164b2ff1fd256a28fbb73d6991e"
                    },
                    {
                        "name": "dotnet-dev-ubuntu-x64.tar.gz", 
                        "url": "https://download.microsoft.com/download/E/7/8/E782433E-7737-4E6C-BFBF-290A0A81C3D7/dotnet-dev-ubuntu-x64.1.0.4.tar.gz", 
                        "hash": "e3823b9f964d27d1434f0e52b93fb1b6a65e83fb275e01f65ecbe63a4242fbe5"
                    },
                    {
                        "name": "dotnet-dev-ubuntu.16.04-x64.tar.gz", 
                        "url": "https://download.microsoft.com/download/E/7/8/E782433E-7737-4E6C-BFBF-290A0A81C3D7/dotnet-dev-ubuntu.16.04-x64.1.0.4.tar.gz", 
                        "hash": "6fb4ec609b00bd65881f864249741d6486ba19da5b76cfcb60d03df8799b6ab7"
                    },
                    {
                        "name": "dotnet-dev-ubuntu.16.10-x64.tar.gz", 
                        "url": "https://download.microsoft.com/download/E/7/8/E782433E-7737-4E6C-BFBF-290A0A81C3D7/dotnet-dev-ubuntu.16.10-x64.1.0.4.tar.gz", 
                        "hash": "9e784b554a9cb68df9ce541cc220dafcb71b185837e05420c182e4a496b68f47"
                    }                
                ]            
            }
        },
        {
            "release-date": "2017-03-07",
            "release-version": "1.1.1",
            "security": false,
            "release-notes": "https://github.com/dotnet/core/blob/master/release-notes/1.1/1.1.1.md",
            "runtime":
            {
                "version": "1.1.1",
                "support-phase": "",
                "files":
                [
                    {
                        "name": "dotnet-osx-x64.tar.gz", 
                        "url": "https://download.microsoft.com/download/9/5/6/9568826C-E3F6-44A7-9F75-DD8E6AB29543/dotnet-osx-x64.1.1.1.tar.gz", 
                        "hash": "a809eb4f47a8468edacfab8dfd9ddc1015a2e4ec3643fdcedd4d7c9ab3f028f6"
                    },
                    {
                        "name": "dotnet-win-x86.zip", 
                        "url": "https://download.microsoft.com/download/9/5/6/9568826C-E3F6-44A7-9F75-DD8E6AB29543/dotnet-win-x86.1.1.1.zip", 
                        "hash": "0c69428e55782603982b173bc66eb24fbf80f9b01ffdf8a00f012beaab3c4653"
                    },
                    {
                        "name": "dotnet-win-x64.zip", 
                        "url": "https://download.microsoft.com/download/9/5/6/9568826C-E3F6-44A7-9F75-DD8E6AB29543/dotnet-win-x64.1.1.1.zip", 
                        "hash": "b0f7fc902308b98fa8e202081884d310a94a93264a1f5beeb4632acccf2c0bb2"
                    },
                    {
                        "name": "dotnet-centos-x64.tar.gz", 
                        "url": "https://download.microsoft.com/download/9/5/6/9568826C-E3F6-44A7-9F75-DD8E6AB29543/dotnet-centos-x64.1.1.1.tar.gz", 
                        "hash": "2eca7129424c50bd4a312bf519e5f3add2398cc11f53e4032e233b787528c3e4"
                    },
                    {
                        "name": "dotnet-debian-x64.tar.gz", 
                        "url": "https://download.microsoft.com/download/9/5/6/9568826C-E3F6-44A7-9F75-DD8E6AB29543/dotnet-debian-x64.1.1.1.tar.gz", 
                        "hash": "6359fcd443c686476c6b55bfcd5fdc214a64f8f399bfc1801e4d841c4ca163de"
                    },
                    {
                        "name": "dotnet-fedora.23-x64.tar.gz", 
                        "url": "https://download.microsoft.com/download/9/5/6/9568826C-E3F6-44A7-9F75-DD8E6AB29543/dotnet-fedora.23-x64.1.1.1.tar.gz", 
                        "hash": "f5813c020d0b5c507ab857a168f7faea54f745ff8b34404b85f8dc5c03aa3537"
                    },
                    {
                        "name": "dotnet-fedora.24-x64.tar.gz", 
                        "url": "https://download.microsoft.com/download/9/5/6/9568826C-E3F6-44A7-9F75-DD8E6AB29543/dotnet-fedora.24-x64.1.1.1.tar.gz", 
                        "hash": "060d05dc338cb722cad94e379e354cca174309b789b686cf4e2cdfed2c238503"
                    },
                    {
                        "name": "dotnet-opensuse.13.2-x64.tar.gz", 
                        "url": "https://download.microsoft.com/download/9/5/6/9568826C-E3F6-44A7-9F75-DD8E6AB29543/dotnet-opensuse.13.2-x64.1.1.1.tar.gz", 
                        "hash": "86180fb3d67293be760abbe6a28d73a7717a2910852e8b047ba771d0fecd3430"
                    },
                    {
                        "name": "dotnet-opensuse.42.3-x64.tar.gz", 
                        "url": "https://download.microsoft.com/download/9/5/6/9568826C-E3F6-44A7-9F75-DD8E6AB29543/dotnet-opensuse.42.1-x64.1.1.1.tar.gz", 
                        "hash": "97535294b174d09d685f46687d30ebc7d929afa11ed99fcc1645954b1cdeecb3"
                    },
                    {
                        "name": "dotnet-ubuntu-x64.tar.gz", 
                        "url": "https://download.microsoft.com/download/9/5/6/9568826C-E3F6-44A7-9F75-DD8E6AB29543/dotnet-ubuntu-x64.1.1.1.tar.gz", 
                        "hash": "bd2807bf3d5b316bf7360bddab276bc4af13106de406491a41a4fae522d1c0be"
                    },
                    {
                        "name": "dotnet-ubuntu.16.04-x64.tar.gz", 
                        "url": "https://download.microsoft.com/download/9/5/6/9568826C-E3F6-44A7-9F75-DD8E6AB29543/dotnet-ubuntu.16.04-x64.1.1.1.tar.gz", 
                        "hash": "e1737cfc3df8336d7469e1c3df431abcb56f94d021a941dc33af9a0d090f512c"
                    },
                    {
                        "name": "dotnet-ubuntu.16.10-x64.tar.gz", 
                        "url": "https://download.microsoft.com/download/9/5/6/9568826C-E3F6-44A7-9F75-DD8E6AB29543/dotnet-ubuntu.16.10-x64.1.1.1.tar.gz", 
                        "hash": "d2d439fd7e544e120db4fb7246ec99cad199ad8d827a78e3e4157f8e331aa066"
                    }                
                ]
            },
            "sdk":
            {
                "version": "1.0.1",
                "files":
                [
                    {
                        "name": "dotnet-dev-osx-x64.tar.gz", 
                        "url": "https://dotnetcli.blob.core.windows.net/dotnet/Sdk/1.0.1/dotnet-dev-osx-x64.1.0.1.tar.gz", 
                        "hash": "f030188673ebb71fc3bb3a089504c2079cd8176e669575b5992664b405194366"
                    },
                    {
                        "name": "dotnet-dev-win-x86.zip", 
                        "url": "https://dotnetcli.blob.core.windows.net/dotnet/Sdk/1.0.1/dotnet-dev-win-x86.1.0.1.zip", 
                        "hash": "3a8d7316dd774d54e27a332c5d1e73d7813fecd10b670249f480ae917226e444"
                    },
                    {
                        "name": "dotnet-dev-win-x64.zip", 
                        "url": "https://dotnetcli.blob.core.windows.net/dotnet/Sdk/1.0.1/dotnet-dev-win-x64.1.0.1.zip", 
                        "hash": "e729afcf3cc69f17ec7968468b399c843b8b8327523e62c03450e4653115cf76"
                    },
                    {
                        "name": "dotnet-dev-centos-x64.tar.gz", 
                        "url": "https://dotnetcli.blob.core.windows.net/dotnet/Sdk/1.0.1/dotnet-dev-centos-x64.1.0.1.tar.gz", 
                        "hash": "08759c53aaf335bab14f5bbca89836bd9d4350c1b6392d32e51b37d00dba9eeb"
                    },
                    {
                        "name": "dotnet-dev-debian-x64.tar.gz", 
                        "url": "https://dotnetcli.blob.core.windows.net/dotnet/Sdk/1.0.1/dotnet-dev-debian-x64.1.0.1.tar.gz", 
                        "hash": "84601397f83adaf2028653b73f27093f66d4c763dae5c770743351975477ee1e"
                    },
                    {
                        "name": "dotnet-dev-fedora.23-x64.tar.gz", 
                        "url": "https://dotnetcli.blob.core.windows.net/dotnet/Sdk/1.0.1/dotnet-dev-fedora.23-x64.1.0.1.tar.gz", 
                        "hash": "dc6a70d11a574f9745b52a5392c384453ffdadd799ee59c417c308bdc63e86c3"
                    },
                    {
                        "name": "dotnet-dev-fedora.24-x64.tar.gz", 
                        "url": "https://dotnetcli.blob.core.windows.net/dotnet/Sdk/1.0.1/dotnet-dev-fedora.24-x64.1.0.1.tar.gz", 
                        "hash": "e98ffe4443bed058eaaeba7190b3f136128757799d28ffe8ad985aeae92970b5"
                    },
                    {
                        "name": "dotnet-dev-opensuse.13.2-x64..tar.gz", 
                        "url": "https://dotnetcli.blob.core.windows.net/dotnet/Sdk/1.0.1/dotnet-dev-opensuse.13.2-x64.1.0.1.tar.gz", 
                        "hash": "2dff951b2db33145ba51e2310e85dd4ffad83a501eb6750365f77ddf7d3d8b5f"
                    },
                    {
                        "name": "dotnet-dev-opensuse.42.1-x64.tar.gz", 
                        "url": "https://dotnetcli.blob.core.windows.net/dotnet/Sdk/1.0.1/dotnet-dev-opensuse.42.1-x64.1.0.1.tar.gz", 
                        "hash": "4c9d4eae74f04acf563da9ee3f1e846e9f2547ebd552ae874d90e897caf85e21"
                    },
                    {
                        "name": "dotnet-dev-ubuntu-x64.tar.gz", 
                        "url": "https://dotnetcli.blob.core.windows.net/dotnet/Sdk/1.0.1/dotnet-dev-ubuntu-x64.1.0.1.tar.gz", 
                        "hash": "4d4399e090c436e7037dc393373345aa0521b2acfa325dec80771f7adb448daf"
                    },
                    {
                        "name": "dotnet-dev-ubuntu.16.10-x64.tar.gz", 
                        "url": "https://dotnetcli.blob.core.windows.net/dotnet/Sdk/1.0.1/dotnet-dev-ubuntu.16.04-x64.1.0.1.tar.gz", 
                        "hash": "4a59413a0b2ba8914ceecb4a505dae4f93ede10cae4246d714178b11cbe32a2f"
                    },
                    {
                        "name": "dotnet-dev-ubuntu.16.04-x64.tar.gz", 
                        "url": "https://dotnetcli.blob.core.windows.net/dotnet/Sdk/1.0.1/dotnet-dev-ubuntu.16.10-x64.1.0.1.tar.gz", 
                        "hash": "828af612b3e691f27d93153c3c7fd561e041535e907e9823f206ccab51030ecf"
                    }
                ]            
            }
        },
        {
            "release-date": "2016-11-16",
            "release-version": "1.1.0",
            "security": false,
            "release-notes": "https://github.com/dotnet/core/blob/master/release-notes/1.1/1.1.md",
            "runtime":
            {
                "version": "1.1.0",
                "support-phase": "",
                "files":
                [
                    {
                        "name": "dotnet-osx-x64.tar.gz", 
                        "url": "https://download.microsoft.com/download/A/F/6/AF610E6A-1D2D-47D8-80B8-F178951A0C72/Binaries/dotnet-osx-x64.1.1.0.tar.gz", 
                        "hash": "b8c28c32ca6bf677982999543feec0cea4e7275ed034e1b503451de0744d13f2"
                    },
                    {
                        "name": "dotnet-win-x86.zip", 
                        "url": "https://download.microsoft.com/download/A/F/6/AF610E6A-1D2D-47D8-80B8-F178951A0C72/Binaries/dotnet-win-x86.1.1.0.zip", 
                        "hash": "6e08a9753f96ed2087d189dd1adea7611e90bd88614157c1fe51cf397a967ed9"
                    },
                    {
                        "name": "dotnet-win-x64.zip", 
                        "url": "https://download.microsoft.com/download/A/F/6/AF610E6A-1D2D-47D8-80B8-F178951A0C72/Binaries/dotnet-win-x64.1.1.0.zip", 
                        "hash": "cc66a190edc10866494df9e72dbaf4b872c83045e26431161131459ab413a08c"
                    },
                    {
                        "name": "dotnet-centos-x64.tar.gz", 
                        "url": "https://download.microsoft.com/download/A/F/6/AF610E6A-1D2D-47D8-80B8-F178951A0C72/Binaries/dotnet-centos-x64.1.1.0.tar.gz", 
                        "hash": "6f2a99f2aba9afd4c8470d5c423d06eec8e7dc9b2c6d2521216eefcceccdd254"
                    },
                    {
                        "name": "dotnet-debian-x64.tar.gz", 
                        "url": "https://download.microsoft.com/download/A/F/6/AF610E6A-1D2D-47D8-80B8-F178951A0C72/Binaries/dotnet-debian-x64.1.1.0.tar.gz", 
                        "hash": "91acd357628a3ae510e6f9ff2f912fb69b7a477125a66dca8f8cf3015d87df19"
                    },
                    {
                        "name": "dotnet-fedora.23-x64.tar.gz", 
                        "url": "https://download.microsoft.com/download/A/F/6/AF610E6A-1D2D-47D8-80B8-F178951A0C72/Binaries/dotnet-fedora.23-x64.1.1.0.tar.gz", 
                        "hash": "de34ecd0bae6865d5ff15898415517892caf1894301a9368c7b68a62b9e188b4"
                    },
                    {
                        "name": "dotnet-fedora.24-x64.tar.gz", 
                        "url": "https://download.microsoft.com/download/A/F/6/AF610E6A-1D2D-47D8-80B8-F178951A0C72/Binaries/dotnet-fedora.24-x64.1.1.0.tar.gz", 
                        "hash": "4bf2fed6c9607cfb19c8b80cce74a99aee3f7549b644841d46ea47238d39feee"
                    },
                    {
                        "name": "dotnet-opensuse.13.2-x64.tar.gz", 
                        "url": "https://download.microsoft.com/download/A/F/6/AF610E6A-1D2D-47D8-80B8-F178951A0C72/Binaries/dotnet-opensuse.13.2-x64.1.1.0.tar.gz", 
                        "hash": "97b98c12693683bd5bb5e3b1745f72b8e5a4e50ed72dbfe0155749135bc09b84"
                    },
                    {
                        "name": "dotnet-opensuse.42.3-x64.tar.gz", 
                        "url": "https://download.microsoft.com/download/A/F/6/AF610E6A-1D2D-47D8-80B8-F178951A0C72/Binaries/dotnet-opensuse.42.1-x64.1.1.0.tar.gz", 
                        "hash": "f1b5055ffd1e8df4bcfbdbee8c99ff81315d493d2e24ebfbcab5b324e9bb7671"
                    },
                    {
                        "name": "dotnet-ubuntu-x64.tar.gz", 
                        "url": "https://download.microsoft.com/download/A/F/6/AF610E6A-1D2D-47D8-80B8-F178951A0C72/Binaries/dotnet-ubuntu-x64.1.1.0.tar.gz", 
                        "hash": "1c067b32dd40dd2b88a6d25c8634c94f37399a590b5036e609550de7f5fda935"
                    },
                    {
                        "name": "dotnet-ubuntu.16.04-x64.tar.gz", 
                        "url": "https://download.microsoft.com/download/A/F/6/AF610E6A-1D2D-47D8-80B8-F178951A0C72/Binaries/dotnet-ubuntu.16.04-x64.1.1.0.tar.gz", 
                        "hash": "917fa16e95fe9d2434134e09025c23b766387c67e91f5f88947ccd6b5e3032e2"
                    },
                    {
                        "name": "dotnet-ubuntu.16.10-x64.tar.gz", 
                        "url": "https://download.microsoft.com/download/A/F/6/AF610E6A-1D2D-47D8-80B8-F178951A0C72/Binaries/dotnet-ubuntu.16.10-x64.1.1.0.tar.gz", 
                        "hash": "48243753a3b4429b51e1c919955f40c977886849aacc03a2a207f472d78bfae9"
                    }                
                ]
            },
            "sdk":
            {
                "version": "1.0.0-preview2.1-003177",
                "files":
                [
                    {
                        "name": "dotnet-dev-osx-x64.tar.gz", 
                        "url": "https://download.microsoft.com/download/A/F/6/AF610E6A-1D2D-47D8-80B8-F178951A0C72/Binaries/dotnet-dev-osx-x64.1.0.0-preview2-1-003177.tar.gz", 
                        "hash": "8f1ffef37aa9da7273674185dab3b78feb44082d3a9d3156dfc20329acfe7e0d"
                    },
                    {
                        "name": "dotnet-dev-win-x86.zip", 
                        "url": "https://download.microsoft.com/download/A/F/6/AF610E6A-1D2D-47D8-80B8-F178951A0C72/Binaries/dotnet-dev-win-x86.1.0.0-preview2-1-003177.zip", 
                        "hash": "38a451069f6bc1d2e226218f260b19fc1a2aca775fbd88c083b2d23d5a3af737"
                    },
                    {
                        "name": "dotnet-dev-win-x64.zip", 
                        "url": "https://download.microsoft.com/download/A/F/6/AF610E6A-1D2D-47D8-80B8-F178951A0C72/Binaries/dotnet-dev-win-x64.1.0.0-preview2-1-003177.zip", 
                        "hash": "d4056a91f83699894c9f9fbac1b8965597ded079b0d8848dacc7505f372f85a0"
                    },
                    {
                        "name": "dotnet-dev-centos-x64.tar.gz", 
                        "url": "https://download.microsoft.com/download/A/F/6/AF610E6A-1D2D-47D8-80B8-F178951A0C72/Binaries/dotnet-dev-centos-x64.1.0.0-preview2-1-003177.tar.gz", 
                        "hash": "168099d73a4be8dacf148a4c9300602a4a74e78fa86495a6d819a2ecca2db406"
                    },
                    {
                        "name": "dotnet-dev-debian-x64.tar.gz", 
                        "url": "https://download.microsoft.com/download/A/F/6/AF610E6A-1D2D-47D8-80B8-F178951A0C72/Binaries/dotnet-dev-debian-x64.1.0.0-preview2-1-003177.tar.gz", 
                        "hash": "a2f228dc79501ee85ac5fcdf771886d8f84409bacfd3f9b3ba4225663cbfa3ef"
                    },
                    {
                        "name": "dotnet-dev-fedora.23-x64.tar.gz", 
                        "url": "https://download.microsoft.com/download/A/F/6/AF610E6A-1D2D-47D8-80B8-F178951A0C72/Binaries/dotnet-dev-fedora.23-x64.1.0.0-preview2-1-003177.tar.gz", 
                        "hash": "9802a59b2e68c1fd2c91648503302066bf0ab09b1d286dd6264e2ccc75f50b09"
                    },
                    {
                        "name": "dotnet-dev-fedora.24-x64.tar.gz", 
                        "url": "https://download.microsoft.com/download/A/F/6/AF610E6A-1D2D-47D8-80B8-F178951A0C72/Binaries/dotnet-dev-fedora.24-x64.1.0.0-preview2-1-003177.tar.gz", 
                        "hash": "4ff0b843f00f89b4391cb2b442f973117d676c56b571b40c9ffa49af3740f717"
                    },
                    {
                        "name": "dotnet-dev-opensuse.13.2-x64..tar.gz", 
                        "url": "https://download.microsoft.com/download/A/F/6/AF610E6A-1D2D-47D8-80B8-F178951A0C72/Binaries/dotnet-dev-opensuse.13.2-x64.1.0.0-preview2-1-003177.tar.gz", 
                        "hash": "a46585f907b73336878076ab9942db6565445b8b7a435f85537fece4ae4456a0"
                    },
                    {
                        "name": "dotnet-dev-opensuse.42.1-x64.tar.gz", 
                        "url": "https://download.microsoft.com/download/A/F/6/AF610E6A-1D2D-47D8-80B8-F178951A0C72/Binaries/dotnet-dev-opensuse.42.1-x64.1.0.0-preview2-1-003177.tar.gz", 
                        "hash": "b9bec78bbb710a47baa79e2af65b5dc0242bbc7850571d67f8153f6d6cb3f542"
                    },
                    {
                        "name": "dotnet-dev-ubuntu-x64.tar.gz", 
                        "url": "https://download.microsoft.com/download/A/F/6/AF610E6A-1D2D-47D8-80B8-F178951A0C72/Binaries/dotnet-dev-ubuntu-x64.1.0.0-preview2-1-003177.tar.gz", 
                        "hash": "9f6f72c581534ec4367bc3952fe3bfe7649179d86c55b31371b4294edc96d1d1"
                    },
                    {
                        "name": "dotnet-dev-ubuntu.16.04-x64.tar.gz", 
                        "url": "https://download.microsoft.com/download/A/F/6/AF610E6A-1D2D-47D8-80B8-F178951A0C72/Binaries/dotnet-dev-ubuntu.16.04-x64.1.0.0-preview2-1-003177.tar.gz", 
                        "hash": "4fdae55113557171a0898b283eef13669a7d722fb2b918a595eb2ab70db1d8a8"
                    },
                    {
                        "name": "dotnet-dev-ubuntu.16.10-x64.tar.gz", 
                        "url": "https://download.microsoft.com/download/A/F/6/AF610E6A-1D2D-47D8-80B8-F178951A0C72/Binaries/dotnet-dev-ubuntu.16.10-x64.1.0.0-preview2-1-003177.tar.gz", 
                        "hash": "835bfcb0cf56457a7c5f953f5fd7d6a37b7a68eb23dc0fb3d9161def833345ea"
                    }                
                ]            
            }
        }
    ]
=======
  "channel-version": "1.1",
  "latest-release": "1.1.10",
  "latest-release-date": "2018-10-09",
  "latest-runtime": "1.1.10",
  "latest-sdk": "1.1.11",
  "support-phase": "maintenance",
  "eol-date": "2019-06-27",
  "lifecycle-policy": "https://www.microsoft.com/net/support/policy",
  "releases": [
    {
      "release-date": "2018-10-09",
      "release-version": "1.1.10",
      "security": true,
      "cve-list": null,
      "release-notes": "https://github.com/dotnet/core/blob/master/release-notes/1.1/1.1.10.md",
      "runtime": {
        "version": "1.1.10",
        "version-display": "1.1.10",
        "vsversion": null,
        "files": [
          {
            "name": "coreclr-symbols.zip",
            "rid": "",
            "url": "https://download.visualstudio.microsoft.com/download/pr/373f14c7-c48f-4812-aacd-36d0a264679c/44e2497391796c22f2123e763e288c0b/coreclr-1.1.10-symbols.zip",
            "hash": "930734cf9816d9996363bcc1811e05c626cac8875f9335e86a2d2bd2fc47af9c2880769cbf725ec5ec8641f7a9ac754d141d874298fc22fc5d933ed68060fcf2"
          },
          {
            "name": "corefx-symbols.zip",
            "rid": "",
            "url": "https://download.visualstudio.microsoft.com/download/pr/aaddf89a-b6b9-425b-85f0-ca6777d82960/e8f560ab2700dc7a36e8ceaff71f0f1b/corefx-1.1.10-symbols.zip",
            "hash": "1f6fdc3acaf68922a3c83618385341a81aa1c7c981a705f93371ac01ac2c08760c767b67a098900e5eccc403e8c503bf49f9a20203415767a5a45851b07b96e8"
          },
          {
            "name": "core-setup-symbols.zip",
            "rid": "",
            "url": "https://download.visualstudio.microsoft.com/download/pr/f02b2b5c-35f9-4c7f-b1af-d701bceeb18a/adcd583ab241afac1aef59bf13a4a683/core-setup-1.1.10-symbols.zip",
            "hash": "4051672a0d4fc98577896d30fbeae9b8d7ef7d9411c57e7c90d21b1a032ff69f53a89c6bbfc7cc84b3760cb2bab02efdead6e5baa6d37bece906b9d284c274a7"
          },
          {
            "name": "dotnet-centos-x64.tar.gz",
						"rid": "centos-x64",
            "url": "https://download.visualstudio.microsoft.com/download/pr/dcd0be0c-bcd7-44ba-a2b9-81a311a3cdb3/b0ca72ea9b995994d6e54ac242928ede/dotnet-centos-x64.1.1.10.tar.gz",
            "hash": "18f8fed7d7fa8d54cdceebac4f2528d7a90b32c66be1a98ebcafbbaa7b0c9f4aa412da6e66893bb21bdfedf37fce196b24eb76e5ba4405e5fd352aa80f25fcb0"
          },
          {
            "name": "dotnet-debian.9-x64.tar.gz",
						"rid": "debian.9-x64",
            "url": "https://download.visualstudio.microsoft.com/download/pr/1fe343e6-f55f-4b70-a3c8-1c9439a7c905/07dcc830b9ed0a2c2feead85a5209b92/dotnet-debian.9-x64.1.1.10.tar.gz",
            "hash": "fe3ea31831444bcd4f77ae0b05e217c8f1efaf175605667a76615223b8efbc728a77411c67cc096168881030d7f3c4ab387a2d2633177cf635e9543ac837f01b"
          },
          {
            "name": "dotnet-debian-x64.tar.gz",
						"rid": "debian-x64",
            "url": "https://download.visualstudio.microsoft.com/download/pr/8543193c-3c50-4709-90d6-632e3c37ae2b/c8919995f8eda0b236d91459b3ab4f4b/dotnet-debian-x64.1.1.10.tar.gz",
            "hash": "a89e1a06ac23a0fd51fa6ab8f35b792499af9601c67b6f5ed2334d357ffb1bb811ed94d9e8f297b351b0f1470fbbc0e15d8da87010c11cf9fcc0b91d7b0262e3"
          },
          {
            "name": "dotnet-fedora.27-x64.tar.gz",
						"rid": "fedora.27-x64",
            "url": "https://download.visualstudio.microsoft.com/download/pr/24786c9f-d752-4d7d-9891-b4500507281f/147128999e7bb01117796de87c542516/dotnet-fedora.27-x64.1.1.10.tar.gz",
            "hash": "84a47b8dbd8ab0c3badea337d8a0df22af1c9da7f65b3272488fcb6506eb29924573c4970606bc3df36cd45f4363ef1b4f518a6648a9fa559b1a49abaf460871"
          },
          {
            "name": "dotnet-fedora.28-x64.tar.gz",
						"rid": "fedora.28-x64",
            "url": "https://download.visualstudio.microsoft.com/download/pr/a5c06c72-a6c1-4624-8ab6-ce2d5ec78e6a/6afd58fbd5aee8d97f3340f94eeecad0/dotnet-fedora.28-x64.1.1.10.tar.gz",
            "hash": "47845a9a7985e916c0f8bc266c20f87b4cfaa2b61becfa7c9ecfaa5056bcfb147d057038797787ea3f612a520484bfc1131636375a6fd56088c05452acbfc3ed"
          },
          {
            "name": "dotnet-opensuse.42.3-x64.tar.gz",
						"rid": "opensuse.42.3-x64",
            "url": "https://download.visualstudio.microsoft.com/download/pr/c36cfeaa-2310-4b15-84eb-634e39cc67c4/f409e955512078bfd4424b44dbc6c05b/dotnet-opensuse.42.3-x64.1.1.10.tar.gz",
            "hash": "99f1ada1b8ebfc9c5bb84c524235fa61fa421b4758adf46e70bfbf13c730f82eab4d934ea86e810392891d7d45d5caf43bfeb685410a380b4ea2b4719fea0659"
          },
          {
            "name": "dotnet-osx-x64.tar.gz",
            "rid": "osx-x64",
            "url": "https://download.visualstudio.microsoft.com/download/pr/196e2703-a697-4eef-b647-36430cd66b47/6d490df0fe97b97a118302b8ea7a29db/dotnet-osx-x64.1.1.10.pkg",
            "hash": "035e86ba27bd094f419a8032af1608d1c756c7cb6df3f34b7be4423e9c0fcb5f1b35e823a184086e53fa1f1f1c0dc209acbe2ef1aa2cdd608e3a4cc0f423ff3f"
          },
          {
            "name": "dotnet-osx-x64.pkg",
            "rid": "osx-x64",
            "url": "https://download.visualstudio.microsoft.com/download/pr/d6e2e0f4-36e4-4f02-bc9a-18554377cb1a/6024c1292306c11fbf879293329dec42/dotnet-osx-x64.1.1.10.tar.gz",
            "hash": "fbb3dc3e35cf17e95ad54cf38339a9fc2dc11f650f6a22de52658e2f6dfdbad2b39bce42badd76a7a941d105a343d9c2232dcbbc0b64cef2e3656ff65a59a4f9"
          },
          {
            "name": "dotnet-rhel-x64.tar.gz",
						"rid": "rhel-x64",
            "url": "https://download.visualstudio.microsoft.com/download/pr/950bcacb-cd3b-40bd-8a21-e22fc25f850c/935f5844d8af2132e71c4a1a88dee0d0/dotnet-rhel-x64.1.1.10.tar.gz",
            "hash": "40029e8f7c06fdb797683edf6e472f87a48c0d776bafbea3ac6ad03561d9cbf94d011999968a102135b87651a819b27af13ea1c8d05780c8cc3b577411cdc71b"
          },
          {
            "name": "dotnet-ubuntu.16.04-x64.tar.gz",
						"rid": "ubuntu.16.04-x64",
            "url": "https://download.visualstudio.microsoft.com/download/pr/6d8ce8f5-173b-471f-bf83-6d21b6f7924c/7e7b983ed52f1f0eb937bffb8d3ab1e2/dotnet-ubuntu.16.04-x64.1.1.10.tar.gz",
            "hash": "e39f0fe332d26d42a1f7517ceb2624e17cb825aa6c85ddb8b19d5ec79f885b1a343ce28a139a9e863cb6fdd103434e857914003e5716f5aeb3b7d05002daa3ee"
          },
          {
            "name": "dotnet-ubuntu.18.04-x64.tar.gz",
						"rid": "ubuntu.18.04-x64",
            "url": "https://download.visualstudio.microsoft.com/download/pr/b25b5650-0cb8-4699-a347-48d73650da0b/920966211e9bb1907232bbda1faa895a/dotnet-ubuntu.18.04-x64.1.1.10.tar.gz",
            "hash": "5008d2b2f4ad0c0c8dc7e109ebba4b83b897e8e35d7c925754b99879673de811e44deb77051f5f22eb0df016992c02c2c4c6c4bea14ca77cafcaae79fe0f4404"
          },
          {
            "name": "dotnet-ubuntu-x64.tar.gz",
						"rid": "ubuntu-x64",
            "url": "https://download.visualstudio.microsoft.com/download/pr/e436ca0b-f286-4d5a-b07d-41855d4c1e83/f169eac4a2b1449055cc804a345f1413/dotnet-ubuntu-x64.1.1.10.tar.gz",
            "hash": "0f75dcd87af64960ff154657f1afac7f4cb5d09b2eab472472dd320b01b5efdb2d7ff48b49cc0a933213647cd16392e13e71a3e9c82edc9d561d483a427814f8"
          },
          {
            "name": "dotnet-win-x64.exe",
            "rid": "win-x64",
            "url": "https://download.visualstudio.microsoft.com/download/pr/f2c70fc3-d08f-41d0-80cd-851530acb391/6f5c6c2715f92c4aa3c45616c0419125/dotnet-win-x64.1.1.10.exe",
            "hash": "0653d989fd88ec8d94e66825c70134476f405da4e00fa850b42a597fd8faeb72fd389f947444d7bdddf30e600a3d7398f607aaee2e63047c25d620f46f2d39db"
          },
          {
            "name": "dotnet-win-x64.zip",
            "rid": "win-x64",
            "url": "https://download.visualstudio.microsoft.com/download/pr/2b67f7b6-3178-4405-98fa-529a0ee63ec7/e422f43e67412f1b2619dc297cd4da6a/dotnet-win-x64.1.1.10.zip",
            "hash": "92b2779f9b84b23f9f317c3f5bd2b4c6263b0b99683a696d2637718b79eea0d5468bb836d5b14b37a04f7f44fa2717f3d9e94c69dd969d4a70538f9ab595c9a8"
          },
          {
            "name": "dotnet-win-x86.exe",
            "rid": "win-x86",
            "url": "https://download.visualstudio.microsoft.com/download/pr/69d04e62-57d7-481e-9441-3b45ac73cf3b/040505f07aba828c022ed9cf43488dd5/dotnet-win-x86.1.1.10.exe",
            "hash": "67e07ddb58f26166633b1db45db2ad73a98cd68f3ac0cd48eff3823da0ae31883fea64e9b4aa39141c83c41fa70085e4d333402f6dbec1f6f794f972efbfb483"
          },
          {
            "name": "dotnet-win-x86.zip",
            "rid": "win-x86",
            "url": "https://download.visualstudio.microsoft.com/download/pr/2424cd3a-e84d-4e0b-bebf-57e0e52185ce/52b1b575a2dfb1731ede85fd4d3b7fcf/dotnet-win-x86.1.1.10.zip",
            "hash": "56de3d4a6145defb859dad2e9623ca7f2fbd990c2a24fdbfc962a78c54df27003b459152d9b631f9330ece90c65e178e3792e80966031476b1f9449815a5fad8"
          }
        ]
      },
      "sdk": {
        "version": "1.1.11",
        "version-display": "1.1.11",
        "runtime-version": "1.1.10",
        "vs-version": "",
        "csharp-version": null,
        "fsharp-version": null,
        "vb-version": null,
        "files": [
          {
            "name": "dotnet-dev-osx-x64.tar.gz",
            "rid": "osx-x64",
            "url": "https://download.visualstudio.microsoft.com/download/pr/15a05546-15df-488f-adcf-0e77e86dbefb/1f902e78cfea6209c387adce764a88bc/dotnet-dev-osx-x64.1.1.11.tar.gz",
            "hash": "b827b192398af01bf917a5fc0255616a82f04a95dac8154e681398e7e3ef549d701376bb1c9018dea37269e0406f065fb8e2958e652dfabaf86d5e0bb68b0840"
          },
          {
            "name": "dotnet-dev-osx-x64.pkg",
            "rid": "osx-x64",
            "url": "https://download.visualstudio.microsoft.com/download/pr/3c23a7aa-eecd-461b-ad45-979c4c684917/1b464bd34c763e664f7eed6006889d87/dotnet-dev-osx-x64.1.1.11.pkg",
            "hash": "1b8ba4f003fda6725c6c27787f6b750064fa7522d0adb0bbbb1717286b2083550da68a242b840dc9505ca68775785935b0428933eb8b0e89f31e698e41618989"
          },
          {
            "name": "dotnet-dev-win-x86.zip",
            "rid": "win-x86",
            "url": "https://download.visualstudio.microsoft.com/download/pr/db408c7b-ef37-4374-b33b-a5b286adaa53/be0f0df977501c4df71ac3f04b9ce35e/dotnet-dev-win-x86.1.1.11.zip",
            "hash": "29a97f3e5e2e8465e4b0c7628a9a02baa0148bfe1a960f58dcdb08b3ad65702cf5367c3f776f47b4df5ce2487955831ed5ab330d4eeabea28ab4f25edb051be8"
          },
          {
            "name": "dotnet-dev-win-x86.exe",
            "rid": "win-x86",
            "url": "https://download.visualstudio.microsoft.com/download/pr/9386d3bc-6799-4cc5-8288-c807674c72ed/b585db316f0d1c4cad749c247ef21b59/dotnet-dev-win-x86.1.1.11.exe",
            "hash": "88778c12aa4e3bdb696da31d5ae1a03441fc6d0d1860bada75bc604692e3f8c240941a10b8a99eaace2b5a6957bcdafa158f2cfb533d122bffcb2c55b25f351d"
          },
          {
            "name": "dotnet-dev-win-x64.zip",
            "rid": "win-x64",
            "url": "https://download.visualstudio.microsoft.com/download/pr/a298f85a-bc4c-4019-842e-021e397e3437/5c95727dfe79b600834291a8983b9507/dotnet-dev-win-x64.1.1.11.zip",
            "hash": "cbf96efd9f6119cad96041e3c55099b98f82252a60a93bbba5f93289bf600c5146402046c3ac79c6e927291e40cb5222171c3ee8cfbc086e635968dfed6e269e"
          },
          {
            "name": "dotnet-dev-win-x64.exe",
            "rid": "win-x64",
            "url": "https://download.visualstudio.microsoft.com/download/pr/baf5a5a7-68d6-4cf1-afdf-47968b5f91e7/05e6dfe191607ef6135a34215464f600/dotnet-dev-win-x64.1.1.11.exe",
            "hash": "6e15fa8c9d5b10cc3edb353c5e1ece01a29f7d00ff853cc12f84e33a776df8062c07febbd9659ca46c2adeb005036c231fd7a7592591b6e28c643bdc45084778"
          },
          {
            "name": "dotnet-dev-centos-x64.tar.gz",
						"rid": "centos-x64",
            "url": "https://download.visualstudio.microsoft.com/download/pr/116bc57f-a6d6-474f-aca7-58c18fe0fac4/aa324344fc9c36623fb4a7c7e5bece0c/dotnet-dev-centos-x64.1.1.11.tar.gz",
            "hash": "8665733eba5af02f8af5420bc858ffc4ef73281fb518c0736458f9f1f666f65e57c6a8e2efac5d3e6aca56ac8942a25d1d805ce392fd6f751fb3f0ce821b20c4"
          },
          {
            "name": "dotnet-dev-debian-x64.tar.gz",
						"rid": "debian-x64",
            "url": "https://download.visualstudio.microsoft.com/download/pr/1ef84426-c1d0-4e3b-86a4-7fce48baecb8/a47dbe0cd3bc1eefdabbf9354f60004b/dotnet-dev-debian-x64.1.1.11.tar.gz",
            "hash": "14f48469ebbc171d111369ea0dbe88ee9aeb74193aabd6e123c97e54ad81fd6352e86c446f8fe68e2db93793de86fbf89a9c682dd7d1d226169e788cd1f3f6a2"
          },
          {
            "name": "dotnet-debian.9-x64.tar.gz",
						"rid": "debian.9-x64",
            "url": "https://download.visualstudio.microsoft.com/download/pr/b5c87053-99b4-4c91-af5b-69a1c0e2c91e/ab8882f283fb7206d0f1ee965faa4288/dotnet-dev-debian.9-x64.1.1.11.tar.gz",
            "hash": "23e1d3d1863ae8f6bfd450ff238ad7d5929722df6a0492597089c992aa1b223af294386718a711040a4e5f77bd3af97e7924d344e1535d4bc36c640dc6b73869"
          },
          {
            "name": "dotnet-fedora.27-x64.tar.gz",
						"rid": "fedora.27-x64",
            "url": "https://download.visualstudio.microsoft.com/download/pr/98eb7365-0ca8-4e29-b455-b165e583d0de/3a1da729266cb9b885f6747b376a0f7c/dotnet-dev-fedora.27-x64.1.1.11.tar.gz",
            "hash": "ed2cad6ef471dd787086a249b932569840cabc7d48aa6920ce2d85e2d364a880f1d4c63e1014016a0fd19f8e8f1f93526fa2d710a587fcb27616bfd27844dc57"
          },
          {
            "name": "dotnet-fedora.28-x64.tar.gz",
						"rid": "fedora.28-x64",
            "url": "https://download.visualstudio.microsoft.com/download/pr/b3e55604-5a36-412d-ada3-9a46bba55fd0/473cb6db3926c04b7598d750f1d30731/dotnet-dev-fedora.28-x64.1.1.11.tar.gz",
            "hash": "50ba2fa6a319de00857f847c6dbaf49bb4b93a0e7f73824ff47bdabc6862b45f0349c9c95b11dd2caec6fd4ef5ba3e89ad1c5a44e6a66cf600bc906327805a7f"
          },
          {
            "name": "dotnet-opensuse.42.3-x64.tar.gz",
						"rid": "opensuse.42.3-x64",
            "url": "https://download.visualstudio.microsoft.com/download/pr/3b5e416e-1359-4638-b1f3-e0ac378d3550/13ee9ae8dd5bdd11a11abe1934542920/dotnet-dev-opensuse.42.3-x64.1.1.11.tar.gz",
            "hash": "13163a1573c1f95ed45a5b445488080cd619693ac7ce8705e13ccfb605ae89d959a82bf42d633a6e65d5242eb508840e9f521bcfb6f30623a6575bfa701e6532"
          },
          {
            "name": "dotnet-dev-ubuntu-x64.tar.gz",
						"rid": "ubuntu-x64",
            "url": "https://download.visualstudio.microsoft.com/download/pr/c0957a2b-cac6-44d8-b1cc-0dad4420c825/8dc69e33f8cf44152fdf173d3bf0b746/dotnet-dev-ubuntu-x64.1.1.11.tar.gz",
            "hash": "a7743d00fad50ec1c9f27ac5b09d1b9d787ac9d4d600179d1d4a5ebb636438dda45ecc85b1a246fd2eed6455dfdcf764165428af38f83a524b4ea0aee82a3366"
          },
          {
            "name": "dotnet-dev-ubuntu.16.04-x64.tar.gz",
						"rid": "ubuntu.16.04-x64",
            "url": "https://download.visualstudio.microsoft.com/download/pr/c9f432a7-11fd-48a8-adef-fa95bc24a9ad/85a7293b69d07d5ed678ea21f6082539/dotnet-dev-ubuntu.16.04-x64.1.1.11.tar.gz",
            "hash": "60906a50e01420c0603127041b5fc628cb064169ed03b6c9727857695021d2713d92cdec322d97340d9e525a1f2f3c727b7125ca07c0d04057196e0e7cf791b2"
          },
          {
            "name": "dotnet-ubuntu.18.04-x64.tar.gz",
						"rid": "ubuntu.18.04-x64",
            "url": "https://download.visualstudio.microsoft.com/download/pr/aeac042a-cfef-4064-b914-7419f13c20ae/be14353986c2fbb2259064bcd2cc522a/dotnet-dev-ubuntu.18.04-x64.1.1.11.tar.gz",
            "hash": "d96adb429e00052e331215438d0f1f244c830f633f9bd0dcf817f02a2211028ee4ac02e585be440863bdc6afc54fabe3539188c6f5f7086d8a0ced624fb05697"
          },
          {
            "name": "dotnet-rhel-x64.tar.gz",
						"rid": "rhel-x64",
            "url": "https://download.visualstudio.microsoft.com/download/pr/e461be2e-e14f-4a78-b987-351da98fb9ab/dc2c11f04a967d3d5c15a9a47b2d9fcc/dotnet-dev-rhel-x64.1.1.11.tar.gz",
            "hash": "c79e40710dbf5e0f22d54ebeef4e08ce459a83dd58a9d7a2e56ebb480c780e912d4c8ee643df7f7717bb8544955bb154ca9aa88ec610eccd0d2f712b74668be3"
          }
        ]
      },
      "aspnetcore-runtime": {
        "version": "1.1.10",
        "version-display": null,
        "version-aspnetcoremodule": null,
        "vsversion": null,
        "files": [
          {
            "name": "DotNetCore-WindowsHosting.exe",
            "rid": "",
            "url": "https://download.visualstudio.microsoft.com/download/pr/b84d0334-d56b-47b3-9da4-c48a553ce286/5079d35485214be3fbd72a4fdf21a655/dotnetcore.1.0.13_1.1.10-windowshosting.exe",
            "hash": "a653ae9b309baa4918b1b0c70b2b73dc4b5cf5cca0a6756273c924051973dd354b6748d72177937f851c1f7b2d16aa4d67920294ea2bf98a11768cab04d2f764"
          }
        ]
      },
      "symbols": null
    },
    {
      "release-date": "2018-07-10",
      "release-version": "1.1.9",
      "security": true,
      "cve-list": null,
      "release-notes": "https://github.com/dotnet/core/blob/master/release-notes/1.1/1.1.9.md",
      "runtime": {
        "version": "1.1.9",
        "version-display": "1.1.9",
        "vsversion": null,
        "files": [
          {
            "name": "dotnet-osx-x64.tar.gz",
            "rid": "osx-x64",
            "url": "https://download.microsoft.com/download/3/7/f/37f3cf83-bed5-4ef1-bcd5-f24f7aef7c56/dotnet-osx-x64.1.1.9.tar.gz",
            "hash": "ff3fed1cda60e82de53de0c95b3ebb97e64f398f54d36aacc52d21f5859d4ab016e81c502c68e511ff2bfa5f97645e7c04eb7b8e66cf2b173419c009492bef03"
          },
          {
            "name": "dotnet-osx-x64.pkg",
            "rid": "osx-x64",
            "url": "https://download.microsoft.com/download/3/7/f/37f3cf83-bed5-4ef1-bcd5-f24f7aef7c56/dotnet-osx-x64.1.1.9.pkg",
            "hash": "e3ed92c005ce1d819f140e22a2e4c46e49d53f073d31eab0a3b883006f77a69b960fe97ef0931fd10bad8aff511dfee020af7a305b573436fee7a2067eb076fb"
          },
          {
            "name": "dotnet-win-x86.zip",
            "rid": "win-x86",
            "url": "https://download.microsoft.com/download/3/7/f/37f3cf83-bed5-4ef1-bcd5-f24f7aef7c56/dotnet-win-x86.1.1.9.zip",
            "hash": "8c98407232539275bf14960f2e9dc6623aef129e2960a2feda9ae35087f3dd0a3688f54c31ec79d99e7dc233165eff458deaebd6db0e2b0396cbec1b94d5bd38"
          },
          {
            "name": "dotnet-win-x86.exe",
            "rid": "win-x86",
            "url": "https://download.microsoft.com/download/3/7/f/37f3cf83-bed5-4ef1-bcd5-f24f7aef7c56/dotnet-win-x86.1.1.9.exe",
            "hash": "cbea84c048d9f83e218b57bdc4ee770127e2402ab63f7ba072f3420556722d891226f2826164980a5c72672b25beb62de7eb4c38082184fd1c81624f240a28e1"
          },
          {
            "name": "dotnet-win-x64.zip",
            "rid": "win-x64",
            "url": "https://download.microsoft.com/download/3/7/f/37f3cf83-bed5-4ef1-bcd5-f24f7aef7c56/dotnet-win-x64.1.1.9.zip",
            "hash": "6de9e8db06131f0a77b78ff755350304dd7ae57a8861646bf0abca824689de2e29936667932d1cad025b062b1c818bc5a036d4326f65095448e664a5badc6d5a"
          },
          {
            "name": "dotnet-win-x64.exe",
            "rid": "win-x64",
            "url": "https://download.microsoft.com/download/3/7/f/37f3cf83-bed5-4ef1-bcd5-f24f7aef7c56/dotnet-win-x64.1.1.9.exe",
            "hash": "c2016e5afd5e76b2a0735474d067323a1e701a6a4aa99e8dead4155edc98c80ceb36ba643941e0bb4723be0b0c34eb401ad3c8784493c6f14a6c3b4ac49df6e1"
          },
          {
            "name": "dotnet-centos-x64.tar.gz",
						"rid": "centos-x64",
            "url": "https://download.microsoft.com/download/3/7/f/37f3cf83-bed5-4ef1-bcd5-f24f7aef7c56/dotnet-centos-x64.1.1.9.tar.gz",
            "hash": "8be4dbeb3c801d219e68f8cf93400126034c4da37ae28856e690021522a0eff392264f2c44653724f6e8562a7efcfe86f96ea3bf7289c0d6e4ce64ca4cde4560"
          },
          {
            "name": "dotnet-debian-x64.tar.gz",
						"rid": "debian-x64",
            "url": "https://download.microsoft.com/download/3/7/f/37f3cf83-bed5-4ef1-bcd5-f24f7aef7c56/dotnet-debian-x64.1.1.9.tar.gz",
            "hash": "7cc5b2eaa20c1541be3b1affad8b839b1fd9fa97cf3cde5f9e13077581ade08c02f1aa89fce81cfe3fcb143b5207b3fbd71f1a7c0e9a7ac1d7eec5a66bdc3e33"
          },
          {
            "name": "dotnet-fedora.27-x64.tar.gz",
						"rid": "fedora.27-x64",
            "url": "https://download.microsoft.com/download/3/7/f/37f3cf83-bed5-4ef1-bcd5-f24f7aef7c56/dotnet-fedora.27-x64.1.1.9.tar.gz",
            "hash": "2e7646554c8903f6446e07f4b7a6593ee67031c00a65f0ad7aaaba7e21d287dd3fab7609234bae78941861b870701b83c99119af259e6c249530c62f1dad8dc0"
          },
          {
            "name": "dotnet-fedora.28-x64.tar.gz",
						"rid": "fedora.28-x64",
            "url": "https://download.microsoft.com/download/3/7/f/37f3cf83-bed5-4ef1-bcd5-f24f7aef7c56/dotnet-fedora.28-x64.1.1.9.tar.gz",
            "hash": "5e657a221841e220a7601c60ec0ba2436abd442db8d83cc79adc49c67937439c69e9cebf0b7e17073ef3f4585bdbaf21d619db2dd5694c8630a9aa0427b6c057"
          },
          {
            "name": "dotnet-opensuse.42.3-x64.tar.gz",
						"rid": "opensuse.42.3-x64",
            "url": "https://download.microsoft.com/download/3/7/f/37f3cf83-bed5-4ef1-bcd5-f24f7aef7c56/dotnet-opensuse.42.3-x64.1.1.9.tar.gz",
            "hash": "f7919d8d68b10ab00168ad2a82f69fbd661f803bfc941e9ad75037afd02d1b783bb812ed5032ef0350b9fcd0cbbf2219b293a340ffb51cd8f40485a85a3b2a29"
          },
          {
            "name": "dotnet-rhel-x64.tar.gz",
						"rid": "rhel-x64",
            "url": "https://download.microsoft.com/download/3/7/f/37f3cf83-bed5-4ef1-bcd5-f24f7aef7c56/dotnet-rhel-x64.1.1.9.tar.gz",
            "hash": "3d36fbafbb573dc29533209a6f463bb7e69790b93635854d9862c31c3c991ebf3ec3385b00423eb2fb4a3112ba967b5e18275acfc37a46c8063aab5e3bc2b092"
          },
          {
            "name": "dotnet-ubuntu-x64.tar.gz",
						"rid": "ubuntu-x64",
            "url": "https://download.microsoft.com/download/3/7/f/37f3cf83-bed5-4ef1-bcd5-f24f7aef7c56/dotnet-ubuntu-x64.1.1.9.tar.gz",
            "hash": "e64753b4f81106c6d692c45a51abc45bd700ee52390f56090ab61e25b2811c484bdd87c434e7ca4fe1f0d187d9469c207fe94694ee1d848a72cd1cff01fb01ca"
          },
          {
            "name": "dotnet-ubuntu.16.04-x64.tar.gz",
						"rid": "ubuntu.16.04-x64",
            "url": "https://download.microsoft.com/download/3/7/f/37f3cf83-bed5-4ef1-bcd5-f24f7aef7c56/dotnet-ubuntu.16.04-x64.1.1.9.tar.gz",
            "hash": "95e050b3faf98e1391605a69353d708231641d69a4f8cac6b0f11bf1736f09a69dfb4b2f8e446a39a22e8141c35a609130870c485af85e7089c109c313f0248c"
          },
          {
            "name": "dotnet-ubuntu.18.04-x64.tar.gz",
						"rid": "ubuntu.18.04-x64",
            "url": "https://download.microsoft.com/download/3/7/f/37f3cf83-bed5-4ef1-bcd5-f24f7aef7c56/dotnet-ubuntu.18.04-x64.1.1.9.tar.gz",
            "hash": "fb3ee217813b099f651ef8ded1adc5bbece731ed61add842cc488c5a70dbee50877f4defec71c0089c1c90f3e580e0ea3c3f4d4006c03ecdd568787542d16728"
          }
        ]
      },
      "sdk": {
        "version": "1.1.10",
        "version-display": "1.1.10",
        "runtime-version": "1.1.9",
        "vs-version": "",
        "csharp-version": null,
        "fsharp-version": null,
        "vb-version": null,
        "files": [
          {
            "name": "dotnet-dev-osx-x64.tar.gz",
            "rid": "osx-x64",
            "url": "https://download.microsoft.com/download/9/e/6/9e6e1700-f682-4e4c-9e02-583f102cb048/dotnet-dev-osx-x64.1.1.10.tar.gz",
            "hash": "bf3bf5f22c70c944a9459565626ef935cd15465a189ef9dd65d18560f7e71e44e2ac93552999774eb9a6672530a99baa30347bf3ea1cc7f4ac4d583e1f0e60b9"
          },
          {
            "name": "dotnet-dev-osx-x64.pkg",
            "rid": "osx-x64",
            "url": "https://download.microsoft.com/download/9/e/6/9e6e1700-f682-4e4c-9e02-583f102cb048/dotnet-dev-osx-x64.1.1.10.pkg",
            "hash": "990d54a53702f5314ad06aab3fa7b6ad0944f2d8863d5ba99f9e86a660fc542378e0fa2cf9aebbd44bdee71bdd37d287409ded40f98d4a43f77e613a3d84fee3"
          },
          {
            "name": "dotnet-dev-win-x86.zip",
            "rid": "win-x86",
            "url": "https://download.microsoft.com/download/9/e/6/9e6e1700-f682-4e4c-9e02-583f102cb048/dotnet-dev-win-x86.1.1.10.zip",
            "hash": "f46778149a785c0ffed4611966c07668061bd07dcf0c4ebb42e68461aa9dc5a8fe5bcd0d99f1ebb279a7f8269d84dd7f34e34b6c953d63ce1acbc85c4c88b743"
          },
          {
            "name": "dotnet-dev-win-x86.exe",
            "rid": "win-x86",
            "url": "https://download.microsoft.com/download/9/e/6/9e6e1700-f682-4e4c-9e02-583f102cb048/dotnet-dev-win-x86.1.1.10.exe",
            "hash": "871baf6e9e7ca12a222ad0c9eb6060b933448c58f289defe1723934c66c07b2da6bd6f3495878afb280f188e64fd6200ed18b59ea5659e62be538956cb502a5a"
          },
          {
            "name": "dotnet-dev-win-x64.zip",
            "rid": "win-x64",
            "url": "https://download.microsoft.com/download/9/e/6/9e6e1700-f682-4e4c-9e02-583f102cb048/dotnet-dev-win-x64.1.1.10.zip",
            "hash": "d0b01871251265b9a07c24e94e2e33f4a5d96ec6165ec0f60b032ce5c35895985e37cc01f73134fc8802a442eeb243b1d1403ebe898d6455907095e5b6b854c1"
          },
          {
            "name": "dotnet-dev-win-x64.exe",
            "rid": "win-x64",
            "url": "https://download.microsoft.com/download/9/e/6/9e6e1700-f682-4e4c-9e02-583f102cb048/dotnet-dev-win-x64.1.1.10.exe",
            "hash": "d686d2514f45df597791d4fb60ccc272f5d42239e21803dbbf050891f79dbc7c0c8a72623606f312fd0aed0eef7ec5270c4adcfba105e3ec635d27729ff5c4af"
          },
          {
            "name": "dotnet-dev-centos-x64.tar.gz",
						"rid": "centos-x64",
            "url": "https://download.microsoft.com/download/9/e/6/9e6e1700-f682-4e4c-9e02-583f102cb048/dotnet-dev-centos-x64.1.1.10.tar.gz",
            "hash": "30af1b4c9d8bd46bc48a52c9a9bee9e3a9a750ffd2308236458acd4cc3b313b8a4ca6259b34422caabd47540e30f5467b8f9237595e49be963d29abbdbfbd0e9"
          },
          {
            "name": "dotnet-dev-debian-x64.tar.gz",
						"rid": "debian-x64",
            "url": "https://download.microsoft.com/download/9/e/6/9e6e1700-f682-4e4c-9e02-583f102cb048/dotnet-dev-debian-x64.1.1.10.tar.gz",
            "hash": "f4ac12ff20db06a7c6232c2645f35486d5369201429e3aa9c89a65a3e5f53957cd6ab612c225cc1dd6afebd4dd28695ca5a1f9cbcc812d8fa08635d6cedb1dff"
          },
          {
            "name": "dotnet-fedora.27-x64.tar.gz",
						"rid": "fedora.27-x64",
            "url": "https://download.microsoft.com/download/9/e/6/9e6e1700-f682-4e4c-9e02-583f102cb048/dotnet-dev-fedora.27-x64.1.1.10.tar.gz",
            "hash": "89cb369e8205224db77e314b6e236570e94b1d351689dddab5c4fbd63f444389e9745b84c57f855ddef9d693866b1103af6b8d889d6626ccc5c08c6783185d6d"
          },
          {
            "name": "dotnet-fedora.28-x64.tar.gz",
						"rid": "fedora.28-x64",
            "url": "https://download.microsoft.com/download/9/e/6/9e6e1700-f682-4e4c-9e02-583f102cb048/dotnet-dev-fedora.28-x64.1.1.10.tar.gz",
            "hash": "91e3bd421cadaf3a3a3e65486a088d9d4b0aaab9f35757068f6f09736cacbe498fc9469aaab9a4d5c209074af253761a8325adf525e991e40c5ffc10acd8ba93"
          },
          {
            "name": "dotnet-opensuse.42.3-x64.tar.gz",
						"rid": "opensuse.42.3-x64",
            "url": "https://download.microsoft.com/download/9/e/6/9e6e1700-f682-4e4c-9e02-583f102cb048/dotnet-dev-opensuse.42.3-x64.1.1.10.tar.gz",
            "hash": "227928df186dbd0fcc152f602383efcb66c45e467e5b88e135c725a53f69fbba26debbcb0536629e53b15e0caac65ef3af8db9b242195f3bf517d2f629125439"
          },
          {
            "name": "dotnet-rhel-x64.tar.gz",
						"rid": "rhel-x64",
            "url": "https://download.microsoft.com/download/9/e/6/9e6e1700-f682-4e4c-9e02-583f102cb048/dotnet-dev-rhel-x64.1.1.10.tar.gz",
            "hash": "717c07603009c52f996c3e5a90292022ecf0f7d787bd3de202a68b8eb4273b947ee2832aa93a9c9636e8b05f5e65d2051cb4ea1f0a5d4bf9f5d167e732a8c0c4"
          },
          {
            "name": "dotnet-dev-ubuntu-x64.tar.gz",
						"rid": "ubuntu-x64",
            "url": "https://download.microsoft.com/download/9/e/6/9e6e1700-f682-4e4c-9e02-583f102cb048/dotnet-dev-ubuntu-x64.1.1.10.tar.gz",
            "hash": "21bb88c12a094aced52d5161dee6d345698210ddc942a597e489c167fdeef4a1ebab90f7bd4bc0c23fba1c912d24e73b333635b70f7571b4ab5d8d8d1ce4b713"
          },
          {
            "name": "dotnet-dev-ubuntu.16.04-x64.tar.gz",
						"rid": "ubuntu.16.04-x64",
            "url": "https://download.microsoft.com/download/9/e/6/9e6e1700-f682-4e4c-9e02-583f102cb048/dotnet-dev-ubuntu.16.04-x64.1.1.10.tar.gz",
            "hash": "89300ca6c519ba17eebe0e425f332bd457c0af49d9ba0cd00f4df14be471bb6d5a0207486e484b106a6b1071fb140b0738f752475dd88d8d7f833e8b8e26da58"
          },
          {
            "name": "dotnet-ubuntu.18.04-x64.tar.gz",
						"rid": "ubuntu.18.04-x64",
            "url": "https://download.microsoft.com/download/9/e/6/9e6e1700-f682-4e4c-9e02-583f102cb048/dotnet-dev-ubuntu.18.04-x64.1.1.10.tar.gz",
            "hash": "38a3cd266f3b1f680e878c981adca1cebe81fbfd161ce4ea083ea4c7809c0a92e03ac33d292e29f43b5ebae18622ea83360c6b07186a6fa35ca6b2ad8450d140"
          }
        ]
      },
      "aspnetcore-runtime": {
        "version": "1.1.9",
        "version-display": null,
        "version-aspnetcoremodule": null,
        "vsversion": null,
        "files": [
          {
            "name": "DotNetCore-WindowsHosting.exe",
            "rid": "",
            "url": "https://download.microsoft.com/download/3/7/f/37f3cf83-bed5-4ef1-bcd5-f24f7aef7c56/DotNetCore.1.0.12_1.1.9-WindowsHosting.exe",
            "hash": "4d8f7cd4f2f647312d4615d951242cc5d36cbad3ffea48643abd4a9015494e635f7379eb1b46b0384c6a7facbe1b18fe8946fcdf277715d18c270f91d61e9e18"
          }
        ]
      },
      "symbols": null
    },
    {
      "release-date": "2018-04-17",
      "release-version": "1.1.8",
      "security": false,
      "cve-list": null,
      "release-notes": "https://github.com/dotnet/core/blob/master/release-notes/1.1/1.1.8.md",
      "runtime": {
        "version": "1.1.8",
        "version-display": null,
        "vsversion": null,
        "files": [
          {
            "name": "dotnet-osx-x64.tar.gz",
            "rid": "osx-x64",
            "url": "https://download.microsoft.com/download/1/B/8/1B80E25B-316E-4DFB-9707-DB758681F175/dotnet-osx-x64.1.1.8.tar.gz",
            "hash": "d45684320e1b4931663045a1c89d39558bb8a66cc1f1ca8f8f3a11ac8943b8c0176bb5485183c79e94eedacf58e65d9422fe7102e2fc02f0f5349b019303d183"
          },
          {
            "name": "dotnet-win-x86.zip",
            "rid": "win-x86",
            "url": "https://download.microsoft.com/download/1/B/8/1B80E25B-316E-4DFB-9707-DB758681F175/dotnet-win-x86.1.1.8.zip",
            "hash": "62f3b0d7d2836979c9cd5da7d598354e6c6adb4fd804a3dc378c09e9065c555218beeff2febcfb5f0fd3a08091d2ab4628a769600f4b3d672461ad0dc7af636d"
          },
          {
            "name": "dotnet-win-x86.exe",
            "rid": "win-x86",
            "url": "https://download.microsoft.com/download/1/B/8/1B80E25B-316E-4DFB-9707-DB758681F175/dotnet-win-x86.1.1.8.exe",
            "hash": "ad40c463bbec93afd79aaa734482f979251db874a5dc91bb40562ffa4aa45b5823470b5bbeba2db8e669c01add15b762db2ba113a7ffcc10bda0d6cd7a5d3ea8"
          },
          {
            "name": "dotnet-win-x64.zip",
            "rid": "win-x64",
            "url": "https://download.microsoft.com/download/1/B/8/1B80E25B-316E-4DFB-9707-DB758681F175/dotnet-win-x64.1.1.8.zip",
            "hash": "81a9e99544efcb14294b267d6605edc07d857575a4ca628eb805adb8fb5c2644be24bbd3c449e3fa7ed8c28f65b15f64531a1885aec9e9898c5e31ea3a197926"
          },
          {
            "name": "dotnet-win-x64.exe",
            "rid": "win-x64",
            "url": "https://download.microsoft.com/download/1/B/8/1B80E25B-316E-4DFB-9707-DB758681F175/dotnet-win-x64.1.1.8.exe",
            "hash": "682ad53a66f8a936fa8664a9be7ba6364acd9dd5983a70ded3020a144f8e13c28d3dcb3b2f1328b1003e474b05ef94c10aa90dde22bc23a5ddbf036157515e2b"
          },
          {
            "name": "dotnet-centos-x64.tar.gz",
						"rid": "centos-x64",
            "url": "https://download.microsoft.com/download/1/B/8/1B80E25B-316E-4DFB-9707-DB758681F175/dotnet-centos-x64.1.1.8.tar.gz",
            "hash": "c7221974f522633babe9b3e35bd984c5c65264f56d1ba9d916dd0c3a1193327e2983154b1eff6585b48c8508b4a4c95c0cc59793c7a0efd6db9b28f8f1e91a8b"
          },
          {
            "name": "dotnet-debian-x64.tar.gz",
						"rid": "debian-x64",
            "url": "https://download.microsoft.com/download/1/B/8/1B80E25B-316E-4DFB-9707-DB758681F175/dotnet-debian-x64.1.1.8.tar.gz",
            "hash": "49161d81fb9068ec018dd3bf6f438e838629933245cf88fe08562f8c8726e24523c628ab2a31dcdf5fe32f8496b009fefe275406318c5072cba85bddfe0a7693"
          },
          {
            "name": "dotnet-fedora.24-x64.tar.gz",
						"rid": "fedora.24-x64",
            "url": "https://download.microsoft.com/download/1/B/8/1B80E25B-316E-4DFB-9707-DB758681F175/dotnet-fedora.24-x64.1.1.8.tar.gz",
            "hash": "b0ee8856ec0d18a6d406a3f21372685eec74d22af81e351eecf78413de7c49602006a8492d775530cb72dd35da9f7dd074e1504158821ea6cc5f92b31fee5de3"
          },
          {
            "name": "dotnet-opensuse.42.3-x64.tar.gz",
						"rid": "opensuse.42.3-x64",
            "url": "https://download.microsoft.com/download/1/B/8/1B80E25B-316E-4DFB-9707-DB758681F175/dotnet-opensuse.42.1-x64.1.1.8.tar.gz",
            "hash": "fef9696d73d91ab7e3ea65c6a3c4d5c4fa4f0c219a21fa9f937e9292c261208a53d22173f72371d3cbddf02ea263ced50a90771effcde7ae26487526919ea9ed"
          },
          {
            "name": "dotnet-ubuntu-x64.tar.gz",
						"rid": "ubuntu-x64",
            "url": "https://download.microsoft.com/download/1/B/8/1B80E25B-316E-4DFB-9707-DB758681F175/dotnet-ubuntu-x64.1.1.8.tar.gz",
            "hash": "f7385d5273c69259fb551adc8b4b6539b858f7f70365c98a6bd181525727cb7330d35716242632e61cf41c015b39ffc1aed8682a11316e77eb90c396b833a68e"
          },
          {
            "name": "dotnet-ubuntu.16.04-x64.tar.gz",
						"rid": "ubuntu.16.04-x64",
            "url": "https://download.microsoft.com/download/1/B/8/1B80E25B-316E-4DFB-9707-DB758681F175/dotnet-ubuntu.16.04-x64.1.1.8.tar.gz",
            "hash": "dc9d732ddf5b136c4b1dae873f17d73465b653fd90d97123072541a7d9e243066220e04d204fd5942645f0c06969ad93084dce0400b37018ecc4d6b8131ce3a1"
          }
        ]
      },
      "sdk": {
        "version": "1.1.9",
        "version-display": "1.1.9",
        "runtime-version": "1.1.8",
        "vs-version": "15.0",
        "csharp-version": null,
        "fsharp-version": null,
        "vb-version": null,
        "files": [
          {
            "name": "dotnet-dev-osx-x64.tar.gz",
            "rid": "osx-x64",
            "url": "https://download.microsoft.com/download/4/0/2/4022CFC7-5061-4762-B9BA-48B35632572D/dotnet-dev-osx-x64.1.1.9.tar.gz",
            "hash": "c6e74231bdfd9d02dee203e37eafa4bd3a99645fdd982aa319800136b3ee9f4d90769095d05337f80ef50722e16d6c66eac87d83154055bd085d84bed31d50aa"
          },
          {
            "name": "dotnet-dev-osx-x64.pkg",
            "rid": "osx-x64",
            "url": "https://download.microsoft.com/download/4/0/2/4022CFC7-5061-4762-B9BA-48B35632572D/dotnet-dev-osx-x64.1.1.9.pkg",
            "hash": "002eaebff614b5ce20472e1247cf980c6659ff03913cf1d7fadf675ada651e1fc35caa55fe8d2b0ede6b250adac85bc41378c331088d853f4decd009bf7ee2b0"
          },
          {
            "name": "dotnet-dev-win-x86.zip",
            "rid": "win-x86",
            "url": "https://download.microsoft.com/download/4/0/2/4022CFC7-5061-4762-B9BA-48B35632572D/dotnet-dev-win-x86.1.1.9.zip",
            "hash": "3fc2052aaf1cc48b6510dc93fe80207be61eb2a3d86d4032135d00b2feee90999e741ce02367fedadbfc8d630809f32e36fbdf2423ce1b1efaca11f2deb98fc9"
          },
          {
            "name": "dotnet-dev-win-x64.zip",
            "rid": "win-x64",
            "url": "https://download.microsoft.com/download/4/0/2/4022CFC7-5061-4762-B9BA-48B35632572D/dotnet-dev-win-x64.1.1.9.zip",
            "hash": "93c4d9113ab25e18428b46fea75573a876f258daa1fe432e167ffaa49ac33c87dde744820ea31c605c94af948787b019048076c6eb879b515b16f9cce9ee5fff"
          },
          {
            "name": "dotnet-dev-win-x64.exe",
            "rid": "win-x64",
            "url": "https://download.microsoft.com/download/4/0/2/4022CFC7-5061-4762-B9BA-48B35632572D/dotnet-dev-win-x64.1.1.9.exe",
            "hash": "08f7ffbf28d3a85b3e6e4983bef643a212161271c6ff3956fbdef932038ba240104db6c2deb8b662e5392f1e5b45db2aee2e7da20ee7d800f3b417aabb649d2a"
          },
          {
            "name": "dotnet-dev-centos-x64.tar.gz",
						"rid": "centos-x64",
            "url": "https://download.microsoft.com/download/4/0/2/4022CFC7-5061-4762-B9BA-48B35632572D/dotnet-dev-centos-x64.1.1.9.tar.gz",
            "hash": "259a7dd766a70175634559d08805cbf6c82ee40038ab822ccd8262549591f5492d89467f1d7ac77bfb73dc848c7b68297935b6679aa0a662dd7d8d307631d88a"
          },
          {
            "name": "dotnet-dev-debian-x64.tar.gz",
						"rid": "debian-x64",
            "url": "https://download.microsoft.com/download/4/0/2/4022CFC7-5061-4762-B9BA-48B35632572D/dotnet-dev-debian-x64.1.1.9.tar.gz",
            "hash": "1a50849d5660f8e592ee2c1eadd9aaf1af20f98977edec9a200cb04c652b4f5931d42ce618546229ab67037937802f720d784a015a7658bc765300789843065c"
          },
          {
            "name": "dotnet-dev-fedora.24-x64.tar.gz",
						"rid": "fedora.24-x64",
            "url": "https://download.microsoft.com/download/4/0/2/4022CFC7-5061-4762-B9BA-48B35632572D/dotnet-dev-fedora.24-x64.1.1.9.tar.gz",
            "hash": "e63da30afacf314989fff957ad7fca196651464ec5d7f50c4df8fcce396d76194d949d19a3bb4158d88777ff356a9b3617d95fe4d3ed8455486f4cb2800aac19"
          },
          {
            "name": "dotnet-dev-ubuntu-x64.tar.gz",
						"rid": "ubuntu-x64",
            "url": "https://download.microsoft.com/download/4/0/2/4022CFC7-5061-4762-B9BA-48B35632572D/dotnet-dev-ubuntu-x64.1.1.9.tar.gz",
            "hash": "874295a7daff58ef0e7a06aa63a9f04a344b8588888b09c50ee25266e9092a87f618ef99c8d26defe1a44e1c883bd4debf7cb52e0a5fd361cb5a296da3fb688c"
          },
          {
            "name": "dotnet-dev-ubuntu.16.04-x64.tar.gz",
						"rid": "ubuntu.16.04-x64",
            "url": "https://download.microsoft.com/download/4/0/2/4022CFC7-5061-4762-B9BA-48B35632572D/dotnet-dev-ubuntu.16.04-x64.1.1.9.tar.gz",
            "hash": "5c1df91d95f23c1b9891f8f6c7e0a7745010287fdc3a4c18122f0d922261cc53f9040eac682b639f9267026490d522af33298d32519282e23ce59f9a7db2a25c"
          }
        ]
      },
      "aspnetcore-runtime": {
        "version": "1.1.8",
        "version-display": null,
        "version-aspnetcoremodule": null,
        "vsversion": null,
        "files": [
          {
            "name": "DotNetCore-WindowsHosting.exe",
            "rid": "",
            "url": "https://download.microsoft.com/download/1/B/8/1B80E25B-316E-4DFB-9707-DB758681F175/DotNetCore.1.0.11_1.1.8-WindowsHosting.exe",
            "hash": ""
          }
        ]
      },
      "symbols": null
    },
    {
      "release-date": "2018-03-13",
      "release-version": "1.1.7",
      "security": true,
      "cve-list": null,
      "release-notes": "https://github.com/dotnet/core/blob/master/release-notes/1.1/1.1.7.md",
      "runtime": {
        "version": null,
        "version-display": null,
        "vsversion": null,
        "files": [
          {
            "name": "dotnet-osx-x64.tar.gz",
            "rid": "osx-x64",
            "url": "https://download.microsoft.com/download/1/4/1/1416E22E-A1C5-48E3-81EF-AFE86CDA9C78/dotnet-osx-x64.1.1.7.tar.gz",
            "hash": "b4068d5551017208879f6e9fcb887d630b13e5bca992478fb543a291f42d3bfc6071f8821aabcd0baa1f9ef4d18f22dadfb9218f8eba98c63c01bbd70339a7d6"
          },
          {
            "name": "dotnet-win-x86.zip",
            "rid": "win-x86",
            "url": "https://download.microsoft.com/download/1/4/1/1416E22E-A1C5-48E3-81EF-AFE86CDA9C78/dotnet-win-x86.1.1.7.zip",
            "hash": "623dd7438b925c7063820a60e1fbe09011cc429ee325e519462fd537dfb17b53402b896aa89ffa09f695866166a410ea28cf1a8e92a9749ffc924c64034ca804"
          },
          {
            "name": "dotnet-win-x64.zip",
            "rid": "win-x64",
            "url": "https://download.microsoft.com/download/1/4/1/1416E22E-A1C5-48E3-81EF-AFE86CDA9C78/dotnet-win-x64.1.1.7.zip",
            "hash": "43a414489f2bcc492a7b8874e0bf8d2693cf2b2bbe0720bf9e574f81e2537b1c509a801b56a6e49d755a9ee67da0d18a10a303a1acb23b69819898238c9ad2c8"
          },
          {
            "name": "dotnet-win-x64.exe",
            "rid": "win-x64",
            "url": "https://download.microsoft.com/download/1/4/1/1416E22E-A1C5-48E3-81EF-AFE86CDA9C78/dotnet-win-x64.1.1.7.exe",
            "hash": "16c1356c809059a767f17156fa2529cdf1ccddee0d6d18b3a10899e7c4de6a843fd4f1ef553297a329a6c76b8c22c9335a47c32072e8ef4860f5e9c627b003d6"
          },
          {
            "name": "dotnet-centos-x64.tar.gz",
						"rid": "centos-x64",
            "url": "https://download.microsoft.com/download/1/4/1/1416E22E-A1C5-48E3-81EF-AFE86CDA9C78/dotnet-centos-x64.1.1.7.tar.gz",
            "hash": "cd99355697c5afeab3974b6b1a4ddf49ea74a4a8b08efc54ed9b6a561b665a6d1c59254965cfe59f8f5eea00d93bfeaf9684efc70dc4e339d6976e11f6104a6c"
          },
          {
            "name": "dotnet-debian-x64.tar.gz",
						"rid": "debian-x64",
            "url": "https://download.microsoft.com/download/1/4/1/1416E22E-A1C5-48E3-81EF-AFE86CDA9C78/dotnet-debian-x64.1.1.7.tar.gz",
            "hash": "08e26b44547025e6b3edc75e6ad75c5a81eb4f6dcb0eda0452edaee1e66d04d2fa84914842f495d978cb9b8917eda192d0041e0548232a014e0e919e21d7d1a6"
          },
          {
            "name": "dotnet-fedora.24-x64.tar.gz",
						"rid": "fedora.24-x64",
            "url": "https://download.microsoft.com/download/1/4/1/1416E22E-A1C5-48E3-81EF-AFE86CDA9C78/dotnet-fedora.24-x64.1.1.7.tar.gz",
            "hash": "22d2d6b1d3ee21ecfb256a0fa257d1a14a83689b63f0560ec58c88ddfa33aeff9800c5c62dda03abeff4966247d50a80b76db5ed3b6930448fd576b85e36f229"
          },
          {
            "name": "dotnet-opensuse.42.3-x64.tar.gz",
						"rid": "opensuse.42.3-x64",
            "url": "https://download.microsoft.com/download/1/4/1/1416E22E-A1C5-48E3-81EF-AFE86CDA9C78/dotnet-opensuse.42.1-x64.1.1.7.tar.gz",
            "hash": "945abd08d56e1f81bd162af8ddf881a920a3f6d42790d5536cc6763dd82b8b0320125b9970ddc4d866657f2d07461b744b830f2d09ecc57d0bf0c120455e5206"
          },
          {
            "name": "dotnet-ubuntu-x64.tar.gz",
						"rid": "ubuntu-x64",
            "url": "https://download.microsoft.com/download/1/4/1/1416E22E-A1C5-48E3-81EF-AFE86CDA9C78/dotnet-ubuntu-x64.1.1.7.tar.gz",
            "hash": "621158af199e26c6fe9eba69dc934397b644db58ee63dd815634fc6b7bbba38b244ecce957aced307547df8e4725a6aa7a3039ee2e1eac8974c0248f662892f8"
          },
          {
            "name": "dotnet-ubuntu.16.04-x64.tar.gz",
						"rid": "ubuntu.16.04-x64",
            "url": "https://download.microsoft.com/download/1/4/1/1416E22E-A1C5-48E3-81EF-AFE86CDA9C78/dotnet-ubuntu.16.04-x64.1.1.7.tar.gz",
            "hash": "6e43dec9222b2d72e9ab763ee00e6f0244b73e9d02d129846afae00a474cf93656e85c5434c69b580015661f9bc5cb8fbfe09bb1f98d9df9dc6c5cc5921f3359"
          }
        ]
      },
      "sdk": {
        "version": "1.1.8",
        "version-display": "1.1.8",
        "runtime-version": "1.1.7",
        "vs-version": "",
        "csharp-version": null,
        "fsharp-version": null,
        "vb-version": null,
        "files": [
          {
            "name": "dotnet-dev-osx-x64.tar.gz",
            "rid": "osx-x64",
            "url": "https://download.microsoft.com/download/6/5/F/65F1653E-F835-4DE3-BB36-F324D3925F32/dotnet-dev-osx-x64.1.1.8.tar.gz",
            "hash": "99ab5361d7f082e269c4262acf56e851932cf45ad2dd7077a4759817c627392917900d15455dd4c51d44c341e40a3cf5e9e52b0f8e7736e58345d5a6fcda3d41"
          },
          {
            "name": "dotnet-dev-osx-x64.pkg",
            "rid": "osx-x64",
            "url": "https://download.microsoft.com/download/6/5/F/65F1653E-F835-4DE3-BB36-F324D3925F32/dotnet-sdk-osx-x64.1.1.8.pkg",
            "hash": "39f04d5bb258915794b91f0c39486f8a405fbff3bcd54524243f6685822824a605da9f2c694c0a966b5f27cc567346af57ba25d5381ea9fcbee3ddb7273a7f8b"
          },
          {
            "name": "dotnet-dev-win-x86.zip",
            "rid": "win-x86",
            "url": "https://download.microsoft.com/download/6/5/F/65F1653E-F835-4DE3-BB36-F324D3925F32/dotnet-dev-win-x86.1.1.8.zip",
            "hash": "d1acec19ef873b1b11c19412396e6f9b6388a072f3639091629966b1b28622558498786a547ca8ecf262f61868ce1f028e8308f0b18cdca20d174942c317c1e9"
          },
          {
            "name": "dotnet-dev-win-x64.zip",
            "rid": "win-x64",
            "url": "https://download.microsoft.com/download/6/5/F/65F1653E-F835-4DE3-BB36-F324D3925F32/dotnet-dev-win-x64.1.1.8.zip",
            "hash": "151ade63c624d2c34b095ea19c382b20cc746efa5f41fc0feca2239896ca877b7fd8b1677ebf49aca750a07d5d0a4a5091649a70851d03657590c6f6f110434c"
          },
          {
            "name": "dotnet-dev-win-x64.exe",
            "rid": "win-x64",
            "url": "https://download.microsoft.com/download/6/5/F/65F1653E-F835-4DE3-BB36-F324D3925F32/dotnet-dev-win-x64.1.1.8.exe",
            "hash": "278304c8ef455e3c0d24d5b9dc3c2d0019b1a429d968e4a39f499b8e63636685ef6cfef38a50b954fa24189c3421f9a3d157a0113064af09bc55f66f391a0b8f"
          },
          {
            "name": "dotnet-dev-centos-x64.tar.gz",
						"rid": "centos-x64",
            "url": "https://download.microsoft.com/download/6/5/F/65F1653E-F835-4DE3-BB36-F324D3925F32/dotnet-dev-centos-x64.1.1.8.tar.gz",
            "hash": "2c81764aa67f29c7eb9577f38b2dce4fbf356805a6b652bbc45e7f869b9fce63a474c0f5d806df229b9d77525b0b4709ced67a3a9b88b9e985490f25ea49caee"
          },
          {
            "name": "dotnet-dev-debian-x64.tar.gz",
						"rid": "debian-x64",
            "url": "https://download.microsoft.com/download/6/5/F/65F1653E-F835-4DE3-BB36-F324D3925F32/dotnet-dev-debian-x64.1.1.8.tar.gz",
            "hash": "c669b96f35082df356673bd602e71eacd95282dd036755be9682be3b3ef96b4ef69026d16c981122d6b382c517ed7739a339eac040064a7d4dd3403306faedbe"
          },
          {
            "name": "dotnet-dev-fedora.24-x64.tar.gz",
						"rid": "fedora.24-x64",
            "url": "https://download.microsoft.com/download/6/5/F/65F1653E-F835-4DE3-BB36-F324D3925F32/dotnet-dev-fedora.24-x64.1.1.8.tar.gz",
            "hash": "961b48edb6fed6fd8fa9eb8cb4a384c6549c896316bbbd38911a50fdbe4bfa98b53c4a107e7eee1712b556f51d60bd4844d314bab31c3cf70760b4ce83a71a26"
          },
          {
            "name": "dotnet-dev-ubuntu-x64.tar.gz",
						"rid": "ubuntu-x64",
            "url": "https://download.microsoft.com/download/6/5/F/65F1653E-F835-4DE3-BB36-F324D3925F32/dotnet-dev-ubuntu-x64.1.1.8.tar.gz",
            "hash": "640165e75f1f042e5f5ec9d13a7a28464703bcabe4e46683d5909eebeb2bc8cd4227f652ca66d6e7b3d8287718f1a1f6dcfdd5b94c371114817ea481f4aa4b3f"
          },
          {
            "name": "dotnet-dev-ubuntu.16.04-x64.tar.gz",
						"rid": "ubuntu.16.04-x64",
            "url": "https://download.microsoft.com/download/6/5/F/65F1653E-F835-4DE3-BB36-F324D3925F32/dotnet-dev-ubuntu.16.04-x64.1.1.8.tar.gz",
            "hash": "b80c9298366f01e2472de8d11094c52e5c2a197aa4b50e1ead83e6a60e58aafda652ff5afbd0178b8c57e98c2e27c2dba432ec41ba115b61be3e9a43bdfbc6e6"
          }
        ]
      },
      "aspnetcore-runtime": {
        "version": "1.1.7",
        "version-display": null,
        "version-aspnetcoremodule": null,
        "vsversion": null,
        "files": [
          {
            "name": "DotNetCore-WindowsHosting.exe",
            "rid": "",
            "url": "https://download.microsoft.com/download/1/4/1/1416E22E-A1C5-48E3-81EF-AFE86CDA9C78/DotNetCore.1.0.10_1.1.7-WindowsHosting.exe",
            "hash": ""
          }
        ]
      },
      "symbols": null
    },
    {
      "release-date": "2017-11-14",
      "release-version": "1.1.6",
      "security": true,
      "cve-list": null,
      "release-notes": "https://github.com/dotnet/core/blob/master/release-notes/1.1/1.1.6.md",
      "runtime": {
        "version": "1.1.6",
        "version-display": null,
        "vsversion": null,
        "files": [
          {
            "name": "dotnet-osx-x64.tar.gz",
            "rid": "osx-x64",
            "url": "https://download.microsoft.com/download/A/7/E/A7EF2AFF-F77B-4F77-A21B-0F7BD09A4065/dotnet-osx-x64.1.1.6.tar.gz",
            "hash": "216d4489d6d0f6cb5c1fc08e36fbf07ec051760abdeed4027dc3a21239424f54a958ae46d0e2428418a57a0cd5273adac46d63725369a8b9a0ea99a32589c90b"
          },
          {
            "name": "dotnet-win-x86.zip",
            "rid": "win-x86",
            "url": "https://download.microsoft.com/download/A/7/E/A7EF2AFF-F77B-4F77-A21B-0F7BD09A4065/dotnet-win-x86.1.1.6.zip",
            "hash": "03809a2c1ef3b75e3753e92c82063304915132991f42f2ad3576e2076fd3b56dbfa586896b6539bdf1c3667f09a32fc745df683b3fa38636d3027642b082d45a"
          },
          {
            "name": "dotnet-win-x64.zip",
            "rid": "win-x64",
            "url": "https://download.microsoft.com/download/A/7/E/A7EF2AFF-F77B-4F77-A21B-0F7BD09A4065/dotnet-win-x64.1.1.6.zip",
            "hash": "d1562159c16764d8313cf039e8fb59aa777acf9a479cc34db9665022053765f4608e6633d6fddb490aa40e2fdfe6248fc4d29265958648029d07a5bd27fe4a80"
          },
          {
            "name": "dotnet-win-x64.exe",
            "rid": "win-x64",
            "url": "https://download.microsoft.com/download/A/7/E/A7EF2AFF-F77B-4F77-A21B-0F7BD09A4065/dotnet-win-x64.1.1.6.exe",
            "hash": "57a4beaf70dcf38c055013a9595970c1e5a997f48a8091553c5cd69e3b7cfeddd3d2f2848007e0319ba546c97a5e211c46a59421c6e8f0964b8db1d9523ce9e5"
          },
          {
            "name": "dotnet-centos-x64.tar.gz",
						"rid": "centos-x64",
            "url": "https://download.microsoft.com/download/A/7/E/A7EF2AFF-F77B-4F77-A21B-0F7BD09A4065/dotnet-centos-x64.1.1.6.tar.gz",
            "hash": "e5cf8a038a613241426a878751fef23fefac674206153fc9e7cf12e5f063eae2916e74a9a9a51b18075aeabca62f4651d6ac5b466cd60feaeae6a721eb6de3d6"
          },
          {
            "name": "dotnet-debian-x64.tar.gz",
						"rid": "debian-x64",
            "url": "https://download.microsoft.com/download/A/7/E/A7EF2AFF-F77B-4F77-A21B-0F7BD09A4065/dotnet-debian-x64.1.1.6.tar.gz",
            "hash": "54c1d4a3a0125f177f4e61e4a3c4d447cf2ee18e436e2e62bc435d081b6cd9d9255be7130a792d4a667e2fa8940f8e33ad9596f1c08cf8f02340aa6cd3d4c361"
          },
          {
            "name": "dotnet-fedora.24-x64.tar.gz",
						"rid": "fedora.24-x64",
            "url": "https://download.microsoft.com/download/A/7/E/A7EF2AFF-F77B-4F77-A21B-0F7BD09A4065/dotnet-fedora.24-x64.1.1.6.tar.gz",
            "hash": "bcc570398f9a3148dff1da6627cc4b6ca397806db74b80881c4719ff815ac09a35298eee59c19b8bdfce05c8ce6c71ac4ed172558127eade4c680f6f58755243"
          },
          {
            "name": "dotnet-opensuse.42.3-x64.tar.gz",
						"rid": "opensuse.42.3-x64",
            "url": "https://download.microsoft.com/download/A/7/E/A7EF2AFF-F77B-4F77-A21B-0F7BD09A4065/dotnet-opensuse.42.1-x64.1.1.6.tar.gz",
            "hash": "83a282254ca690de5e10e230614e28b48a18b58ba0ff390ca15d06b88bde5ea786c1915055e3d78d2a9e10c9164dbc4562d4a0ca650a24591435e8c584900505"
          },
          {
            "name": "dotnet-ubuntu-x64.tar.gz",
						"rid": "ubuntu-x64",
            "url": "https://download.microsoft.com/download/A/7/E/A7EF2AFF-F77B-4F77-A21B-0F7BD09A4065/dotnet-ubuntu-x64.1.1.6.tar.gz",
            "hash": "503e3d9e3adc87e90114e2e54fab7cc14c94f9df68961e77da996f293da8c8f50cb5b9a089ba7cddd2cd09eed3c3c357e4a8b52eda0f0d7f5e220fcfe41df140"
          },
          {
            "name": "dotnet-ubuntu.16.04-x64.tar.gz",
						"rid": "ubuntu.16.04-x64",
            "url": "https://download.microsoft.com/download/A/7/E/A7EF2AFF-F77B-4F77-A21B-0F7BD09A4065/dotnet-ubuntu.16.04-x64.1.1.6.tar.gz",
            "hash": "bc8aa9990a99df631338af0d796ca0e51e452001e0593e22d3835621a45f7e3404f1214395e36cf64793d829702dddd4724c66ad841069dcac495ea4b57375db"
          }
        ]
      },
      "sdk": {
        "version": "1.1.7",
        "version-display": "1.1.7",
        "runtime-version": "1.1.6",
        "vs-version": "",
        "csharp-version": null,
        "fsharp-version": null,
        "vb-version": null,
        "files": [
          {
            "name": "dotnet-dev-osx-x64.tar.gz",
            "rid": "osx-x64",
            "url": "https://download.microsoft.com/download/4/E/6/4E64A465-F02E-43AD-9A86-A08A223A82C3/dotnet-dev-osx-x64.1.1.7.tar.gz",
            "hash": "9f5430391f664c942d49d7d1371bdeedad1bf41a21fb9d9afeb5557ce518a494634b750631dbe019e8128296e6d0ffa438853561919566451f42744a53e0b6b7"
          },
          {
            "name": "dotnet-dev-osx-x64.pkg",
            "rid": "osx-x64",
            "url": "https://download.microsoft.com/download/4/E/6/4E64A465-F02E-43AD-9A86-A08A223A82C3/dotnet-dev-osx-x64.1.1.7.pkg",
            "hash": "080313d0b501502829e043f417fb2ebcced2aeba7640b84d83175dba25faea7219ee2f301aed7e5db857300e600e2d6b42a35cacb5d7bebf7569df193318666f"
          },
          {
            "name": "dotnet-dev-win-x86.zip",
            "rid": "win-x86",
            "url": "https://download.microsoft.com/download/4/E/6/4E64A465-F02E-43AD-9A86-A08A223A82C3/dotnet-dev-win-x86.1.1.7.zip",
            "hash": "f465d15d914fd2daa30f5a5fd9725d94c664f5bac47779151ae54e5f9d9b61f49fa95dbb16317b137a06e80b42bf766f89051fe9ca332567bc94c08a1868d381"
          },
          {
            "name": "dotnet-dev-win-x64.zip",
            "rid": "win-x64",
            "url": "https://download.microsoft.com/download/4/E/6/4E64A465-F02E-43AD-9A86-A08A223A82C3/dotnet-dev-win-x64.1.1.7.zip",
            "hash": "c79605ced9c80e21609faf9622766b31a49462b06a43dde9907ca56bc1aa7e37ee5cf48cd8bafc561cb3edff5ff6be97af2fb0f138cf22c94f97e587e8f94c7d"
          },
          {
            "name": "dotnet-dev-win-x64.exe",
            "rid": "win-x64",
            "url": "https://download.microsoft.com/download/4/E/6/4E64A465-F02E-43AD-9A86-A08A223A82C3/dotnet-dev-win-x64.1.1.7.exe",
            "hash": "94daa61ccebed6925f94b921af74ca3fd62c086f4680116fb4ca97c03c79b50910dfff5a7f4e957d72fd8f6d27bf07223cb29588b107181adbe3e9ec641186db"
          },
          {
            "name": "dotnet-dev-centos-x64.tar.gz",
						"rid": "centos-x64",
            "url": "https://download.microsoft.com/download/4/E/6/4E64A465-F02E-43AD-9A86-A08A223A82C3/dotnet-dev-centos-x64.1.1.7.tar.gz",
            "hash": "1b42158cfb4555f271e5fed62d62678cfea56c32604c8bbb8b7841723c6a5d48100bab27328d38ec6c92bb779099cc4ed5b05294c00830a95037be9a628e3ba2"
          },
          {
            "name": "dotnet-dev-debian-x64.tar.gz",
						"rid": "debian-x64",
            "url": "https://download.microsoft.com/download/4/E/6/4E64A465-F02E-43AD-9A86-A08A223A82C3/dotnet-dev-debian-x64.1.1.7.tar.gz",
            "hash": "5cb00f5bfc4175533956faf7bfebc08917466ec8912c23d6a57a23634b1a950df1f82587daf9a9859f6fb6f3273614990f499e81be117f460dd60b297d628c52"
          },
          {
            "name": "dotnet-dev-fedora.24-x64.tar.gz",
						"rid": "fedora.24-x64",
            "url": "https://download.microsoft.com/download/4/E/6/4E64A465-F02E-43AD-9A86-A08A223A82C3/dotnet-dev-fedora.24-x64.1.1.7.tar.gz",
            "hash": "f667a5b377d94a00020fdc547ec6cdce62cddeb4ecd1134bddc34ee10acbead588862a7c4ba25deecbde7cb7bf8daaa90a9d2891213a862cd011f68579fca6b7"
          },
          {
            "name": "dotnet-dev-ubuntu-x64.tar.gz",
						"rid": "ubuntu-x64",
            "url": "https://download.microsoft.com/download/4/E/6/4E64A465-F02E-43AD-9A86-A08A223A82C3/dotnet-dev-ubuntu-x64.1.1.7.tar.gz",
            "hash": "73b59f2d247ca7960360fdc5c849dfd641ae8c8a5314d18c0a972fe9480e64bc2faf9051deee7d8568bc4cf073ea9e48cff88ca3fb2d76a8c7a10f9fb5ccf5bd"
          },
          {
            "name": "dotnet-dev-ubuntu.16.04-x64.tar.gz",
						"rid": "ubuntu.16.04-x64",
            "url": "https://download.microsoft.com/download/4/E/6/4E64A465-F02E-43AD-9A86-A08A223A82C3/dotnet-dev-ubuntu.16.04-x64.1.1.7.tar.gz",
            "hash": "743b6fcca6a5831ea31710ef75136188385b5780b6e5eded24ad48c424ec13070713831c32c9b451174bacc27f012d7c90f8492c745894c0b3fda3aff5c11396"
          }
        ]
      },
      "aspnetcore-runtime": {
        "version": "1.1.6",
        "version-display": null,
        "version-aspnetcoremodule": null,
        "vsversion": null,
        "files": [
          {
            "name": "DotNetCore-WindowsHosting.exe",
            "rid": "",
            "url": "https://download.microsoft.com/download/A/7/E/A7EF2AFF-F77B-4F77-A21B-0F7BD09A4065/DotNetCore.1.0.9_1.1.6-WindowsHosting.exe",
            "hash": ""
          }
        ]
      },
      "symbols": null
    },
    {
      "release-date": "2017-11-14",
      "release-version": "1.1.5",
      "security": true,
      "cve-list": null,
      "release-notes": null,
      "runtime": {
        "version": "1.1.5",
        "version-display": null,
        "vsversion": null,
        "files": [
          {
            "name": "dotnet-osx-x64.tar.gz",
            "rid": "osx-x64",
            "url": "https://download.microsoft.com/download/6/A/2/6A21C555-B042-46EA-BBB4-368AACCB3E25/dotnet-osx-x64.1.1.5.tar.gz",
            "hash": "ac538259ec3ac7cad13f9b4d3e1303e70b5a641d197e4bddbcccc4b91ca170fbdb0cc17fd9224efdb14c767b94d3c37997440e3e51750b8bdfb88060d4532516"
          },
          {
            "name": "dotnet-win-x86.zip",
            "rid": "win-x86",
            "url": "https://download.microsoft.com/download/6/A/2/6A21C555-B042-46EA-BBB4-368AACCB3E25/dotnet-win-x86.1.1.5.zip",
            "hash": ""
          },
          {
            "name": "dotnet-win-x64.zip",
            "rid": "win-x64",
            "url": "https://download.microsoft.com/download/6/A/2/6A21C555-B042-46EA-BBB4-368AACCB3E25/dotnet-win-x64.1.1.5.zip",
            "hash": ""
          },
          {
            "name": "dotnet-centos-x64.tar.gz",
						"rid": "centos-x64",
            "url": "https://download.microsoft.com/download/6/A/2/6A21C555-B042-46EA-BBB4-368AACCB3E25/dotnet-centos-x64.1.1.5.tar.gz",
            "hash": "d32e844c01fea03cb1906fd9d00b91a64f21646993748f8569d02ffeed28dc89a1eedcff60eeaf1ebbb5c7b0176ce360b929582f48725c13415b0a8f37d992b6"
          },
          {
            "name": "dotnet-debian-x64.tar.gz",
						"rid": "debian-x64",
            "url": "https://download.microsoft.com/download/6/A/2/6A21C555-B042-46EA-BBB4-368AACCB3E25/dotnet-debian-x64.1.1.5.tar.gz",
            "hash": "2d8e2a4f17f6986d1d1cf5f8191aa94f858e2121efa9283a97ac5ee6c8b2ed8c169f0312c6797e1fbcfdb981f501f38dc710ca95898d63a859597081523df095"
          },
          {
            "name": "dotnet-fedora.24-x64.tar.gz",
						"rid": "fedora.24-x64",
            "url": "https://download.microsoft.com/download/6/A/2/6A21C555-B042-46EA-BBB4-368AACCB3E25/dotnet-fedora.24-x64.1.1.5.tar.gz",
            "hash": "2d813462072ad7cf31529835d6be9afa55cc47c08b3fa749de337f5f214eda520d9b071aa67a2325c9f16711366a58380caee5c76372a747b4fda550df6dfaef"
          },
          {
            "name": "dotnet-opensuse.42.3-x64.tar.gz",
						"rid": "opensuse.42.3-x64",
            "url": "https://download.microsoft.com/download/6/A/2/6A21C555-B042-46EA-BBB4-368AACCB3E25/dotnet-opensuse.42.1-x64.1.1.5.tar.gz",
            "hash": ""
          },
          {
            "name": "dotnet-ubuntu-x64.tar.gz",
						"rid": "ubuntu-x64",
            "url": "https://download.microsoft.com/download/6/A/2/6A21C555-B042-46EA-BBB4-368AACCB3E25/dotnet-ubuntu-x64.1.1.5.tar.gz",
            "hash": "9c3d08ad516ad85ce9f5ce0118b550232d5b67f8466715ccfda8b98ab350e5535d66573525691a58dd2499bfb32446cc689d713efb05ddf672af18b862ecab84"
          },
          {
            "name": "dotnet-ubuntu.16.04-x64.tar.gz",
						"rid": "ubuntu.16.04-x64",
            "url": "https://download.microsoft.com/download/6/A/2/6A21C555-B042-46EA-BBB4-368AACCB3E25/dotnet-ubuntu.16.04-x64.1.1.5.tar.gz",
            "hash": ""
          }
        ]
      },
      "sdk": {
        "version": "1.1.5",
        "version-display": "1.1.5",
        "runtime-version": "1.1.5",
        "vs-version": "",
        "csharp-version": null,
        "fsharp-version": null,
        "vb-version": null,
        "files": [
          {
            "name": "dotnet-dev-osx-x64.tar.gz",
            "rid": "osx-x64",
            "url": "https://download.microsoft.com/download/C/5/5/C55807F5-601C-49B1-B9BB-1BE03EB83E0A/dotnet-dev-osx-x64.1.1.5.tar.gz",
            "hash": "075daf8361e6d7dbbf079b71b2b2a804a96dbde9fe63a665afd02a5e4f1fc67dc7d37e8edd83766535f8f34ec5bb2ad82ef96effb3568d24d25ea3074068bf5c"
          },
          {
            "name": "dotnet-dev-win-x86.zip",
            "rid": "win-x86",
            "url": "https://download.microsoft.com/download/C/5/5/C55807F5-601C-49B1-B9BB-1BE03EB83E0A/dotnet-dev-win-x86.1.1.5.zip",
            "hash": "88d69079274fbd88fdc9b6bbc7042d0be06f225370d42ed82ec73cf97521515a18631cc4b4b9dc8283a4d3e886de5dc438966e23a22ffead175815541a638f91"
          },
          {
            "name": "dotnet-dev-win-x64.zip",
            "rid": "win-x64",
            "url": "https://download.microsoft.com/download/C/5/5/C55807F5-601C-49B1-B9BB-1BE03EB83E0A/dotnet-dev-win-x64.1.1.5.zip",
            "hash": "c8df85c9c073aaa1e7a57ad6d56c190869466587991e1620cefb203482de09a298ca0bee34446dfc42fd51c6f1990173aa280b57cad2ee40db03c71ea199dc75"
          },
          {
            "name": "dotnet-dev-centos-x64.tar.gz",
						"rid": "centos-x64",
            "url": "https://download.microsoft.com/download/C/5/5/C55807F5-601C-49B1-B9BB-1BE03EB83E0A/dotnet-dev-centos-x64.1.1.5.tar.gz",
            "hash": "083a326668530e7f380246314b33d4a08df6921b9e8e5251d26f97c073f86f6128ad6f0b56b8e7ae3f0677e4aa2c4fdafc6a68a5ef6fea5c5fcff1f20982f788"
          },
          {
            "name": "dotnet-dev-debian-x64.tar.gz",
						"rid": "debian-x64",
            "url": "https://download.microsoft.com/download/C/5/5/C55807F5-601C-49B1-B9BB-1BE03EB83E0A/dotnet-dev-debian-x64.1.1.5.tar.gz",
            "hash": "15b177092aa44584e2ffed9a5650c4bddf5938ac958f25d156689eeb1927745d52aafaec79d3a2ace9bf9fb85d9295dd59fe81beab1b787acfa5a7c380ef8016"
          },
          {
            "name": "dotnet-dev-fedora.24-x64.tar.gz",
						"rid": "fedora.24-x64",
            "url": "https://download.microsoft.com/download/C/5/5/C55807F5-601C-49B1-B9BB-1BE03EB83E0A/dotnet-dev-fedora.24-x64.1.1.5.tar.gz",
            "hash": ""
          },
          {
            "name": "dotnet-dev-ubuntu-x64.tar.gz",
						"rid": "ubuntu-x64",
            "url": "https://download.microsoft.com/download/C/5/5/C55807F5-601C-49B1-B9BB-1BE03EB83E0A/dotnet-dev-ubuntu-x64.1.1.5.tar.gz",
            "hash": "6024e9e5ca8a986c6a63ba1d4d89234b682157f2814b379cd8d2890699f5d4acc197a5ae7204f136fd1bc2bad15c9896be99df6648a863dd1fb8e4758ba0daf5"
          },
          {
            "name": "dotnet-dev-ubuntu.16.04-x64.tar.gz",
						"rid": "ubuntu.16.04-x64",
            "url": "https://download.microsoft.com/download/C/5/5/C55807F5-601C-49B1-B9BB-1BE03EB83E0A/dotnet-dev-ubuntu.16.04-x64.1.1.5.tar.gz",
            "hash": "0f666b7cf806cde0c5d93788bbf6dd4d808417aa0c1bdbdb1453d8046262188f8e5dabf593076d296e60ad77f34d858efd3137045943cec54e6d61ccf2556ec0"
          }
        ]
      },
      "aspnetcore-runtime": null,
      "symbols": null
    },
    {
      "release-date": "2017-09-21",
      "release-version": "1.1.4",
      "security": false,
      "cve-list": null,
      "release-notes": "https://github.com/dotnet/core/blob/master/release-notes/1.1/1.1.4.md",
      "runtime": {
        "version": null,
        "version-display": null,
        "vsversion": null,
        "files": [
          {
            "name": "dotnet-osx-x64.tar.gz",
            "rid": "osx-x64",
            "url": "https://download.microsoft.com/download/6/F/B/6FB4F9D2-699B-4A40-A674-B7FF41E0E4D2/dotnet-osx-x64.1.1.4.tar.gz",
            "hash": "58e93d00ddcaa14d58150f923b700c6190c87b1609d59040a262625853eae136"
          },
          {
            "name": "dotnet-win-x86.zip",
            "rid": "win-x86",
            "url": "https://download.microsoft.com/download/6/F/B/6FB4F9D2-699B-4A40-A674-B7FF41E0E4D2/dotnet-win-x86.1.1.4.zip",
            "hash": "265ec7d4b178e5c03e4b8250d0f368de714e3205c90180de71a3c514251d8eaf"
          },
          {
            "name": "dotnet-win-x64.zip",
            "rid": "win-x64",
            "url": "https://download.microsoft.com/download/6/F/B/6FB4F9D2-699B-4A40-A674-B7FF41E0E4D2/dotnet-win-x64.1.1.4.zip",
            "hash": "51a363fb5378f461e67793954e452cbdda4fbf825e7718e286c5ac4250c48b77"
          },
          {
            "name": "dotnet-centos-x64.tar.gz",
						"rid": "centos-x64",
            "url": "https://download.microsoft.com/download/6/F/B/6FB4F9D2-699B-4A40-A674-B7FF41E0E4D2/dotnet-centos-x64.1.1.4.tar.gz",
            "hash": "4b35bacfbf56c22e389739a4750b4773e51907944d4e24e4f5fca0b8355a83c4"
          },
          {
            "name": "dotnet-debian-x64.tar.gz",
						"rid": "debian-x64",
            "url": "https://download.microsoft.com/download/6/F/B/6FB4F9D2-699B-4A40-A674-B7FF41E0E4D2/dotnet-debian-x64.1.1.4.tar.gz",
            "hash": "8b3f0cd9a100a41436f316952128c0bfbd9bafc2808734599c643345de2e5304"
          },
          {
            "name": "dotnet-fedora.24-x64.tar.gz",
						"rid": "fedora.24-x64",
            "url": "https://download.microsoft.com/download/6/F/B/6FB4F9D2-699B-4A40-A674-B7FF41E0E4D2/dotnet-fedora.24-x64.1.1.4.tar.gz",
            "hash": "1897ef8729d3356b6f3b19b20ccdb744d49c78f2b05014282b98e7ce53e0a3e2"
          },
          {
            "name": "dotnet-ubuntu-x64.tar.gz",
						"rid": "ubuntu-x64",
            "url": "https://download.microsoft.com/download/6/F/B/6FB4F9D2-699B-4A40-A674-B7FF41E0E4D2/dotnet-ubuntu-x64.1.1.4.tar.gz",
            "hash": "7948d90eac05b56a7c37a8ac37a5c83012843feeaa0194dfb079a90db9717e6c"
          },
          {
            "name": "dotnet-ubuntu.16.04-x64.tar.gz",
						"rid": "ubuntu.16.04-x64",
            "url": "https://download.microsoft.com/download/6/F/B/6FB4F9D2-699B-4A40-A674-B7FF41E0E4D2/dotnet-ubuntu.16.04-x64.1.1.4.tar.gz",
            "hash": "fe412836910718d3f91ea5ba815a116f5fa872ac0a9ff683db2d8670aceb9b56"
          }
        ]
      },
      "sdk": {
        "version": "1.1.4",
        "version-display": "1.1.4",
        "runtime-version": "1.1.4",
        "vs-version": "",
        "csharp-version": null,
        "fsharp-version": null,
        "vb-version": null,
        "files": [
          {
            "name": "dotnet-dev-osx-x64.tar.gz",
            "rid": "osx-x64",
            "url": "https://download.microsoft.com/download/F/4/F/F4FCB6EC-5F05-4DF8-822C-FF013DF1B17F/dotnet-dev-osx-x64.1.1.4.tar.gz",
            "hash": "fee47d9c7d1b3674e61e586ba81f982c2b039f427b41852e11241ea1781c964e"
          },
          {
            "name": "dotnet-dev-win-x86.zip",
            "rid": "win-x86",
            "url": "https://download.microsoft.com/download/F/4/F/F4FCB6EC-5F05-4DF8-822C-FF013DF1B17F/dotnet-dev-win-x86.1.1.4.zip",
            "hash": "a7512497ca34fa81c2c7049db3722b950ecf56fa224562cfcddcf53d4a6d84e5"
          },
          {
            "name": "dotnet-dev-win-x64.zip",
            "rid": "win-x64",
            "url": "https://download.microsoft.com/download/F/4/F/F4FCB6EC-5F05-4DF8-822C-FF013DF1B17F/dotnet-dev-win-x64.1.1.4.zip",
            "hash": "c8227d50379eb8617dbd1a647a6c888e1e6674cd46b88e4d44997fecfaf671c7"
          },
          {
            "name": "dotnet-dev-centos-x64.tar.gz",
						"rid": "centos-x64",
            "url": "https://download.microsoft.com/download/F/4/F/F4FCB6EC-5F05-4DF8-822C-FF013DF1B17F/dotnet-dev-centos-x64.1.1.4.tar.gz",
            "hash": "3598ec336712b4265ccfa7574bed0d3966f0e747fafa6e5602d0ceb2dd587af8"
          },
          {
            "name": "dotnet-dev-debian-x64.tar.gz",
						"rid": "debian-x64",
            "url": "https://download.microsoft.com/download/F/4/F/F4FCB6EC-5F05-4DF8-822C-FF013DF1B17F/dotnet-dev-debian-x64.1.1.4.tar.gz",
            "hash": "fa05f30c5a95e2aadaf76e1a402c157b5ce4e8f102fb00a2f8652869a146379d"
          },
          {
            "name": "dotnet-dev-fedora.24-x64.tar.gz",
						"rid": "fedora.24-x64",
            "url": "https://download.microsoft.com/download/F/4/F/F4FCB6EC-5F05-4DF8-822C-FF013DF1B17F/dotnet-dev-fedora.24-x64.1.1.4.tar.gz",
            "hash": "682ca1f5d772adc93248c644019aa84f4baa9c7589ebf2dd07d5cbca8f708581"
          },
          {
            "name": "dotnet-dev-ubuntu-x64.tar.gz",
						"rid": "ubuntu-x64",
            "url": "https://download.microsoft.com/download/F/4/F/F4FCB6EC-5F05-4DF8-822C-FF013DF1B17F/dotnet-dev-ubuntu-x64.1.1.4.tar.gz",
            "hash": "9ac4b6d9f163c02d8ab4b3c1e86fd52b9cc01fb560f976cd61f0664a3c9fef3f"
          },
          {
            "name": "dotnet-dev-ubuntu.16.04-x64.tar.gz",
						"rid": "ubuntu.16.04-x64",
            "url": "https://download.microsoft.com/download/F/4/F/F4FCB6EC-5F05-4DF8-822C-FF013DF1B17F/dotnet-dev-ubuntu.16.04-x64.1.1.4.tar.gz",
            "hash": "e806a106ef671efdbc0d3fda3218560a72293e3160e4384523914219937301ed"
          }
        ]
      },
      "aspnetcore-runtime": {
        "version": "1.1.4",
        "version-display": null,
        "version-aspnetcoremodule": null,
        "vsversion": null,
        "files": [
          {
            "name": "DotNetCore-WindowsHosting.exe",
            "rid": "",
            "url": "https://download.microsoft.com/download/6/F/B/6FB4F9D2-699B-4A40-A674-B7FF41E0E4D2/DotNetCore.1.0.7_1.1.4-WindowsHosting.exe",
            "hash": ""
          }
        ]
      },
      "symbols": null
    },
    {
      "release-date": "2017-05-09",
      "release-version": "1.1.2",
      "security": true,
      "cve-list": null,
      "release-notes": "https://github.com/dotnet/core/blob/master/release-notes/1.1/1.1.2.md",
      "runtime": {
        "version": "1.1.2",
        "version-display": null,
        "vsversion": null,
        "files": [
          {
            "name": "dotnet-osx-x64.tar.gz",
            "rid": "osx-x64",
            "url": "https://download.microsoft.com/download/D/7/A/D7A9E4E9-5D25-4F0C-B071-210CB8267943/dotnet-osx-x64.1.1.2.tar.gz",
            "hash": "620a98213e423301fa44abfc1ca0b15e0bc538e676cbf0344c711abef5ed4231"
          },
          {
            "name": "dotnet-win-x86.zip",
            "rid": "win-x86",
            "url": "https://download.microsoft.com/download/D/7/A/D7A9E4E9-5D25-4F0C-B071-210CB8267943/dotnet-win-x86.1.1.2.zip",
            "hash": "31e49e6ae491795c99221307dc829bbb57e645d568a94820a031688b6d8df4c6"
          },
          {
            "name": "dotnet-win-x64.zip",
            "rid": "win-x64",
            "url": "https://download.microsoft.com/download/D/7/A/D7A9E4E9-5D25-4F0C-B071-210CB8267943/dotnet-win-x64.1.1.2.zip",
            "hash": "a4ccb23a6cf2ddf9894cb178ce8e69b5788880a1e3d9d659f26fb914a4bc2988"
          },
          {
            "name": "dotnet-centos-x64.tar.gz",
						"rid": "centos-x64",
            "url": "https://download.microsoft.com/download/D/7/A/D7A9E4E9-5D25-4F0C-B071-210CB8267943/dotnet-centos-x64.1.1.2.tar.gz",
            "hash": "49c54129b39a4a873074b80691733d68ba596782f411cc6565d601aeb6229d1e"
          },
          {
            "name": "dotnet-debian-x64.tar.gz",
						"rid": "debian-x64",
            "url": "https://download.microsoft.com/download/D/7/A/D7A9E4E9-5D25-4F0C-B071-210CB8267943/dotnet-debian-x64.1.1.2.tar.gz",
            "hash": "26f6a2e247dd0b9ac4003d12cf1bd8647985255fdd7659b60e36a7a26fce15de"
          },
          {
            "name": "dotnet-fedora.23-x64.tar.gz",
						"rid": "fedora.23-x64",
            "url": "https://download.microsoft.com/download/D/7/A/D7A9E4E9-5D25-4F0C-B071-210CB8267943/dotnet-fedora.23-x64.1.1.2.tar.gz",
            "hash": "5cb04a3a7f8fd780af87cc6e3273ade1fe9803b7518228999649fcbc95528278"
          },
          {
            "name": "dotnet-fedora.24-x64.tar.gz",
						"rid": "fedora.24-x64",
            "url": "https://download.microsoft.com/download/D/7/A/D7A9E4E9-5D25-4F0C-B071-210CB8267943/dotnet-fedora.24-x64.1.1.2.tar.gz",
            "hash": "96204460bd7998e78ad2e84b1eb6821bff97c4a3dc2bb7a79cf828c5b6dfa37f"
          },
          {
            "name": "dotnet-opensuse.13.2-x64.tar.gz",
						"rid": "opensuse.13.2-x64",
            "url": "https://download.microsoft.com/download/D/7/A/D7A9E4E9-5D25-4F0C-B071-210CB8267943/dotnet-opensuse.13.2-x64.1.1.2.tar.gz",
            "hash": "24be24522531d560513c54fe4b08116a48b81be27e0a43c39f150b8e71a816d3"
          },
          {
            "name": "dotnet-opensuse.42.3-x64.tar.gz",
						"rid": "opensuse.42.3-x64",
            "url": "https://download.microsoft.com/download/D/7/A/D7A9E4E9-5D25-4F0C-B071-210CB8267943/dotnet-opensuse.42.1-x64.1.1.2.tar.gz",
            "hash": "4112308f5e4bbbf38051140ee7bd47df79d4eee40d65f67a0fd1b14782da8166"
          },
          {
            "name": "dotnet-ubuntu-x64.tar.gz",
						"rid": "ubuntu-x64",
            "url": "https://download.microsoft.com/download/D/7/A/D7A9E4E9-5D25-4F0C-B071-210CB8267943/dotnet-ubuntu-x64.1.1.2.tar.gz",
            "hash": "9032e88d43d28004ac10618ef0abac502cdeb02228297d1b51dd67c7e40cd3d1"
          },
          {
            "name": "dotnet-ubuntu.16.04-x64.tar.gz",
						"rid": "ubuntu.16.04-x64",
            "url": "https://download.microsoft.com/download/D/7/A/D7A9E4E9-5D25-4F0C-B071-210CB8267943/dotnet-ubuntu.16.04-x64.1.1.2.tar.gz",
            "hash": "c003ccc3942e327aed42c395bdcfacfc703f5adc5ec69246588a8aaab52b1513"
          },
          {
            "name": "dotnet-ubuntu.16.10-x64.tar.gz",
						"rid": "ubuntu.16.10-x64",
            "url": "https://download.microsoft.com/download/D/7/A/D7A9E4E9-5D25-4F0C-B071-210CB8267943/dotnet-ubuntu.16.10-x64.1.1.2.tar.gz",
            "hash": "0a4d4061931e0154c9186446dbc8d4c3e69ba49537699be98185d55fc24a1b56"
          }
        ]
      },
      "sdk": {
        "version": "1.0.4",
        "version-display": "1.0.4",
        "runtime-version": "1.1.2",
        "vs-version": "15.2.2",
        "csharp-version": null,
        "fsharp-version": null,
        "vb-version": null,
        "files": [
          {
            "name": "dotnet-dev-osx-x64.tar.gz",
            "rid": "osx-x64",
            "url": "https://download.microsoft.com/download/E/7/8/E782433E-7737-4E6C-BFBF-290A0A81C3D7/dotnet-dev-osx-x64.1.0.4.tar.gz",
            "hash": "79ad510280c3e6bdf67c3164c9cf6cdc7536d809d584e471688400b1fb3bea2e"
          },
          {
            "name": "dotnet-dev-win-x86.zip",
            "rid": "win-x86",
            "url": "https://download.microsoft.com/download/E/7/8/E782433E-7737-4E6C-BFBF-290A0A81C3D7/dotnet-dev-win-x86.1.0.4.zip",
            "hash": "648f74ec818f5969035afec3cd4c2a0d9579539710dd4ccdfec806727cf0f8a4"
          },
          {
            "name": "dotnet-dev-win-x64.zip",
            "rid": "win-x64",
            "url": "https://download.microsoft.com/download/E/7/8/E782433E-7737-4E6C-BFBF-290A0A81C3D7/dotnet-dev-win-x64.1.0.4.zip",
            "hash": "82869baef9e010415583174b0b0be95a2cb326dfd36bb32ec270803a9c8196ec"
          },
          {
            "name": "dotnet-dev-centos-x64.tar.gz",
						"rid": "centos-x64",
            "url": "https://download.microsoft.com/download/E/7/8/E782433E-7737-4E6C-BFBF-290A0A81C3D7/dotnet-dev-centos-x64.1.0.4.tar.gz",
            "hash": "8e952982414e192cff5980a6190cfdcfef543b59c0be65e5c9d86dc7d4a8ea4b"
          },
          {
            "name": "dotnet-dev-debian-x64.tar.gz",
						"rid": "debian-x64",
            "url": "https://download.microsoft.com/download/E/7/8/E782433E-7737-4E6C-BFBF-290A0A81C3D7/dotnet-dev-debian-x64.1.0.4.tar.gz",
            "hash": "eeb1baff3999e48e725ad22d7fac800363acec56b122369c37979f87730961a5"
          },
          {
            "name": "dotnet-dev-fedora.23-x64.tar.gz",
						"rid": "fedora.23-x64",
            "url": "https://download.microsoft.com/download/E/7/8/E782433E-7737-4E6C-BFBF-290A0A81C3D7/dotnet-dev-fedora.23-x64.1.0.4.tar.gz",
            "hash": "46fca05c426e0d13cb2ad5eb5cbe268c2a469cf574e6731d9cc8dacac9c02b79"
          },
          {
            "name": "dotnet-dev-fedora.24-x64.tar.gz",
						"rid": "fedora.24-x64",
            "url": "https://download.microsoft.com/download/E/7/8/E782433E-7737-4E6C-BFBF-290A0A81C3D7/dotnet-dev-fedora.24-x64.1.0.4.tar.gz",
            "hash": "f3f049e099c4ea73342ec6448cb0eef61d81cfca7c476b989fcb0f09d918c31c"
          },
          {
            "name": "dotnet-dev-opensuse.13.2-x64.tar.gz",
						"rid": "opensuse.13.2-x64",
            "url": "https://download.microsoft.com/download/E/7/8/E782433E-7737-4E6C-BFBF-290A0A81C3D7/dotnet-dev-opensuse.13.2-x64.1.0.4.tar.gz",
            "hash": "49d599df1f2b6b173e4943a3aafb0456c95086ad2bca143c346fa28fe87d30bb"
          },
          {
            "name": "dotnet-dev-opensuse.42.1-x64.tar.gz",
						"rid": "opensuse.42.1-x64",
            "url": "https://download.microsoft.com/download/E/7/8/E782433E-7737-4E6C-BFBF-290A0A81C3D7/dotnet-dev-opensuse.42.1-x64.1.0.4.tar.gz",
            "hash": "91f133a77ba5ba9cd3ec5b243ce6c69ceb5ec164b2ff1fd256a28fbb73d6991e"
          },
          {
            "name": "dotnet-dev-ubuntu-x64.tar.gz",
						"rid": "ubuntu-x64",
            "url": "https://download.microsoft.com/download/E/7/8/E782433E-7737-4E6C-BFBF-290A0A81C3D7/dotnet-dev-ubuntu-x64.1.0.4.tar.gz",
            "hash": "e3823b9f964d27d1434f0e52b93fb1b6a65e83fb275e01f65ecbe63a4242fbe5"
          },
          {
            "name": "dotnet-dev-ubuntu.16.04-x64.tar.gz",
						"rid": "ubuntu.16.04-x64",
            "url": "https://download.microsoft.com/download/E/7/8/E782433E-7737-4E6C-BFBF-290A0A81C3D7/dotnet-dev-ubuntu.16.04-x64.1.0.4.tar.gz",
            "hash": "6fb4ec609b00bd65881f864249741d6486ba19da5b76cfcb60d03df8799b6ab7"
          },
          {
            "name": "dotnet-dev-ubuntu.16.10-x64.tar.gz",
						"rid": "ubuntu.16.10-x64",
            "url": "https://download.microsoft.com/download/E/7/8/E782433E-7737-4E6C-BFBF-290A0A81C3D7/dotnet-dev-ubuntu.16.10-x64.1.0.4.tar.gz",
            "hash": "9e784b554a9cb68df9ce541cc220dafcb71b185837e05420c182e4a496b68f47"
          }
        ]
      },
      "aspnetcore-runtime": null,
      "symbols": null
    },
    {
      "release-date": "2017-03-07",
      "release-version": "1.1.1",
      "security": false,
      "cve-list": null,
      "release-notes": "https://github.com/dotnet/core/blob/master/release-notes/1.1/1.1.1.md",
      "runtime": {
        "version": "1.1.1",
        "version-display": null,
        "vsversion": null,
        "files": [
          {
            "name": "dotnet-osx-x64.tar.gz",
            "rid": "osx-x64",
            "url": "https://download.microsoft.com/download/9/5/6/9568826C-E3F6-44A7-9F75-DD8E6AB29543/dotnet-osx-x64.1.1.1.tar.gz",
            "hash": "a809eb4f47a8468edacfab8dfd9ddc1015a2e4ec3643fdcedd4d7c9ab3f028f6"
          },
          {
            "name": "dotnet-win-x86.zip",
            "rid": "win-x86",
            "url": "https://download.microsoft.com/download/9/5/6/9568826C-E3F6-44A7-9F75-DD8E6AB29543/dotnet-win-x86.1.1.1.zip",
            "hash": "0c69428e55782603982b173bc66eb24fbf80f9b01ffdf8a00f012beaab3c4653"
          },
          {
            "name": "dotnet-win-x64.zip",
            "rid": "win-x64",
            "url": "https://download.microsoft.com/download/9/5/6/9568826C-E3F6-44A7-9F75-DD8E6AB29543/dotnet-win-x64.1.1.1.zip",
            "hash": "b0f7fc902308b98fa8e202081884d310a94a93264a1f5beeb4632acccf2c0bb2"
          },
          {
            "name": "dotnet-centos-x64.tar.gz",
						"rid": "centos-x64",
            "url": "https://download.microsoft.com/download/9/5/6/9568826C-E3F6-44A7-9F75-DD8E6AB29543/dotnet-centos-x64.1.1.1.tar.gz",
            "hash": "2eca7129424c50bd4a312bf519e5f3add2398cc11f53e4032e233b787528c3e4"
          },
          {
            "name": "dotnet-debian-x64.tar.gz",
						"rid": "debian-x64",
            "url": "https://download.microsoft.com/download/9/5/6/9568826C-E3F6-44A7-9F75-DD8E6AB29543/dotnet-debian-x64.1.1.1.tar.gz",
            "hash": "6359fcd443c686476c6b55bfcd5fdc214a64f8f399bfc1801e4d841c4ca163de"
          },
          {
            "name": "dotnet-fedora.23-x64.tar.gz",
						"rid": "fedora.23-x64",
            "url": "https://download.microsoft.com/download/9/5/6/9568826C-E3F6-44A7-9F75-DD8E6AB29543/dotnet-fedora.23-x64.1.1.1.tar.gz",
            "hash": "f5813c020d0b5c507ab857a168f7faea54f745ff8b34404b85f8dc5c03aa3537"
          },
          {
            "name": "dotnet-fedora.24-x64.tar.gz",
						"rid": "fedora.24-x64",
            "url": "https://download.microsoft.com/download/9/5/6/9568826C-E3F6-44A7-9F75-DD8E6AB29543/dotnet-fedora.24-x64.1.1.1.tar.gz",
            "hash": "060d05dc338cb722cad94e379e354cca174309b789b686cf4e2cdfed2c238503"
          },
          {
            "name": "dotnet-opensuse.13.2-x64.tar.gz",
						"rid": "opensuse.13.2-x64",
            "url": "https://download.microsoft.com/download/9/5/6/9568826C-E3F6-44A7-9F75-DD8E6AB29543/dotnet-opensuse.13.2-x64.1.1.1.tar.gz",
            "hash": "86180fb3d67293be760abbe6a28d73a7717a2910852e8b047ba771d0fecd3430"
          },
          {
            "name": "dotnet-opensuse.42.3-x64.tar.gz",
						"rid": "opensuse.42.3-x64",
            "url": "https://download.microsoft.com/download/9/5/6/9568826C-E3F6-44A7-9F75-DD8E6AB29543/dotnet-opensuse.42.1-x64.1.1.1.tar.gz",
            "hash": "97535294b174d09d685f46687d30ebc7d929afa11ed99fcc1645954b1cdeecb3"
          },
          {
            "name": "dotnet-ubuntu-x64.tar.gz",
						"rid": "ubuntu-x64",
            "url": "https://download.microsoft.com/download/9/5/6/9568826C-E3F6-44A7-9F75-DD8E6AB29543/dotnet-ubuntu-x64.1.1.1.tar.gz",
            "hash": "bd2807bf3d5b316bf7360bddab276bc4af13106de406491a41a4fae522d1c0be"
          },
          {
            "name": "dotnet-ubuntu.16.04-x64.tar.gz",
						"rid": "ubuntu.16.04-x64",
            "url": "https://download.microsoft.com/download/9/5/6/9568826C-E3F6-44A7-9F75-DD8E6AB29543/dotnet-ubuntu.16.04-x64.1.1.1.tar.gz",
            "hash": "e1737cfc3df8336d7469e1c3df431abcb56f94d021a941dc33af9a0d090f512c"
          },
          {
            "name": "dotnet-ubuntu.16.10-x64.tar.gz",
						"rid": "ubuntu.16.10-x64",
            "url": "https://download.microsoft.com/download/9/5/6/9568826C-E3F6-44A7-9F75-DD8E6AB29543/dotnet-ubuntu.16.10-x64.1.1.1.tar.gz",
            "hash": "d2d439fd7e544e120db4fb7246ec99cad199ad8d827a78e3e4157f8e331aa066"
          }
        ]
      },
      "sdk": {
        "version": "1.0.1",
        "version-display": "1.0.1",
        "runtime-version": "1.1.1",
        "vs-version": "",
        "csharp-version": null,
        "fsharp-version": null,
        "vb-version": null,
        "files": [
          {
            "name": "dotnet-dev-osx-x64.tar.gz",
            "rid": "osx-x64",
            "url": "https://dotnetcli.blob.core.windows.net/dotnet/Sdk/1.0.1/dotnet-dev-osx-x64.1.0.1.tar.gz",
            "hash": "f030188673ebb71fc3bb3a089504c2079cd8176e669575b5992664b405194366"
          },
          {
            "name": "dotnet-dev-win-x86.zip",
            "rid": "win-x86",
            "url": "https://dotnetcli.blob.core.windows.net/dotnet/Sdk/1.0.1/dotnet-dev-win-x86.1.0.1.zip",
            "hash": "3a8d7316dd774d54e27a332c5d1e73d7813fecd10b670249f480ae917226e444"
          },
          {
            "name": "dotnet-dev-win-x64.zip",
            "rid": "win-x64",
            "url": "https://dotnetcli.blob.core.windows.net/dotnet/Sdk/1.0.1/dotnet-dev-win-x64.1.0.1.zip",
            "hash": "e729afcf3cc69f17ec7968468b399c843b8b8327523e62c03450e4653115cf76"
          },
          {
            "name": "dotnet-dev-centos-x64.tar.gz",
						"rid": "centos-x64",
            "url": "https://dotnetcli.blob.core.windows.net/dotnet/Sdk/1.0.1/dotnet-dev-centos-x64.1.0.1.tar.gz",
            "hash": "08759c53aaf335bab14f5bbca89836bd9d4350c1b6392d32e51b37d00dba9eeb"
          },
          {
            "name": "dotnet-dev-debian-x64.tar.gz",
						"rid": "debian-x64",
            "url": "https://dotnetcli.blob.core.windows.net/dotnet/Sdk/1.0.1/dotnet-dev-debian-x64.1.0.1.tar.gz",
            "hash": "84601397f83adaf2028653b73f27093f66d4c763dae5c770743351975477ee1e"
          },
          {
            "name": "dotnet-dev-fedora.23-x64.tar.gz",
						"rid": "fedora.23-x64",
            "url": "https://dotnetcli.blob.core.windows.net/dotnet/Sdk/1.0.1/dotnet-dev-fedora.23-x64.1.0.1.tar.gz",
            "hash": "dc6a70d11a574f9745b52a5392c384453ffdadd799ee59c417c308bdc63e86c3"
          },
          {
            "name": "dotnet-dev-fedora.24-x64.tar.gz",
						"rid": "fedora.24-x64",
            "url": "https://dotnetcli.blob.core.windows.net/dotnet/Sdk/1.0.1/dotnet-dev-fedora.24-x64.1.0.1.tar.gz",
            "hash": "e98ffe4443bed058eaaeba7190b3f136128757799d28ffe8ad985aeae92970b5"
          },
          {
            "name": "dotnet-dev-opensuse.13.2-x64.tar.gz",
						"rid": "opensuse.13.2-x64",
            "url": "https://dotnetcli.blob.core.windows.net/dotnet/Sdk/1.0.1/dotnet-dev-opensuse.13.2-x64.1.0.1.tar.gz",
            "hash": "2dff951b2db33145ba51e2310e85dd4ffad83a501eb6750365f77ddf7d3d8b5f"
          },
          {
            "name": "dotnet-dev-opensuse.42.1-x64.tar.gz",
						"rid": "opensuse.42.1-x64",
            "url": "https://dotnetcli.blob.core.windows.net/dotnet/Sdk/1.0.1/dotnet-dev-opensuse.42.1-x64.1.0.1.tar.gz",
            "hash": "4c9d4eae74f04acf563da9ee3f1e846e9f2547ebd552ae874d90e897caf85e21"
          },
          {
            "name": "dotnet-dev-ubuntu-x64.tar.gz",
						"rid": "ubuntu-x64",
            "url": "https://dotnetcli.blob.core.windows.net/dotnet/Sdk/1.0.1/dotnet-dev-ubuntu-x64.1.0.1.tar.gz",
            "hash": "4d4399e090c436e7037dc393373345aa0521b2acfa325dec80771f7adb448daf"
          },
          {
            "name": "dotnet-dev-ubuntu.16.10-x64.tar.gz",
						"rid": "ubuntu.16.10-x64",
            "url": "https://dotnetcli.blob.core.windows.net/dotnet/Sdk/1.0.1/dotnet-dev-ubuntu.16.04-x64.1.0.1.tar.gz",
            "hash": "4a59413a0b2ba8914ceecb4a505dae4f93ede10cae4246d714178b11cbe32a2f"
          },
          {
            "name": "dotnet-dev-ubuntu.16.04-x64.tar.gz",
						"rid": "ubuntu.16.04-x64",
            "url": "https://dotnetcli.blob.core.windows.net/dotnet/Sdk/1.0.1/dotnet-dev-ubuntu.16.10-x64.1.0.1.tar.gz",
            "hash": "828af612b3e691f27d93153c3c7fd561e041535e907e9823f206ccab51030ecf"
          }
        ]
      },
      "aspnetcore-runtime": null,
      "symbols": null
    },
    {
      "release-date": "2016-11-16",
      "release-version": "1.1.0",
      "security": false,
      "cve-list": null,
      "release-notes": "https://github.com/dotnet/core/blob/master/release-notes/1.1/1.1.md",
      "runtime": {
        "version": "1.1.0",
        "version-display": null,
        "vsversion": null,
        "files": [
          {
            "name": "dotnet-osx-x64.tar.gz",
            "rid": "osx-x64",
            "url": "https://download.microsoft.com/download/A/F/6/AF610E6A-1D2D-47D8-80B8-F178951A0C72/Binaries/dotnet-osx-x64.1.1.0.tar.gz",
            "hash": "b8c28c32ca6bf677982999543feec0cea4e7275ed034e1b503451de0744d13f2"
          },
          {
            "name": "dotnet-win-x86.zip",
            "rid": "win-x86",
            "url": "https://download.microsoft.com/download/A/F/6/AF610E6A-1D2D-47D8-80B8-F178951A0C72/Binaries/dotnet-win-x86.1.1.0.zip",
            "hash": "6e08a9753f96ed2087d189dd1adea7611e90bd88614157c1fe51cf397a967ed9"
          },
          {
            "name": "dotnet-win-x64.zip",
            "rid": "win-x64",
            "url": "https://download.microsoft.com/download/A/F/6/AF610E6A-1D2D-47D8-80B8-F178951A0C72/Binaries/dotnet-win-x64.1.1.0.zip",
            "hash": "cc66a190edc10866494df9e72dbaf4b872c83045e26431161131459ab413a08c"
          },
          {
            "name": "dotnet-centos-x64.tar.gz",
						"rid": "centos-x64",
            "url": "https://download.microsoft.com/download/A/F/6/AF610E6A-1D2D-47D8-80B8-F178951A0C72/Binaries/dotnet-centos-x64.1.1.0.tar.gz",
            "hash": "6f2a99f2aba9afd4c8470d5c423d06eec8e7dc9b2c6d2521216eefcceccdd254"
          },
          {
            "name": "dotnet-debian-x64.tar.gz",
						"rid": "debian-x64",
            "url": "https://download.microsoft.com/download/A/F/6/AF610E6A-1D2D-47D8-80B8-F178951A0C72/Binaries/dotnet-debian-x64.1.1.0.tar.gz",
            "hash": "91acd357628a3ae510e6f9ff2f912fb69b7a477125a66dca8f8cf3015d87df19"
          },
          {
            "name": "dotnet-fedora.23-x64.tar.gz",
						"rid": "fedora.23-x64",
            "url": "https://download.microsoft.com/download/A/F/6/AF610E6A-1D2D-47D8-80B8-F178951A0C72/Binaries/dotnet-fedora.23-x64.1.1.0.tar.gz",
            "hash": "de34ecd0bae6865d5ff15898415517892caf1894301a9368c7b68a62b9e188b4"
          },
          {
            "name": "dotnet-fedora.24-x64.tar.gz",
						"rid": "fedora.24-x64",
            "url": "https://download.microsoft.com/download/A/F/6/AF610E6A-1D2D-47D8-80B8-F178951A0C72/Binaries/dotnet-fedora.24-x64.1.1.0.tar.gz",
            "hash": "4bf2fed6c9607cfb19c8b80cce74a99aee3f7549b644841d46ea47238d39feee"
          },
          {
            "name": "dotnet-opensuse.13.2-x64.tar.gz",
						"rid": "opensuse.13.2-x64",
            "url": "https://download.microsoft.com/download/A/F/6/AF610E6A-1D2D-47D8-80B8-F178951A0C72/Binaries/dotnet-opensuse.13.2-x64.1.1.0.tar.gz",
            "hash": "97b98c12693683bd5bb5e3b1745f72b8e5a4e50ed72dbfe0155749135bc09b84"
          },
          {
            "name": "dotnet-opensuse.42.3-x64.tar.gz",
						"rid": "opensuse.42.3-x64",
            "url": "https://download.microsoft.com/download/A/F/6/AF610E6A-1D2D-47D8-80B8-F178951A0C72/Binaries/dotnet-opensuse.42.1-x64.1.1.0.tar.gz",
            "hash": "f1b5055ffd1e8df4bcfbdbee8c99ff81315d493d2e24ebfbcab5b324e9bb7671"
          },
          {
            "name": "dotnet-ubuntu-x64.tar.gz",
						"rid": "ubuntu-x64",
            "url": "https://download.microsoft.com/download/A/F/6/AF610E6A-1D2D-47D8-80B8-F178951A0C72/Binaries/dotnet-ubuntu-x64.1.1.0.tar.gz",
            "hash": "1c067b32dd40dd2b88a6d25c8634c94f37399a590b5036e609550de7f5fda935"
          },
          {
            "name": "dotnet-ubuntu.16.04-x64.tar.gz",
						"rid": "ubuntu.16.04-x64",
            "url": "https://download.microsoft.com/download/A/F/6/AF610E6A-1D2D-47D8-80B8-F178951A0C72/Binaries/dotnet-ubuntu.16.04-x64.1.1.0.tar.gz",
            "hash": "917fa16e95fe9d2434134e09025c23b766387c67e91f5f88947ccd6b5e3032e2"
          },
          {
            "name": "dotnet-ubuntu.16.10-x64.tar.gz",
						"rid": "ubuntu.16.10-x64",
            "url": "https://download.microsoft.com/download/A/F/6/AF610E6A-1D2D-47D8-80B8-F178951A0C72/Binaries/dotnet-ubuntu.16.10-x64.1.1.0.tar.gz",
            "hash": "48243753a3b4429b51e1c919955f40c977886849aacc03a2a207f472d78bfae9"
          }
        ]
      },
      "sdk": {
        "version": "1.0.0-preview2.1-003177",
        "version-display": "1.0.0-preview2",
        "runtime-version": "1.1.0",
        "vs-version": "",
        "csharp-version": null,
        "fsharp-version": null,
        "vb-version": null,
        "files": [
          {
            "name": "dotnet-dev-osx-x64.tar.gz",
            "rid": "osx-x64",
            "url": "https://download.microsoft.com/download/A/F/6/AF610E6A-1D2D-47D8-80B8-F178951A0C72/Binaries/dotnet-dev-osx-x64.1.0.0-preview2-1-003177.tar.gz",
            "hash": "8f1ffef37aa9da7273674185dab3b78feb44082d3a9d3156dfc20329acfe7e0d"
          },
          {
            "name": "dotnet-dev-win-x86.zip",
            "rid": "win-x86",
            "url": "https://download.microsoft.com/download/A/F/6/AF610E6A-1D2D-47D8-80B8-F178951A0C72/Binaries/dotnet-dev-win-x86.1.0.0-preview2-1-003177.zip",
            "hash": "38a451069f6bc1d2e226218f260b19fc1a2aca775fbd88c083b2d23d5a3af737"
          },
          {
            "name": "dotnet-dev-win-x64.zip",
            "rid": "win-x64",
            "url": "https://download.microsoft.com/download/A/F/6/AF610E6A-1D2D-47D8-80B8-F178951A0C72/Binaries/dotnet-dev-win-x64.1.0.0-preview2-1-003177.zip",
            "hash": "d4056a91f83699894c9f9fbac1b8965597ded079b0d8848dacc7505f372f85a0"
          },
          {
            "name": "dotnet-dev-centos-x64.tar.gz",
						"rid": "centos-x64",
            "url": "https://download.microsoft.com/download/A/F/6/AF610E6A-1D2D-47D8-80B8-F178951A0C72/Binaries/dotnet-dev-centos-x64.1.0.0-preview2-1-003177.tar.gz",
            "hash": "168099d73a4be8dacf148a4c9300602a4a74e78fa86495a6d819a2ecca2db406"
          },
          {
            "name": "dotnet-dev-debian-x64.tar.gz",
						"rid": "debian-x64",
            "url": "https://download.microsoft.com/download/A/F/6/AF610E6A-1D2D-47D8-80B8-F178951A0C72/Binaries/dotnet-dev-debian-x64.1.0.0-preview2-1-003177.tar.gz",
            "hash": "a2f228dc79501ee85ac5fcdf771886d8f84409bacfd3f9b3ba4225663cbfa3ef"
          },
          {
            "name": "dotnet-dev-fedora.23-x64.tar.gz",
						"rid": "fedora.23-x64",
            "url": "https://download.microsoft.com/download/A/F/6/AF610E6A-1D2D-47D8-80B8-F178951A0C72/Binaries/dotnet-dev-fedora.23-x64.1.0.0-preview2-1-003177.tar.gz",
            "hash": "9802a59b2e68c1fd2c91648503302066bf0ab09b1d286dd6264e2ccc75f50b09"
          },
          {
            "name": "dotnet-dev-fedora.24-x64.tar.gz",
						"rid": "fedora.24-x64",
            "url": "https://download.microsoft.com/download/A/F/6/AF610E6A-1D2D-47D8-80B8-F178951A0C72/Binaries/dotnet-dev-fedora.24-x64.1.0.0-preview2-1-003177.tar.gz",
            "hash": "4ff0b843f00f89b4391cb2b442f973117d676c56b571b40c9ffa49af3740f717"
          },
          {
            "name": "dotnet-dev-opensuse.13.2-x64.tar.gz",
						"rid": "opensuse.13.2-x64",
            "url": "https://download.microsoft.com/download/A/F/6/AF610E6A-1D2D-47D8-80B8-F178951A0C72/Binaries/dotnet-dev-opensuse.13.2-x64.1.0.0-preview2-1-003177.tar.gz",
            "hash": "a46585f907b73336878076ab9942db6565445b8b7a435f85537fece4ae4456a0"
          },
          {
            "name": "dotnet-dev-opensuse.42.1-x64.tar.gz",
						"rid": "opensuse.42.1-x64",
            "url": "https://download.microsoft.com/download/A/F/6/AF610E6A-1D2D-47D8-80B8-F178951A0C72/Binaries/dotnet-dev-opensuse.42.1-x64.1.0.0-preview2-1-003177.tar.gz",
            "hash": "b9bec78bbb710a47baa79e2af65b5dc0242bbc7850571d67f8153f6d6cb3f542"
          },
          {
            "name": "dotnet-dev-ubuntu-x64.tar.gz",
						"rid": "ubuntu-x64",
            "url": "https://download.microsoft.com/download/A/F/6/AF610E6A-1D2D-47D8-80B8-F178951A0C72/Binaries/dotnet-dev-ubuntu-x64.1.0.0-preview2-1-003177.tar.gz",
            "hash": "9f6f72c581534ec4367bc3952fe3bfe7649179d86c55b31371b4294edc96d1d1"
          },
          {
            "name": "dotnet-dev-ubuntu.16.04-x64.tar.gz",
						"rid": "ubuntu.16.04-x64",
            "url": "https://download.microsoft.com/download/A/F/6/AF610E6A-1D2D-47D8-80B8-F178951A0C72/Binaries/dotnet-dev-ubuntu.16.04-x64.1.0.0-preview2-1-003177.tar.gz",
            "hash": "4fdae55113557171a0898b283eef13669a7d722fb2b918a595eb2ab70db1d8a8"
          },
          {
            "name": "dotnet-dev-ubuntu.16.10-x64.tar.gz",
						"rid": "ubuntu.16.10-x64",
            "url": "https://download.microsoft.com/download/A/F/6/AF610E6A-1D2D-47D8-80B8-F178951A0C72/Binaries/dotnet-dev-ubuntu.16.10-x64.1.0.0-preview2-1-003177.tar.gz",
            "hash": "835bfcb0cf56457a7c5f953f5fd7d6a37b7a68eb23dc0fb3d9161def833345ea"
          }
        ]
      },
      "aspnetcore-runtime": null,
      "symbols": null
    }
  ]
>>>>>>> e0085f4c
}<|MERGE_RESOLUTION|>--- conflicted
+++ resolved
@@ -1,1453 +1,4 @@
 {
-<<<<<<< HEAD
-    "channel-version": "1.1",
-    "latest-release": "1.1.10",
-    "latest-release-date": "2018-10-09",
-    "support-phase": "maintenance",
-    "eol-date": "2019-06-27",
-    "lifecycle-policy": "https://www.microsoft.com/net/support/policy",
-    "releases": 
-    [
-        {
-            "release-date": "2018-10-09",
-            "release-version": "1.1.10",
-            "security": true,
-            "release-notes": "https://github.com/dotnet/core/blob/master/release-notes/1.1/1.1.10.md",
-            "runtime": {
-                "version": "1.1.10",
-                "version-display": "1.1.10",
-                "vs-version": "",
-                "files": [
-                    {
-                        "name":  "coreclr-symbols.zip",
-                        "url":  "https://download.visualstudio.microsoft.com/download/pr/373f14c7-c48f-4812-aacd-36d0a264679c/44e2497391796c22f2123e763e288c0b/coreclr-1.1.10-symbols.zip",
-                        "hash":  "930734cf9816d9996363bcc1811e05c626cac8875f9335e86a2d2bd2fc47af9c2880769cbf725ec5ec8641f7a9ac754d141d874298fc22fc5d933ed68060fcf2"
-                    },
-                    {
-                        "name":  "corefx-symbols.zip",
-                        "url":  "https://download.visualstudio.microsoft.com/download/pr/aaddf89a-b6b9-425b-85f0-ca6777d82960/e8f560ab2700dc7a36e8ceaff71f0f1b/corefx-1.1.10-symbols.zip",
-                        "hash":  "1f6fdc3acaf68922a3c83618385341a81aa1c7c981a705f93371ac01ac2c08760c767b67a098900e5eccc403e8c503bf49f9a20203415767a5a45851b07b96e8"
-                    },
-                    {
-                        "name":  "core-setup-symbols.zip",
-                        "url":  "https://download.visualstudio.microsoft.com/download/pr/f02b2b5c-35f9-4c7f-b1af-d701bceeb18a/adcd583ab241afac1aef59bf13a4a683/core-setup-1.1.10-symbols.zip",
-                        "hash":  "4051672a0d4fc98577896d30fbeae9b8d7ef7d9411c57e7c90d21b1a032ff69f53a89c6bbfc7cc84b3760cb2bab02efdead6e5baa6d37bece906b9d284c274a7"
-                    },
-                    {
-                        "name":  "dotnet-centos-x64.tar.gz",
-                        "url":  "https://download.visualstudio.microsoft.com/download/pr/dcd0be0c-bcd7-44ba-a2b9-81a311a3cdb3/b0ca72ea9b995994d6e54ac242928ede/dotnet-centos-x64.1.1.10.tar.gz",
-                        "hash":  "18f8fed7d7fa8d54cdceebac4f2528d7a90b32c66be1a98ebcafbbaa7b0c9f4aa412da6e66893bb21bdfedf37fce196b24eb76e5ba4405e5fd352aa80f25fcb0"
-                    },
-                    {
-                        "name":  "dotnet-debian.9-x64.tar.gz",
-                        "url":  "https://download.visualstudio.microsoft.com/download/pr/1fe343e6-f55f-4b70-a3c8-1c9439a7c905/07dcc830b9ed0a2c2feead85a5209b92/dotnet-debian.9-x64.1.1.10.tar.gz",
-                        "hash":  "fe3ea31831444bcd4f77ae0b05e217c8f1efaf175605667a76615223b8efbc728a77411c67cc096168881030d7f3c4ab387a2d2633177cf635e9543ac837f01b"
-                    },
-                    {
-                        "name":  "dotnet-debian-x64.tar.gz",
-                        "url":  "https://download.visualstudio.microsoft.com/download/pr/8543193c-3c50-4709-90d6-632e3c37ae2b/c8919995f8eda0b236d91459b3ab4f4b/dotnet-debian-x64.1.1.10.tar.gz",
-                        "hash":  "a89e1a06ac23a0fd51fa6ab8f35b792499af9601c67b6f5ed2334d357ffb1bb811ed94d9e8f297b351b0f1470fbbc0e15d8da87010c11cf9fcc0b91d7b0262e3"
-                    },
-                    {
-                        "name":  "dotnet-fedora.27-x64.tar.gz",
-                        "url":  "https://download.visualstudio.microsoft.com/download/pr/24786c9f-d752-4d7d-9891-b4500507281f/147128999e7bb01117796de87c542516/dotnet-fedora.27-x64.1.1.10.tar.gz",
-                        "hash":  "84a47b8dbd8ab0c3badea337d8a0df22af1c9da7f65b3272488fcb6506eb29924573c4970606bc3df36cd45f4363ef1b4f518a6648a9fa559b1a49abaf460871"
-                    },
-                    {
-                        "name":  "dotnet-fedora.28-x64.tar.gz",
-                        "url":  "https://download.visualstudio.microsoft.com/download/pr/a5c06c72-a6c1-4624-8ab6-ce2d5ec78e6a/6afd58fbd5aee8d97f3340f94eeecad0/dotnet-fedora.28-x64.1.1.10.tar.gz",
-                        "hash":  "47845a9a7985e916c0f8bc266c20f87b4cfaa2b61becfa7c9ecfaa5056bcfb147d057038797787ea3f612a520484bfc1131636375a6fd56088c05452acbfc3ed"
-                    },
-                    {
-                        "name":  "dotnet-opensuse.42.3-x64.tar.gz",
-                        "url":  "https://download.visualstudio.microsoft.com/download/pr/c36cfeaa-2310-4b15-84eb-634e39cc67c4/f409e955512078bfd4424b44dbc6c05b/dotnet-opensuse.42.3-x64.1.1.10.tar.gz",
-                        "hash":  "99f1ada1b8ebfc9c5bb84c524235fa61fa421b4758adf46e70bfbf13c730f82eab4d934ea86e810392891d7d45d5caf43bfeb685410a380b4ea2b4719fea0659"
-                    },
-                    {
-                        "name":  "dotnet-osx-x64.tar.gz",
-                        "url":  "https://download.visualstudio.microsoft.com/download/pr/196e2703-a697-4eef-b647-36430cd66b47/6d490df0fe97b97a118302b8ea7a29db/dotnet-osx-x64.1.1.10.pkg",
-                        "hash":  "035e86ba27bd094f419a8032af1608d1c756c7cb6df3f34b7be4423e9c0fcb5f1b35e823a184086e53fa1f1f1c0dc209acbe2ef1aa2cdd608e3a4cc0f423ff3f"
-                    },
-                    {
-                        "name":  "dotnet-osx-x64.pkg",
-                        "url":  "https://download.visualstudio.microsoft.com/download/pr/d6e2e0f4-36e4-4f02-bc9a-18554377cb1a/6024c1292306c11fbf879293329dec42/dotnet-osx-x64.1.1.10.tar.gz",
-                        "hash":  "fbb3dc3e35cf17e95ad54cf38339a9fc2dc11f650f6a22de52658e2f6dfdbad2b39bce42badd76a7a941d105a343d9c2232dcbbc0b64cef2e3656ff65a59a4f9"
-                    },
-                    {
-                        "name":  "dotnet-rhel-x64.tar.gz",
-                        "url":  "https://download.visualstudio.microsoft.com/download/pr/950bcacb-cd3b-40bd-8a21-e22fc25f850c/935f5844d8af2132e71c4a1a88dee0d0/dotnet-rhel-x64.1.1.10.tar.gz",
-                        "hash":  "40029e8f7c06fdb797683edf6e472f87a48c0d776bafbea3ac6ad03561d9cbf94d011999968a102135b87651a819b27af13ea1c8d05780c8cc3b577411cdc71b"
-                    },
-                    {
-                        "name":  "dotnet-ubuntu.16.04-x64.tar.gz",
-                        "url":  "https://download.visualstudio.microsoft.com/download/pr/6d8ce8f5-173b-471f-bf83-6d21b6f7924c/7e7b983ed52f1f0eb937bffb8d3ab1e2/dotnet-ubuntu.16.04-x64.1.1.10.tar.gz",
-                        "hash":  "e39f0fe332d26d42a1f7517ceb2624e17cb825aa6c85ddb8b19d5ec79f885b1a343ce28a139a9e863cb6fdd103434e857914003e5716f5aeb3b7d05002daa3ee"
-                    },
-                    {
-                        "name":  "dotnet-ubuntu.18.04-x64.tar.gz",
-                        "url":  "https://download.visualstudio.microsoft.com/download/pr/b25b5650-0cb8-4699-a347-48d73650da0b/920966211e9bb1907232bbda1faa895a/dotnet-ubuntu.18.04-x64.1.1.10.tar.gz",
-                        "hash":  "5008d2b2f4ad0c0c8dc7e109ebba4b83b897e8e35d7c925754b99879673de811e44deb77051f5f22eb0df016992c02c2c4c6c4bea14ca77cafcaae79fe0f4404"
-                    },
-                    {
-                        "name":  "dotnet-ubuntu-x64.tar.gz",
-                        "url":  "https://download.visualstudio.microsoft.com/download/pr/e436ca0b-f286-4d5a-b07d-41855d4c1e83/f169eac4a2b1449055cc804a345f1413/dotnet-ubuntu-x64.1.1.10.tar.gz",
-                        "hash":  "0f75dcd87af64960ff154657f1afac7f4cb5d09b2eab472472dd320b01b5efdb2d7ff48b49cc0a933213647cd16392e13e71a3e9c82edc9d561d483a427814f8"
-                    },
-                    {
-                        "name":  "dotnet-win-x64.exe",
-                        "url":  "https://download.visualstudio.microsoft.com/download/pr/f2c70fc3-d08f-41d0-80cd-851530acb391/6f5c6c2715f92c4aa3c45616c0419125/dotnet-win-x64.1.1.10.exe",
-                        "hash":  "0653d989fd88ec8d94e66825c70134476f405da4e00fa850b42a597fd8faeb72fd389f947444d7bdddf30e600a3d7398f607aaee2e63047c25d620f46f2d39db"
-                    },
-                    {
-                        "name":  "dotnet-win-x64.zip",
-                        "url":  "https://download.visualstudio.microsoft.com/download/pr/2b67f7b6-3178-4405-98fa-529a0ee63ec7/e422f43e67412f1b2619dc297cd4da6a/dotnet-win-x64.1.1.10.zip",
-                        "hash":  "92b2779f9b84b23f9f317c3f5bd2b4c6263b0b99683a696d2637718b79eea0d5468bb836d5b14b37a04f7f44fa2717f3d9e94c69dd969d4a70538f9ab595c9a8"
-                    },
-                    {
-                        "name":  "dotnet-win-x86.exe",
-                        "url":  "https://download.visualstudio.microsoft.com/download/pr/69d04e62-57d7-481e-9441-3b45ac73cf3b/040505f07aba828c022ed9cf43488dd5/dotnet-win-x86.1.1.10.exe",
-                        "hash":  "67e07ddb58f26166633b1db45db2ad73a98cd68f3ac0cd48eff3823da0ae31883fea64e9b4aa39141c83c41fa70085e4d333402f6dbec1f6f794f972efbfb483"
-                    },
-                    {
-                        "name":  "dotnet-win-x86.zip",
-                        "url":  "https://download.visualstudio.microsoft.com/download/pr/2424cd3a-e84d-4e0b-bebf-57e0e52185ce/52b1b575a2dfb1731ede85fd4d3b7fcf/dotnet-win-x86.1.1.10.zip",
-                        "hash":  "56de3d4a6145defb859dad2e9623ca7f2fbd990c2a24fdbfc962a78c54df27003b459152d9b631f9330ece90c65e178e3792e80966031476b1f9449815a5fad8"
-                    }
-                ]
-            },
-            "sdk": {
-                "version": "1.1.11",
-                "version-display": "1.1.11",
-                "vs-version": "",
-                "files":  [
-                    {
-                        "name":  "dotnet-dev-osx-x64.tar.gz",
-                        "url":  "https://download.visualstudio.microsoft.com/download/pr/15a05546-15df-488f-adcf-0e77e86dbefb/1f902e78cfea6209c387adce764a88bc/dotnet-dev-osx-x64.1.1.11.tar.gz",
-                        "hash":  "b827b192398af01bf917a5fc0255616a82f04a95dac8154e681398e7e3ef549d701376bb1c9018dea37269e0406f065fb8e2958e652dfabaf86d5e0bb68b0840"
-                    },
-                    {
-                        "name":  "dotnet-dev-osx-x64.pkg",
-                        "url":  "https://download.visualstudio.microsoft.com/download/pr/3c23a7aa-eecd-461b-ad45-979c4c684917/1b464bd34c763e664f7eed6006889d87/dotnet-dev-osx-x64.1.1.11.pkg",
-                        "hash":  "1b8ba4f003fda6725c6c27787f6b750064fa7522d0adb0bbbb1717286b2083550da68a242b840dc9505ca68775785935b0428933eb8b0e89f31e698e41618989"
-                    },
-                    {
-                        "name":  "dotnet-dev-win-x86.zip",
-                        "url":  "https://download.visualstudio.microsoft.com/download/pr/db408c7b-ef37-4374-b33b-a5b286adaa53/be0f0df977501c4df71ac3f04b9ce35e/dotnet-dev-win-x86.1.1.11.zip",
-                        "hash":  "29a97f3e5e2e8465e4b0c7628a9a02baa0148bfe1a960f58dcdb08b3ad65702cf5367c3f776f47b4df5ce2487955831ed5ab330d4eeabea28ab4f25edb051be8"
-                    },
-                    {
-                        "name":  "dotnet-dev-win-x86.exe",
-                        "url":  "https://download.visualstudio.microsoft.com/download/pr/9386d3bc-6799-4cc5-8288-c807674c72ed/b585db316f0d1c4cad749c247ef21b59/dotnet-dev-win-x86.1.1.11.exe",
-                        "hash":  "88778c12aa4e3bdb696da31d5ae1a03441fc6d0d1860bada75bc604692e3f8c240941a10b8a99eaace2b5a6957bcdafa158f2cfb533d122bffcb2c55b25f351d"
-                    },
-                    {
-                        "name":  "dotnet-dev-win-x64.zip",
-                        "url":  "https://download.visualstudio.microsoft.com/download/pr/a298f85a-bc4c-4019-842e-021e397e3437/5c95727dfe79b600834291a8983b9507/dotnet-dev-win-x64.1.1.11.zip",
-                        "hash":  "cbf96efd9f6119cad96041e3c55099b98f82252a60a93bbba5f93289bf600c5146402046c3ac79c6e927291e40cb5222171c3ee8cfbc086e635968dfed6e269e"
-                    },
-                    {
-                        "name":  "dotnet-dev-win-x64.exe",
-                        "url":  "https://download.visualstudio.microsoft.com/download/pr/baf5a5a7-68d6-4cf1-afdf-47968b5f91e7/05e6dfe191607ef6135a34215464f600/dotnet-dev-win-x64.1.1.11.exe",
-                        "hash":  "6e15fa8c9d5b10cc3edb353c5e1ece01a29f7d00ff853cc12f84e33a776df8062c07febbd9659ca46c2adeb005036c231fd7a7592591b6e28c643bdc45084778"
-                    },
-                    {
-                        "name":  "dotnet-dev-centos-x64.tar.gz",
-                        "url":  "https://download.visualstudio.microsoft.com/download/pr/116bc57f-a6d6-474f-aca7-58c18fe0fac4/aa324344fc9c36623fb4a7c7e5bece0c/dotnet-dev-centos-x64.1.1.11.tar.gz",
-                        "hash":  "8665733eba5af02f8af5420bc858ffc4ef73281fb518c0736458f9f1f666f65e57c6a8e2efac5d3e6aca56ac8942a25d1d805ce392fd6f751fb3f0ce821b20c4"
-                    },
-                    {
-                        "name":  "dotnet-dev-debian-x64.tar.gz",
-                        "url":  "https://download.visualstudio.microsoft.com/download/pr/1ef84426-c1d0-4e3b-86a4-7fce48baecb8/a47dbe0cd3bc1eefdabbf9354f60004b/dotnet-dev-debian-x64.1.1.11.tar.gz",
-                        "hash":  "14f48469ebbc171d111369ea0dbe88ee9aeb74193aabd6e123c97e54ad81fd6352e86c446f8fe68e2db93793de86fbf89a9c682dd7d1d226169e788cd1f3f6a2"
-                    },
-                    {
-                        "name":  "dotnet-dev-debian.9-x64.tar.gz",
-                        "url":  "https://download.visualstudio.microsoft.com/download/pr/b5c87053-99b4-4c91-af5b-69a1c0e2c91e/ab8882f283fb7206d0f1ee965faa4288/dotnet-dev-debian.9-x64.1.1.11.tar.gz",
-                        "hash":  "23e1d3d1863ae8f6bfd450ff238ad7d5929722df6a0492597089c992aa1b223af294386718a711040a4e5f77bd3af97e7924d344e1535d4bc36c640dc6b73869"
-                    },
-                    {
-                        "name":  "dotnet-dev-fedora.27-x64.tar.gz",
-                        "url":  "https://download.visualstudio.microsoft.com/download/pr/98eb7365-0ca8-4e29-b455-b165e583d0de/3a1da729266cb9b885f6747b376a0f7c/dotnet-dev-fedora.27-x64.1.1.11.tar.gz",
-                        "hash":  "ed2cad6ef471dd787086a249b932569840cabc7d48aa6920ce2d85e2d364a880f1d4c63e1014016a0fd19f8e8f1f93526fa2d710a587fcb27616bfd27844dc57"
-                    },
-                    {
-                        "name":  "dotnet-dev-fedora.28-x64.tar.gz",
-                        "url":  "https://download.visualstudio.microsoft.com/download/pr/b3e55604-5a36-412d-ada3-9a46bba55fd0/473cb6db3926c04b7598d750f1d30731/dotnet-dev-fedora.28-x64.1.1.11.tar.gz",
-                        "hash":  "50ba2fa6a319de00857f847c6dbaf49bb4b93a0e7f73824ff47bdabc6862b45f0349c9c95b11dd2caec6fd4ef5ba3e89ad1c5a44e6a66cf600bc906327805a7f"
-                    },
-                    {
-                        "name":  "dotnet-dev-opensuse.42.3-x64.tar.gz",
-                        "url":  "https://download.visualstudio.microsoft.com/download/pr/3b5e416e-1359-4638-b1f3-e0ac378d3550/13ee9ae8dd5bdd11a11abe1934542920/dotnet-dev-opensuse.42.3-x64.1.1.11.tar.gz",
-                        "hash":  "13163a1573c1f95ed45a5b445488080cd619693ac7ce8705e13ccfb605ae89d959a82bf42d633a6e65d5242eb508840e9f521bcfb6f30623a6575bfa701e6532"
-                    },
-                    {
-                        "name":  "dotnet-dev-ubuntu-x64.tar.gz",
-                        "url":  "https://download.visualstudio.microsoft.com/download/pr/c0957a2b-cac6-44d8-b1cc-0dad4420c825/8dc69e33f8cf44152fdf173d3bf0b746/dotnet-dev-ubuntu-x64.1.1.11.tar.gz",
-                        "hash":  "a7743d00fad50ec1c9f27ac5b09d1b9d787ac9d4d600179d1d4a5ebb636438dda45ecc85b1a246fd2eed6455dfdcf764165428af38f83a524b4ea0aee82a3366"
-                    },
-                    {
-                        "name":  "dotnet-dev-ubuntu.16.04-x64.tar.gz",
-                        "url":  "https://download.visualstudio.microsoft.com/download/pr/c9f432a7-11fd-48a8-adef-fa95bc24a9ad/85a7293b69d07d5ed678ea21f6082539/dotnet-dev-ubuntu.16.04-x64.1.1.11.tar.gz",
-                        "hash":  "60906a50e01420c0603127041b5fc628cb064169ed03b6c9727857695021d2713d92cdec322d97340d9e525a1f2f3c727b7125ca07c0d04057196e0e7cf791b2"
-                    },
-                    {
-                        "name":  "dotnet-dev-ubuntu.18.04-x64.tar.gz",
-                        "url":  "https://download.visualstudio.microsoft.com/download/pr/aeac042a-cfef-4064-b914-7419f13c20ae/be14353986c2fbb2259064bcd2cc522a/dotnet-dev-ubuntu.18.04-x64.1.1.11.tar.gz",
-                        "hash":  "d96adb429e00052e331215438d0f1f244c830f633f9bd0dcf817f02a2211028ee4ac02e585be440863bdc6afc54fabe3539188c6f5f7086d8a0ced624fb05697"
-                    },
-                    {
-                        "name":  "dotnet-dev-rhel-x64.tar.gz",
-                        "url":  "https://download.visualstudio.microsoft.com/download/pr/e461be2e-e14f-4a78-b987-351da98fb9ab/dc2c11f04a967d3d5c15a9a47b2d9fcc/dotnet-dev-rhel-x64.1.1.11.tar.gz",
-                        "hash":  "c79e40710dbf5e0f22d54ebeef4e08ce459a83dd58a9d7a2e56ebb480c780e912d4c8ee643df7f7717bb8544955bb154ca9aa88ec610eccd0d2f712b74668be3"
-                    }
-                ]
-            },
-            "aspnetcore-runtime": {
-                "version": "1.1.10",
-                "files": [
-                    {
-                        "name":  "DotNetCore-WindowsHosting.exe",
-                        "url":  "https://download.visualstudio.microsoft.com/download/pr/b84d0334-d56b-47b3-9da4-c48a553ce286/5079d35485214be3fbd72a4fdf21a655/dotnetcore.1.0.13_1.1.10-windowshosting.exe",
-                        "hash":  "a653ae9b309baa4918b1b0c70b2b73dc4b5cf5cca0a6756273c924051973dd354b6748d72177937f851c1f7b2d16aa4d67920294ea2bf98a11768cab04d2f764"
-                    }
-                ]
-            }
-        },
-        {
-            "release-date": "2018-07-10",
-            "release-version": "1.1.9",
-            "security": true,
-            "release-notes": "https://github.com/dotnet/core/blob/master/release-notes/1.1/1.1.9.md",
-            "runtime":
-            {
-                "version": "1.1.9",
-                "version-display": "1.1.9",
-                "vs-version": "",            
-                "files":
-                [
-                    {
-                        "name": "dotnet-osx-x64.tar.gz", 
-                        "url": "https://download.microsoft.com/download/3/7/f/37f3cf83-bed5-4ef1-bcd5-f24f7aef7c56/dotnet-osx-x64.1.1.9.tar.gz", 
-                        "hash": "ff3fed1cda60e82de53de0c95b3ebb97e64f398f54d36aacc52d21f5859d4ab016e81c502c68e511ff2bfa5f97645e7c04eb7b8e66cf2b173419c009492bef03"
-                    },
-                    {
-                        "name": "dotnet-osx-x64.pkg", 
-                        "url": "https://download.microsoft.com/download/3/7/f/37f3cf83-bed5-4ef1-bcd5-f24f7aef7c56/dotnet-osx-x64.1.1.9.pkg", 
-                        "hash": "e3ed92c005ce1d819f140e22a2e4c46e49d53f073d31eab0a3b883006f77a69b960fe97ef0931fd10bad8aff511dfee020af7a305b573436fee7a2067eb076fb"
-                    },
-                    {
-                        "name": "dotnet-win-x86.zip", 
-                        "url": "https://download.microsoft.com/download/3/7/f/37f3cf83-bed5-4ef1-bcd5-f24f7aef7c56/dotnet-win-x86.1.1.9.zip", 
-                        "hash": "8c98407232539275bf14960f2e9dc6623aef129e2960a2feda9ae35087f3dd0a3688f54c31ec79d99e7dc233165eff458deaebd6db0e2b0396cbec1b94d5bd38"
-                    },
-                    {
-                        "name": "dotnet-win-x86.exe", 
-                        "url": "https://download.microsoft.com/download/3/7/f/37f3cf83-bed5-4ef1-bcd5-f24f7aef7c56/dotnet-win-x86.1.1.9.exe", 
-                        "hash": "cbea84c048d9f83e218b57bdc4ee770127e2402ab63f7ba072f3420556722d891226f2826164980a5c72672b25beb62de7eb4c38082184fd1c81624f240a28e1"
-                    },
-                    {
-                        "name": "dotnet-win-x64.zip", 
-                        "url": "https://download.microsoft.com/download/3/7/f/37f3cf83-bed5-4ef1-bcd5-f24f7aef7c56/dotnet-win-x64.1.1.9.zip", 
-                        "hash": "6de9e8db06131f0a77b78ff755350304dd7ae57a8861646bf0abca824689de2e29936667932d1cad025b062b1c818bc5a036d4326f65095448e664a5badc6d5a"
-                    },
-                    {
-                        "name": "dotnet-win-x64.exe", 
-                        "url": "https://download.microsoft.com/download/3/7/f/37f3cf83-bed5-4ef1-bcd5-f24f7aef7c56/dotnet-win-x64.1.1.9.exe", 
-                        "hash": "c2016e5afd5e76b2a0735474d067323a1e701a6a4aa99e8dead4155edc98c80ceb36ba643941e0bb4723be0b0c34eb401ad3c8784493c6f14a6c3b4ac49df6e1"
-                    },
-                    {
-                        "name": "dotnet-centos-x64.tar.gz", 
-                        "url": "https://download.microsoft.com/download/3/7/f/37f3cf83-bed5-4ef1-bcd5-f24f7aef7c56/dotnet-centos-x64.1.1.9.tar.gz", 
-                        "hash": "8be4dbeb3c801d219e68f8cf93400126034c4da37ae28856e690021522a0eff392264f2c44653724f6e8562a7efcfe86f96ea3bf7289c0d6e4ce64ca4cde4560"
-                    },
-                    {
-                        "name": "dotnet-debian-x64.tar.gz", 
-                        "url": "https://download.microsoft.com/download/3/7/f/37f3cf83-bed5-4ef1-bcd5-f24f7aef7c56/dotnet-debian-x64.1.1.9.tar.gz", 
-                        "hash": "7cc5b2eaa20c1541be3b1affad8b839b1fd9fa97cf3cde5f9e13077581ade08c02f1aa89fce81cfe3fcb143b5207b3fbd71f1a7c0e9a7ac1d7eec5a66bdc3e33"
-                    },
-                    {
-                        "name": "dotnet-fedora.27-x64.tar.gz", 
-                        "url": "https://download.microsoft.com/download/3/7/f/37f3cf83-bed5-4ef1-bcd5-f24f7aef7c56/dotnet-fedora.27-x64.1.1.9.tar.gz", 
-                        "hash": "2e7646554c8903f6446e07f4b7a6593ee67031c00a65f0ad7aaaba7e21d287dd3fab7609234bae78941861b870701b83c99119af259e6c249530c62f1dad8dc0"
-                    },
-                    {
-                        "name": "dotnet-fedora.28-x64.tar.gz", 
-                        "url": "https://download.microsoft.com/download/3/7/f/37f3cf83-bed5-4ef1-bcd5-f24f7aef7c56/dotnet-fedora.28-x64.1.1.9.tar.gz", 
-                        "hash": "5e657a221841e220a7601c60ec0ba2436abd442db8d83cc79adc49c67937439c69e9cebf0b7e17073ef3f4585bdbaf21d619db2dd5694c8630a9aa0427b6c057"
-                    },
-                    {
-                        "name": "dotnet-opensuse.42.3-x64.tar.gz", 
-                        "url": "https://download.microsoft.com/download/3/7/f/37f3cf83-bed5-4ef1-bcd5-f24f7aef7c56/dotnet-opensuse.42.3-x64.1.1.9.tar.gz", 
-                        "hash": "f7919d8d68b10ab00168ad2a82f69fbd661f803bfc941e9ad75037afd02d1b783bb812ed5032ef0350b9fcd0cbbf2219b293a340ffb51cd8f40485a85a3b2a29"
-                    },
-                    {
-                        "name": "dotnet-rhel-x64.tar.gz", 
-                        "url": "https://download.microsoft.com/download/3/7/f/37f3cf83-bed5-4ef1-bcd5-f24f7aef7c56/dotnet-rhel-x64.1.1.9.tar.gz", 
-                        "hash": "3d36fbafbb573dc29533209a6f463bb7e69790b93635854d9862c31c3c991ebf3ec3385b00423eb2fb4a3112ba967b5e18275acfc37a46c8063aab5e3bc2b092"
-                    },
-                    {
-                        "name": "dotnet-ubuntu-x64.tar.gz", 
-                        "url": "https://download.microsoft.com/download/3/7/f/37f3cf83-bed5-4ef1-bcd5-f24f7aef7c56/dotnet-ubuntu-x64.1.1.9.tar.gz", 
-                        "hash": "e64753b4f81106c6d692c45a51abc45bd700ee52390f56090ab61e25b2811c484bdd87c434e7ca4fe1f0d187d9469c207fe94694ee1d848a72cd1cff01fb01ca"
-                    },
-                    {
-                        "name": "dotnet-ubuntu.16.04-x64.tar.gz", 
-                        "url": "https://download.microsoft.com/download/3/7/f/37f3cf83-bed5-4ef1-bcd5-f24f7aef7c56/dotnet-ubuntu.16.04-x64.1.1.9.tar.gz", 
-                        "hash": "95e050b3faf98e1391605a69353d708231641d69a4f8cac6b0f11bf1736f09a69dfb4b2f8e446a39a22e8141c35a609130870c485af85e7089c109c313f0248c"
-                    },
-                    {
-                        "name": "dotnet-ubuntu.18.04-x64.tar.gz", 
-                        "url": "https://download.microsoft.com/download/3/7/f/37f3cf83-bed5-4ef1-bcd5-f24f7aef7c56/dotnet-ubuntu.18.04-x64.1.1.9.tar.gz", 
-                        "hash": "fb3ee217813b099f651ef8ded1adc5bbece731ed61add842cc488c5a70dbee50877f4defec71c0089c1c90f3e580e0ea3c3f4d4006c03ecdd568787542d16728"
-                    }
-                ]
-            },
-            "sdk":
-            {
-                "version": "1.1.10",
-                "version-display": "1.1.10",
-                "vs-version": "",
-                "files":
-                [
-                    {
-                        "name": "dotnet-dev-osx-x64.tar.gz", 
-                        "url": "https://download.microsoft.com/download/9/e/6/9e6e1700-f682-4e4c-9e02-583f102cb048/dotnet-dev-osx-x64.1.1.10.tar.gz", 
-                        "hash": "bf3bf5f22c70c944a9459565626ef935cd15465a189ef9dd65d18560f7e71e44e2ac93552999774eb9a6672530a99baa30347bf3ea1cc7f4ac4d583e1f0e60b9"
-                    },
-                    {
-                        "name": "dotnet-dev-osx-x64.pkg", 
-                        "url": "https://download.microsoft.com/download/9/e/6/9e6e1700-f682-4e4c-9e02-583f102cb048/dotnet-dev-osx-x64.1.1.10.pkg", 
-                        "hash": "990d54a53702f5314ad06aab3fa7b6ad0944f2d8863d5ba99f9e86a660fc542378e0fa2cf9aebbd44bdee71bdd37d287409ded40f98d4a43f77e613a3d84fee3"
-                    },
-                    {
-                        "name": "dotnet-dev-win-x86.zip", 
-                        "url": "https://download.microsoft.com/download/9/e/6/9e6e1700-f682-4e4c-9e02-583f102cb048/dotnet-dev-win-x86.1.1.10.zip", 
-                        "hash": "f46778149a785c0ffed4611966c07668061bd07dcf0c4ebb42e68461aa9dc5a8fe5bcd0d99f1ebb279a7f8269d84dd7f34e34b6c953d63ce1acbc85c4c88b743"
-                    },
-                    {
-                        "name": "dotnet-dev-win-x86.exe", 
-                        "url": "https://download.microsoft.com/download/9/e/6/9e6e1700-f682-4e4c-9e02-583f102cb048/dotnet-dev-win-x86.1.1.10.exe", 
-                        "hash": "871baf6e9e7ca12a222ad0c9eb6060b933448c58f289defe1723934c66c07b2da6bd6f3495878afb280f188e64fd6200ed18b59ea5659e62be538956cb502a5a"
-                    },
-                    {
-                        "name": "dotnet-dev-win-x64.zip", 
-                        "url": "https://download.microsoft.com/download/9/e/6/9e6e1700-f682-4e4c-9e02-583f102cb048/dotnet-dev-win-x64.1.1.10.zip", 
-                        "hash": "d0b01871251265b9a07c24e94e2e33f4a5d96ec6165ec0f60b032ce5c35895985e37cc01f73134fc8802a442eeb243b1d1403ebe898d6455907095e5b6b854c1"
-                    },
-                    {
-                        "name": "dotnet-dev-win-x64.exe", 
-                        "url": "https://download.microsoft.com/download/9/e/6/9e6e1700-f682-4e4c-9e02-583f102cb048/dotnet-dev-win-x64.1.1.10.exe", 
-                        "hash": "d686d2514f45df597791d4fb60ccc272f5d42239e21803dbbf050891f79dbc7c0c8a72623606f312fd0aed0eef7ec5270c4adcfba105e3ec635d27729ff5c4af"
-                    },
-                    {
-                        "name": "dotnet-dev-centos-x64.tar.gz", 
-                        "url": "https://download.microsoft.com/download/9/e/6/9e6e1700-f682-4e4c-9e02-583f102cb048/dotnet-dev-centos-x64.1.1.10.tar.gz", 
-                        "hash": "30af1b4c9d8bd46bc48a52c9a9bee9e3a9a750ffd2308236458acd4cc3b313b8a4ca6259b34422caabd47540e30f5467b8f9237595e49be963d29abbdbfbd0e9"
-                    },
-                    {
-                        "name": "dotnet-dev-debian-x64.tar.gz", 
-                        "url": "https://download.microsoft.com/download/9/e/6/9e6e1700-f682-4e4c-9e02-583f102cb048/dotnet-dev-debian-x64.1.1.10.tar.gz", 
-                        "hash": "f4ac12ff20db06a7c6232c2645f35486d5369201429e3aa9c89a65a3e5f53957cd6ab612c225cc1dd6afebd4dd28695ca5a1f9cbcc812d8fa08635d6cedb1dff"
-                    },
-                    {
-                        "name": "dotnet-dev-fedora.27-x64.tar.gz", 
-                        "url": "https://download.microsoft.com/download/9/e/6/9e6e1700-f682-4e4c-9e02-583f102cb048/dotnet-dev-fedora.27-x64.1.1.10.tar.gz", 
-                        "hash": "89cb369e8205224db77e314b6e236570e94b1d351689dddab5c4fbd63f444389e9745b84c57f855ddef9d693866b1103af6b8d889d6626ccc5c08c6783185d6d"
-                    },
-                    {
-                        "name": "dotnet-dev-fedora.28-x64.tar.gz", 
-                        "url": "https://download.microsoft.com/download/9/e/6/9e6e1700-f682-4e4c-9e02-583f102cb048/dotnet-dev-fedora.28-x64.1.1.10.tar.gz", 
-                        "hash": "91e3bd421cadaf3a3a3e65486a088d9d4b0aaab9f35757068f6f09736cacbe498fc9469aaab9a4d5c209074af253761a8325adf525e991e40c5ffc10acd8ba93"
-                    },
-                    {
-                        "name": "dotnet-dev-opensuse.42.3-x64.tar.gz", 
-                        "url": "https://download.microsoft.com/download/9/e/6/9e6e1700-f682-4e4c-9e02-583f102cb048/dotnet-dev-opensuse.42.3-x64.1.1.10.tar.gz", 
-                        "hash": "227928df186dbd0fcc152f602383efcb66c45e467e5b88e135c725a53f69fbba26debbcb0536629e53b15e0caac65ef3af8db9b242195f3bf517d2f629125439"
-                    },
-                    {
-                        "name": "dotnet-dev-rhel-x64.tar.gz", 
-                        "url": "https://download.microsoft.com/download/9/e/6/9e6e1700-f682-4e4c-9e02-583f102cb048/dotnet-dev-rhel-x64.1.1.10.tar.gz", 
-                        "hash": "717c07603009c52f996c3e5a90292022ecf0f7d787bd3de202a68b8eb4273b947ee2832aa93a9c9636e8b05f5e65d2051cb4ea1f0a5d4bf9f5d167e732a8c0c4"
-                    },
-                    {
-                        "name": "dotnet-dev-ubuntu-x64.tar.gz", 
-                        "url": "https://download.microsoft.com/download/9/e/6/9e6e1700-f682-4e4c-9e02-583f102cb048/dotnet-dev-ubuntu-x64.1.1.10.tar.gz", 
-                        "hash": "21bb88c12a094aced52d5161dee6d345698210ddc942a597e489c167fdeef4a1ebab90f7bd4bc0c23fba1c912d24e73b333635b70f7571b4ab5d8d8d1ce4b713"
-                    },
-                    {
-                        "name": "dotnet-dev-ubuntu.16.04-x64.tar.gz", 
-                        "url": "https://download.microsoft.com/download/9/e/6/9e6e1700-f682-4e4c-9e02-583f102cb048/dotnet-dev-ubuntu.16.04-x64.1.1.10.tar.gz", 
-                        "hash": "89300ca6c519ba17eebe0e425f332bd457c0af49d9ba0cd00f4df14be471bb6d5a0207486e484b106a6b1071fb140b0738f752475dd88d8d7f833e8b8e26da58"
-                    },
-                    {
-                        "name": "dotnet-dev-ubuntu.18.04-x64.tar.gz", 
-                        "url": "https://download.microsoft.com/download/9/e/6/9e6e1700-f682-4e4c-9e02-583f102cb048/dotnet-dev-ubuntu.18.04-x64.1.1.10.tar.gz", 
-                        "hash": "38a3cd266f3b1f680e878c981adca1cebe81fbfd161ce4ea083ea4c7809c0a92e03ac33d292e29f43b5ebae18622ea83360c6b07186a6fa35ca6b2ad8450d140"
-                    }
-                ]
-            },
-            "aspnetcore-runtime":
-            {
-                "version": "1.1.9",            
-                "files": 
-                [
-                    {
-                        "name": "DotNetCore-WindowsHosting.exe", 
-                        "url": "https://download.microsoft.com/download/3/7/f/37f3cf83-bed5-4ef1-bcd5-f24f7aef7c56/DotNetCore.1.0.12_1.1.9-WindowsHosting.exe", 
-                        "hash": "4d8f7cd4f2f647312d4615d951242cc5d36cbad3ffea48643abd4a9015494e635f7379eb1b46b0384c6a7facbe1b18fe8946fcdf277715d18c270f91d61e9e18"
-                    }
-                ]
-            }
-        },
-        {
-            "release-date": "2018-04-17",
-            "release-version": "1.1.8",
-            "security": false,
-            "release-notes": "https://github.com/dotnet/core/blob/master/release-notes/1.1/1.1.8.md",
-            "runtime":
-            {
-                "version": "1.1.8",
-                "vs-version": "15.0",
-                "files": 
-                [
-                    {
-                        "name": "dotnet-osx-x64.tar.gz", 
-                        "url": "https://download.microsoft.com/download/1/B/8/1B80E25B-316E-4DFB-9707-DB758681F175/dotnet-osx-x64.1.1.8.tar.gz", 
-                        "hash": "d45684320e1b4931663045a1c89d39558bb8a66cc1f1ca8f8f3a11ac8943b8c0176bb5485183c79e94eedacf58e65d9422fe7102e2fc02f0f5349b019303d183"
-                    },
-                    {
-                        "name": "dotnet-win-x86.zip", 
-                        "url": "https://download.microsoft.com/download/1/B/8/1B80E25B-316E-4DFB-9707-DB758681F175/dotnet-win-x86.1.1.8.zip", 
-                        "hash": "62f3b0d7d2836979c9cd5da7d598354e6c6adb4fd804a3dc378c09e9065c555218beeff2febcfb5f0fd3a08091d2ab4628a769600f4b3d672461ad0dc7af636d"
-                    },
-                    {
-                        "name": "dotnet-win-x86.exe", 
-                        "url": "https://download.microsoft.com/download/1/B/8/1B80E25B-316E-4DFB-9707-DB758681F175/dotnet-win-x86.1.1.8.exe", 
-                        "hash": "ad40c463bbec93afd79aaa734482f979251db874a5dc91bb40562ffa4aa45b5823470b5bbeba2db8e669c01add15b762db2ba113a7ffcc10bda0d6cd7a5d3ea8"
-                    },
-                    {
-                        "name": "dotnet-win-x64.zip", 
-                        "url": "https://download.microsoft.com/download/1/B/8/1B80E25B-316E-4DFB-9707-DB758681F175/dotnet-win-x64.1.1.8.zip", 
-                        "hash": "81a9e99544efcb14294b267d6605edc07d857575a4ca628eb805adb8fb5c2644be24bbd3c449e3fa7ed8c28f65b15f64531a1885aec9e9898c5e31ea3a197926"
-                    },
-                    {
-                        "name": "dotnet-win-x64.exe", 
-                        "url": "https://download.microsoft.com/download/1/B/8/1B80E25B-316E-4DFB-9707-DB758681F175/dotnet-win-x64.1.1.8.exe", 
-                        "hash": "682ad53a66f8a936fa8664a9be7ba6364acd9dd5983a70ded3020a144f8e13c28d3dcb3b2f1328b1003e474b05ef94c10aa90dde22bc23a5ddbf036157515e2b"
-                    },
-                    {
-                        "name": "dotnet-centos-x64.tar.gz", 
-                        "url": "https://download.microsoft.com/download/1/B/8/1B80E25B-316E-4DFB-9707-DB758681F175/dotnet-centos-x64.1.1.8.tar.gz", 
-                        "hash": "c7221974f522633babe9b3e35bd984c5c65264f56d1ba9d916dd0c3a1193327e2983154b1eff6585b48c8508b4a4c95c0cc59793c7a0efd6db9b28f8f1e91a8b"
-                    },
-                    {
-                        "name": "dotnet-debian-x64.tar.gz", 
-                        "url": "https://download.microsoft.com/download/1/B/8/1B80E25B-316E-4DFB-9707-DB758681F175/dotnet-debian-x64.1.1.8.tar.gz", 
-                        "hash": "49161d81fb9068ec018dd3bf6f438e838629933245cf88fe08562f8c8726e24523c628ab2a31dcdf5fe32f8496b009fefe275406318c5072cba85bddfe0a7693"
-                    },
-                    {
-                        "name": "dotnet-fedora.24-x64.tar.gz", 
-                        "url": "https://download.microsoft.com/download/1/B/8/1B80E25B-316E-4DFB-9707-DB758681F175/dotnet-fedora.24-x64.1.1.8.tar.gz", 
-                        "hash": "b0ee8856ec0d18a6d406a3f21372685eec74d22af81e351eecf78413de7c49602006a8492d775530cb72dd35da9f7dd074e1504158821ea6cc5f92b31fee5de3"
-                    },
-                    {
-                        "name": "dotnet-opensuse.42.3-x64.tar.gz", 
-                        "url": "https://download.microsoft.com/download/1/B/8/1B80E25B-316E-4DFB-9707-DB758681F175/dotnet-opensuse.42.1-x64.1.1.8.tar.gz", 
-                        "hash": "fef9696d73d91ab7e3ea65c6a3c4d5c4fa4f0c219a21fa9f937e9292c261208a53d22173f72371d3cbddf02ea263ced50a90771effcde7ae26487526919ea9ed"
-                    },
-                    {
-                        "name": "dotnet-ubuntu-x64.tar.gz", 
-                        "url": "https://download.microsoft.com/download/1/B/8/1B80E25B-316E-4DFB-9707-DB758681F175/dotnet-ubuntu-x64.1.1.8.tar.gz", 
-                        "hash": "f7385d5273c69259fb551adc8b4b6539b858f7f70365c98a6bd181525727cb7330d35716242632e61cf41c015b39ffc1aed8682a11316e77eb90c396b833a68e"
-                    },
-                    {
-                        "name": "dotnet-ubuntu.16.04-x64.tar.gz", 
-                        "url": "https://download.microsoft.com/download/1/B/8/1B80E25B-316E-4DFB-9707-DB758681F175/dotnet-ubuntu.16.04-x64.1.1.8.tar.gz", 
-                        "hash": "dc9d732ddf5b136c4b1dae873f17d73465b653fd90d97123072541a7d9e243066220e04d204fd5942645f0c06969ad93084dce0400b37018ecc4d6b8131ce3a1"
-                    }
-                ]
-            },            
-            "sdk":
-            {
-                "version": "1.1.9",
-                "vs-version": "15.0",
-                "csharp-language": "7.0",
-                "files": 
-                [
-                    {
-                        "name": "dotnet-dev-osx-x64.tar.gz", 
-                        "url": "https://download.microsoft.com/download/4/0/2/4022CFC7-5061-4762-B9BA-48B35632572D/dotnet-dev-osx-x64.1.1.9.tar.gz", 
-                        "hash": "c6e74231bdfd9d02dee203e37eafa4bd3a99645fdd982aa319800136b3ee9f4d90769095d05337f80ef50722e16d6c66eac87d83154055bd085d84bed31d50aa"
-                    },
-                    {
-                        "name": "dotnet-dev-osx-x64.pkg", 
-                        "url": "https://download.microsoft.com/download/4/0/2/4022CFC7-5061-4762-B9BA-48B35632572D/dotnet-dev-osx-x64.1.1.9.pkg", 
-                        "hash": "002eaebff614b5ce20472e1247cf980c6659ff03913cf1d7fadf675ada651e1fc35caa55fe8d2b0ede6b250adac85bc41378c331088d853f4decd009bf7ee2b0"
-                    },
-                    {
-                        "name": "dotnet-dev-win-x86.zip", 
-                        "url": "https://download.microsoft.com/download/4/0/2/4022CFC7-5061-4762-B9BA-48B35632572D/dotnet-dev-win-x86.1.1.9.zip", 
-                        "hash": "3fc2052aaf1cc48b6510dc93fe80207be61eb2a3d86d4032135d00b2feee90999e741ce02367fedadbfc8d630809f32e36fbdf2423ce1b1efaca11f2deb98fc9"
-                    },
-                    {
-                        "name": "dotnet-dev-win-x64.zip", 
-                        "url": "https://download.microsoft.com/download/4/0/2/4022CFC7-5061-4762-B9BA-48B35632572D/dotnet-dev-win-x64.1.1.9.zip", 
-                        "hash": "93c4d9113ab25e18428b46fea75573a876f258daa1fe432e167ffaa49ac33c87dde744820ea31c605c94af948787b019048076c6eb879b515b16f9cce9ee5fff"
-                    },
-                    {
-                        "name": "dotnet-dev-win-x64.exe", 
-                        "url": "https://download.microsoft.com/download/4/0/2/4022CFC7-5061-4762-B9BA-48B35632572D/dotnet-dev-win-x64.1.1.9.exe", 
-                        "hash": "08f7ffbf28d3a85b3e6e4983bef643a212161271c6ff3956fbdef932038ba240104db6c2deb8b662e5392f1e5b45db2aee2e7da20ee7d800f3b417aabb649d2a"
-                    },
-                    {
-                        "name": "dotnet-dev-centos-x64.tar.gz", 
-                        "url": "https://download.microsoft.com/download/4/0/2/4022CFC7-5061-4762-B9BA-48B35632572D/dotnet-dev-centos-x64.1.1.9.tar.gz", 
-                        "hash": "259a7dd766a70175634559d08805cbf6c82ee40038ab822ccd8262549591f5492d89467f1d7ac77bfb73dc848c7b68297935b6679aa0a662dd7d8d307631d88a"
-                    },
-                    {
-                        "name": "dotnet-dev-debian-x64.tar.gz", 
-                        "url": "https://download.microsoft.com/download/4/0/2/4022CFC7-5061-4762-B9BA-48B35632572D/dotnet-dev-debian-x64.1.1.9.tar.gz", 
-                        "hash": "1a50849d5660f8e592ee2c1eadd9aaf1af20f98977edec9a200cb04c652b4f5931d42ce618546229ab67037937802f720d784a015a7658bc765300789843065c"
-                    },
-                    {
-                        "name": "dotnet-dev-fedora.24-x64.tar.gz", 
-                        "url": "https://download.microsoft.com/download/4/0/2/4022CFC7-5061-4762-B9BA-48B35632572D/dotnet-dev-fedora.24-x64.1.1.9.tar.gz", 
-                        "hash": "e63da30afacf314989fff957ad7fca196651464ec5d7f50c4df8fcce396d76194d949d19a3bb4158d88777ff356a9b3617d95fe4d3ed8455486f4cb2800aac19"
-                    },
-                    {
-                        "name": "dotnet-dev-ubuntu-x64.tar.gz", 
-                        "url": "https://download.microsoft.com/download/4/0/2/4022CFC7-5061-4762-B9BA-48B35632572D/dotnet-dev-ubuntu-x64.1.1.9.tar.gz", 
-                        "hash": "874295a7daff58ef0e7a06aa63a9f04a344b8588888b09c50ee25266e9092a87f618ef99c8d26defe1a44e1c883bd4debf7cb52e0a5fd361cb5a296da3fb688c"
-                    },
-                    {
-                        "name": "dotnet-dev-ubuntu.16.04-x64.tar.gz", 
-                        "url": "https://download.microsoft.com/download/4/0/2/4022CFC7-5061-4762-B9BA-48B35632572D/dotnet-dev-ubuntu.16.04-x64.1.1.9.tar.gz", 
-                        "hash": "5c1df91d95f23c1b9891f8f6c7e0a7745010287fdc3a4c18122f0d922261cc53f9040eac682b639f9267026490d522af33298d32519282e23ce59f9a7db2a25c"
-                    }
-                ]
-            },
-            "aspnetcore-runtime":
-            {
-                "version": "1.1.8",
-                "vs-version": "15.0",
-                "files":
-                [
-                    {
-                        "name": "DotNetCore-WindowsHosting.exe", 
-                        "url": "https://download.microsoft.com/download/1/B/8/1B80E25B-316E-4DFB-9707-DB758681F175/DotNetCore.1.0.11_1.1.8-WindowsHosting.exe", 
-                        "hash": ""
-                    }
-                ]
-            }
-        },      
-        {
-            "release-date": "2018-03-13",
-            "release-version": "1.1.7",
-            "security": true,
-            "release-notes": "https://github.com/dotnet/core/blob/master/release-notes/1.1/1.1.7.md",
-            "runtime":
-            {
-                "version-runtime": "1.1.7",
-                "files":
-                [
-                    {
-                        "name": "dotnet-osx-x64.tar.gz", 
-                        "url": "https://download.microsoft.com/download/1/4/1/1416E22E-A1C5-48E3-81EF-AFE86CDA9C78/dotnet-osx-x64.1.1.7.tar.gz", 
-                        "hash": "b4068d5551017208879f6e9fcb887d630b13e5bca992478fb543a291f42d3bfc6071f8821aabcd0baa1f9ef4d18f22dadfb9218f8eba98c63c01bbd70339a7d6"
-                    },
-                    {
-                        "name": "dotnet-win-x86.zip", 
-                        "url": "https://download.microsoft.com/download/1/4/1/1416E22E-A1C5-48E3-81EF-AFE86CDA9C78/dotnet-win-x86.1.1.7.zip", 
-                        "hash": "623dd7438b925c7063820a60e1fbe09011cc429ee325e519462fd537dfb17b53402b896aa89ffa09f695866166a410ea28cf1a8e92a9749ffc924c64034ca804"
-                    },
-                    {
-                        "name": "dotnet-win-x64.zip", 
-                        "url": "https://download.microsoft.com/download/1/4/1/1416E22E-A1C5-48E3-81EF-AFE86CDA9C78/dotnet-win-x64.1.1.7.zip", 
-                        "hash": "43a414489f2bcc492a7b8874e0bf8d2693cf2b2bbe0720bf9e574f81e2537b1c509a801b56a6e49d755a9ee67da0d18a10a303a1acb23b69819898238c9ad2c8"
-                    },
-                    {
-                        "name": "dotnet-win-x64.exe", 
-                        "url": "https://download.microsoft.com/download/1/4/1/1416E22E-A1C5-48E3-81EF-AFE86CDA9C78/dotnet-win-x64.1.1.7.exe", 
-                        "hash": "16c1356c809059a767f17156fa2529cdf1ccddee0d6d18b3a10899e7c4de6a843fd4f1ef553297a329a6c76b8c22c9335a47c32072e8ef4860f5e9c627b003d6"
-                    },
-                    {
-                        "name": "dotnet-centos-x64.tar.gz", 
-                        "url": "https://download.microsoft.com/download/1/4/1/1416E22E-A1C5-48E3-81EF-AFE86CDA9C78/dotnet-centos-x64.1.1.7.tar.gz", 
-                        "hash": "cd99355697c5afeab3974b6b1a4ddf49ea74a4a8b08efc54ed9b6a561b665a6d1c59254965cfe59f8f5eea00d93bfeaf9684efc70dc4e339d6976e11f6104a6c"
-                    },
-                    {
-                        "name": "dotnet-debian-x64.tar.gz", 
-                        "url": "https://download.microsoft.com/download/1/4/1/1416E22E-A1C5-48E3-81EF-AFE86CDA9C78/dotnet-debian-x64.1.1.7.tar.gz", 
-                        "hash": "08e26b44547025e6b3edc75e6ad75c5a81eb4f6dcb0eda0452edaee1e66d04d2fa84914842f495d978cb9b8917eda192d0041e0548232a014e0e919e21d7d1a6"
-                    },
-                    {
-                        "name": "dotnet-fedora.24-x64.tar.gz", 
-                        "url": "https://download.microsoft.com/download/1/4/1/1416E22E-A1C5-48E3-81EF-AFE86CDA9C78/dotnet-fedora.24-x64.1.1.7.tar.gz", 
-                        "hash": "22d2d6b1d3ee21ecfb256a0fa257d1a14a83689b63f0560ec58c88ddfa33aeff9800c5c62dda03abeff4966247d50a80b76db5ed3b6930448fd576b85e36f229"
-                    },
-                    {
-                        "name": "dotnet-opensuse.42.3-x64.tar.gz", 
-                        "url": "https://download.microsoft.com/download/1/4/1/1416E22E-A1C5-48E3-81EF-AFE86CDA9C78/dotnet-opensuse.42.1-x64.1.1.7.tar.gz", 
-                        "hash": "945abd08d56e1f81bd162af8ddf881a920a3f6d42790d5536cc6763dd82b8b0320125b9970ddc4d866657f2d07461b744b830f2d09ecc57d0bf0c120455e5206"
-                    },
-                    {
-                        "name": "dotnet-ubuntu-x64.tar.gz", 
-                        "url": "https://download.microsoft.com/download/1/4/1/1416E22E-A1C5-48E3-81EF-AFE86CDA9C78/dotnet-ubuntu-x64.1.1.7.tar.gz", 
-                        "hash": "621158af199e26c6fe9eba69dc934397b644db58ee63dd815634fc6b7bbba38b244ecce957aced307547df8e4725a6aa7a3039ee2e1eac8974c0248f662892f8"
-                    },
-                    {
-                        "name": "dotnet-ubuntu.16.04-x64.tar.gz", 
-                        "url": "https://download.microsoft.com/download/1/4/1/1416E22E-A1C5-48E3-81EF-AFE86CDA9C78/dotnet-ubuntu.16.04-x64.1.1.7.tar.gz", 
-                        "hash": "6e43dec9222b2d72e9ab763ee00e6f0244b73e9d02d129846afae00a474cf93656e85c5434c69b580015661f9bc5cb8fbfe09bb1f98d9df9dc6c5cc5921f3359"
-                    }
-                ]
-            },
-            "sdk":
-            {
-                "version": "1.1.8",
-                "vs-version": "",
-                "files":
-                [
-                    {
-                        "name": "dotnet-dev-osx-x64.tar.gz", 
-                        "url": "https://download.microsoft.com/download/6/5/F/65F1653E-F835-4DE3-BB36-F324D3925F32/dotnet-dev-osx-x64.1.1.8.tar.gz", 
-                        "hash": "99ab5361d7f082e269c4262acf56e851932cf45ad2dd7077a4759817c627392917900d15455dd4c51d44c341e40a3cf5e9e52b0f8e7736e58345d5a6fcda3d41"
-                    },
-                    {
-                        "name": "dotnet-dev-osx-x64.pkg", 
-                        "url": "https://download.microsoft.com/download/6/5/F/65F1653E-F835-4DE3-BB36-F324D3925F32/dotnet-sdk-osx-x64.1.1.8.pkg", 
-                        "hash": "39f04d5bb258915794b91f0c39486f8a405fbff3bcd54524243f6685822824a605da9f2c694c0a966b5f27cc567346af57ba25d5381ea9fcbee3ddb7273a7f8b"
-                    },
-                    {
-                        "name": "dotnet-dev-win-x86.zip", 
-                        "url": "https://download.microsoft.com/download/6/5/F/65F1653E-F835-4DE3-BB36-F324D3925F32/dotnet-dev-win-x86.1.1.8.zip", 
-                        "hash": "d1acec19ef873b1b11c19412396e6f9b6388a072f3639091629966b1b28622558498786a547ca8ecf262f61868ce1f028e8308f0b18cdca20d174942c317c1e9"
-                    },
-                    {
-                        "name": "dotnet-dev-win-x64.zip", 
-                        "url": "https://download.microsoft.com/download/6/5/F/65F1653E-F835-4DE3-BB36-F324D3925F32/dotnet-dev-win-x64.1.1.8.zip", 
-                        "hash": "151ade63c624d2c34b095ea19c382b20cc746efa5f41fc0feca2239896ca877b7fd8b1677ebf49aca750a07d5d0a4a5091649a70851d03657590c6f6f110434c"
-                    },
-                    {
-                        "name": "dotnet-dev-win-x64.exe", 
-                        "url": "https://download.microsoft.com/download/6/5/F/65F1653E-F835-4DE3-BB36-F324D3925F32/dotnet-dev-win-x64.1.1.8.exe", 
-                        "hash": "278304c8ef455e3c0d24d5b9dc3c2d0019b1a429d968e4a39f499b8e63636685ef6cfef38a50b954fa24189c3421f9a3d157a0113064af09bc55f66f391a0b8f"
-                    },
-                    {
-                        "name": "dotnet-dev-centos-x64.tar.gz", 
-                        "url": "https://download.microsoft.com/download/6/5/F/65F1653E-F835-4DE3-BB36-F324D3925F32/dotnet-dev-centos-x64.1.1.8.tar.gz", 
-                        "hash": "2c81764aa67f29c7eb9577f38b2dce4fbf356805a6b652bbc45e7f869b9fce63a474c0f5d806df229b9d77525b0b4709ced67a3a9b88b9e985490f25ea49caee"
-                    },
-                    {
-                        "name": "dotnet-dev-debian-x64.tar.gz", 
-                        "url": "https://download.microsoft.com/download/6/5/F/65F1653E-F835-4DE3-BB36-F324D3925F32/dotnet-dev-debian-x64.1.1.8.tar.gz", 
-                        "hash": "c669b96f35082df356673bd602e71eacd95282dd036755be9682be3b3ef96b4ef69026d16c981122d6b382c517ed7739a339eac040064a7d4dd3403306faedbe"
-                    },
-                    {
-                        "name": "dotnet-dev-fedora.24-x64.tar.gz", 
-                        "url": "https://download.microsoft.com/download/6/5/F/65F1653E-F835-4DE3-BB36-F324D3925F32/dotnet-dev-fedora.24-x64.1.1.8.tar.gz", 
-                        "hash": "961b48edb6fed6fd8fa9eb8cb4a384c6549c896316bbbd38911a50fdbe4bfa98b53c4a107e7eee1712b556f51d60bd4844d314bab31c3cf70760b4ce83a71a26"
-                    },
-                    {
-                        "name": "dotnet-dev-ubuntu-x64.tar.gz", 
-                        "url": "https://download.microsoft.com/download/6/5/F/65F1653E-F835-4DE3-BB36-F324D3925F32/dotnet-dev-ubuntu-x64.1.1.8.tar.gz", 
-                        "hash": "640165e75f1f042e5f5ec9d13a7a28464703bcabe4e46683d5909eebeb2bc8cd4227f652ca66d6e7b3d8287718f1a1f6dcfdd5b94c371114817ea481f4aa4b3f"
-                    },
-                    {
-                        "name": "dotnet-dev-ubuntu.16.04-x64.tar.gz", 
-                        "url": "https://download.microsoft.com/download/6/5/F/65F1653E-F835-4DE3-BB36-F324D3925F32/dotnet-dev-ubuntu.16.04-x64.1.1.8.tar.gz", 
-                        "hash": "b80c9298366f01e2472de8d11094c52e5c2a197aa4b50e1ead83e6a60e58aafda652ff5afbd0178b8c57e98c2e27c2dba432ec41ba115b61be3e9a43bdfbc6e6"
-                    }
-                ]            
-            },
-            "aspnetcore-runtime":
-            {
-                "version": "1.1.7",
-                "files":
-                [
-                    {
-                        "name": "DotNetCore-WindowsHosting.exe", 
-                        "url": "https://download.microsoft.com/download/1/4/1/1416E22E-A1C5-48E3-81EF-AFE86CDA9C78/DotNetCore.1.0.10_1.1.7-WindowsHosting.exe", 
-                        "hash": ""
-                    }
-                ]            
-            }
-        },
-        {
-            "release-date": "2018-01-09",
-            "release-version": "1.1.6",
-            "security": true,
-            "release-notes": "https://github.com/dotnet/core/blob/master/release-notes/1.1/1.1.6.md",
-            "runtime":
-            {
-                "version": "1.1.6",
-                "files":
-                [
-                    {
-                        "name": "dotnet-osx-x64.tar.gz", 
-                        "url": "https://download.microsoft.com/download/A/7/E/A7EF2AFF-F77B-4F77-A21B-0F7BD09A4065/dotnet-osx-x64.1.1.6.tar.gz", 
-                        "hash": "216d4489d6d0f6cb5c1fc08e36fbf07ec051760abdeed4027dc3a21239424f54a958ae46d0e2428418a57a0cd5273adac46d63725369a8b9a0ea99a32589c90b"
-                    },
-                    {
-                        "name": "dotnet-win-x86.zip", 
-                        "url": "https://download.microsoft.com/download/A/7/E/A7EF2AFF-F77B-4F77-A21B-0F7BD09A4065/dotnet-win-x86.1.1.6.zip", 
-                        "hash": "03809a2c1ef3b75e3753e92c82063304915132991f42f2ad3576e2076fd3b56dbfa586896b6539bdf1c3667f09a32fc745df683b3fa38636d3027642b082d45a"
-                    },
-                    {
-                        "name": "dotnet-win-x64.zip", 
-                        "url": "https://download.microsoft.com/download/A/7/E/A7EF2AFF-F77B-4F77-A21B-0F7BD09A4065/dotnet-win-x64.1.1.6.zip", 
-                        "hash": "d1562159c16764d8313cf039e8fb59aa777acf9a479cc34db9665022053765f4608e6633d6fddb490aa40e2fdfe6248fc4d29265958648029d07a5bd27fe4a80"
-                    },
-                    {
-                        "name": "dotnet-win-x64.exe", 
-                        "url": "https://download.microsoft.com/download/A/7/E/A7EF2AFF-F77B-4F77-A21B-0F7BD09A4065/dotnet-win-x64.1.1.6.exe", 
-                        "hash": "57a4beaf70dcf38c055013a9595970c1e5a997f48a8091553c5cd69e3b7cfeddd3d2f2848007e0319ba546c97a5e211c46a59421c6e8f0964b8db1d9523ce9e5"
-                    },
-                    {
-                        "name": "dotnet-centos-x64.tar.gz", 
-                        "url": "https://download.microsoft.com/download/A/7/E/A7EF2AFF-F77B-4F77-A21B-0F7BD09A4065/dotnet-centos-x64.1.1.6.tar.gz", 
-                        "hash": "e5cf8a038a613241426a878751fef23fefac674206153fc9e7cf12e5f063eae2916e74a9a9a51b18075aeabca62f4651d6ac5b466cd60feaeae6a721eb6de3d6"
-                    },
-                    {
-                        "name": "dotnet-debian-x64.tar.gz", 
-                        "url": "https://download.microsoft.com/download/A/7/E/A7EF2AFF-F77B-4F77-A21B-0F7BD09A4065/dotnet-debian-x64.1.1.6.tar.gz", 
-                        "hash": "54c1d4a3a0125f177f4e61e4a3c4d447cf2ee18e436e2e62bc435d081b6cd9d9255be7130a792d4a667e2fa8940f8e33ad9596f1c08cf8f02340aa6cd3d4c361"
-                    },
-                    {
-                        "name": "dotnet-fedora.24-x64.tar.gz", 
-                        "url": "https://download.microsoft.com/download/A/7/E/A7EF2AFF-F77B-4F77-A21B-0F7BD09A4065/dotnet-fedora.24-x64.1.1.6.tar.gz", 
-                        "hash": "bcc570398f9a3148dff1da6627cc4b6ca397806db74b80881c4719ff815ac09a35298eee59c19b8bdfce05c8ce6c71ac4ed172558127eade4c680f6f58755243"
-                    },
-                    {
-                        "name": "dotnet-opensuse.42.3-x64.tar.gz", 
-                        "url": "https://download.microsoft.com/download/A/7/E/A7EF2AFF-F77B-4F77-A21B-0F7BD09A4065/dotnet-opensuse.42.1-x64.1.1.6.tar.gz", 
-                        "hash": "83a282254ca690de5e10e230614e28b48a18b58ba0ff390ca15d06b88bde5ea786c1915055e3d78d2a9e10c9164dbc4562d4a0ca650a24591435e8c584900505"
-                    },
-                    {
-                        "name": "dotnet-ubuntu-x64.tar.gz", 
-                        "url": "https://download.microsoft.com/download/A/7/E/A7EF2AFF-F77B-4F77-A21B-0F7BD09A4065/dotnet-ubuntu-x64.1.1.6.tar.gz", 
-                        "hash": "503e3d9e3adc87e90114e2e54fab7cc14c94f9df68961e77da996f293da8c8f50cb5b9a089ba7cddd2cd09eed3c3c357e4a8b52eda0f0d7f5e220fcfe41df140"
-                    },
-                    {
-                        "name": "dotnet-ubuntu.16.04-x64.tar.gz", 
-                        "url": "https://download.microsoft.com/download/A/7/E/A7EF2AFF-F77B-4F77-A21B-0F7BD09A4065/dotnet-ubuntu.16.04-x64.1.1.6.tar.gz", 
-                        "hash": "bc8aa9990a99df631338af0d796ca0e51e452001e0593e22d3835621a45f7e3404f1214395e36cf64793d829702dddd4724c66ad841069dcac495ea4b57375db"
-                    }
-                ]
-            },
-            "sdk":
-            {
-                "version": "1.1.7",
-                "files":
-                [
-                {
-                    "name": "dotnet-dev-osx-x64.tar.gz", 
-                    "url": "https://download.microsoft.com/download/4/E/6/4E64A465-F02E-43AD-9A86-A08A223A82C3/dotnet-dev-osx-x64.1.1.7.tar.gz", 
-                    "hash": "9f5430391f664c942d49d7d1371bdeedad1bf41a21fb9d9afeb5557ce518a494634b750631dbe019e8128296e6d0ffa438853561919566451f42744a53e0b6b7"
-                },
-                {
-                    "name": "dotnet-dev-osx-x64.pkg", 
-                    "url": "https://download.microsoft.com/download/4/E/6/4E64A465-F02E-43AD-9A86-A08A223A82C3/dotnet-dev-osx-x64.1.1.7.pkg", 
-                    "hash": "080313d0b501502829e043f417fb2ebcced2aeba7640b84d83175dba25faea7219ee2f301aed7e5db857300e600e2d6b42a35cacb5d7bebf7569df193318666f"
-                },
-                {
-                    "name": "dotnet-dev-win-x86.zip", 
-                    "url": "https://download.microsoft.com/download/4/E/6/4E64A465-F02E-43AD-9A86-A08A223A82C3/dotnet-dev-win-x86.1.1.7.zip", 
-                    "hash": "f465d15d914fd2daa30f5a5fd9725d94c664f5bac47779151ae54e5f9d9b61f49fa95dbb16317b137a06e80b42bf766f89051fe9ca332567bc94c08a1868d381"
-                },
-                {
-                    "name": "dotnet-dev-win-x64.zip", 
-                    "url": "https://download.microsoft.com/download/4/E/6/4E64A465-F02E-43AD-9A86-A08A223A82C3/dotnet-dev-win-x64.1.1.7.zip", 
-                    "hash": "c79605ced9c80e21609faf9622766b31a49462b06a43dde9907ca56bc1aa7e37ee5cf48cd8bafc561cb3edff5ff6be97af2fb0f138cf22c94f97e587e8f94c7d"
-                },
-                {
-                    "name": "dotnet-dev-win-x64.exe", 
-                    "url": "https://download.microsoft.com/download/4/E/6/4E64A465-F02E-43AD-9A86-A08A223A82C3/dotnet-dev-win-x64.1.1.7.exe", 
-                    "hash": "94daa61ccebed6925f94b921af74ca3fd62c086f4680116fb4ca97c03c79b50910dfff5a7f4e957d72fd8f6d27bf07223cb29588b107181adbe3e9ec641186db"
-                },
-                {
-                    "name": "dotnet-dev-centos-x64.tar.gz", 
-                    "url": "https://download.microsoft.com/download/4/E/6/4E64A465-F02E-43AD-9A86-A08A223A82C3/dotnet-dev-centos-x64.1.1.7.tar.gz", 
-                    "hash": "1b42158cfb4555f271e5fed62d62678cfea56c32604c8bbb8b7841723c6a5d48100bab27328d38ec6c92bb779099cc4ed5b05294c00830a95037be9a628e3ba2"
-                },
-                {
-                    "name": "dotnet-dev-debian-x64.tar.gz", 
-                    "url": "https://download.microsoft.com/download/4/E/6/4E64A465-F02E-43AD-9A86-A08A223A82C3/dotnet-dev-debian-x64.1.1.7.tar.gz", 
-                    "hash": "5cb00f5bfc4175533956faf7bfebc08917466ec8912c23d6a57a23634b1a950df1f82587daf9a9859f6fb6f3273614990f499e81be117f460dd60b297d628c52"
-                },
-                {
-                    "name": "dotnet-dev-fedora.24-x64.tar.gz", 
-                    "url": "https://download.microsoft.com/download/4/E/6/4E64A465-F02E-43AD-9A86-A08A223A82C3/dotnet-dev-fedora.24-x64.1.1.7.tar.gz", 
-                    "hash": "f667a5b377d94a00020fdc547ec6cdce62cddeb4ecd1134bddc34ee10acbead588862a7c4ba25deecbde7cb7bf8daaa90a9d2891213a862cd011f68579fca6b7"
-                },
-                {
-                    "name": "dotnet-dev-ubuntu-x64.tar.gz", 
-                    "url": "https://download.microsoft.com/download/4/E/6/4E64A465-F02E-43AD-9A86-A08A223A82C3/dotnet-dev-ubuntu-x64.1.1.7.tar.gz", 
-                    "hash": "73b59f2d247ca7960360fdc5c849dfd641ae8c8a5314d18c0a972fe9480e64bc2faf9051deee7d8568bc4cf073ea9e48cff88ca3fb2d76a8c7a10f9fb5ccf5bd"
-                },
-                {
-                    "name": "dotnet-dev-ubuntu.16.04-x64.tar.gz", 
-                    "url": "https://download.microsoft.com/download/4/E/6/4E64A465-F02E-43AD-9A86-A08A223A82C3/dotnet-dev-ubuntu.16.04-x64.1.1.7.tar.gz", 
-                    "hash": "743b6fcca6a5831ea31710ef75136188385b5780b6e5eded24ad48c424ec13070713831c32c9b451174bacc27f012d7c90f8492c745894c0b3fda3aff5c11396"
-                }
-                ]            
-            },
-            "aspnetcore-runtime":
-            {
-                "version": "1.1.6",
-                "files":
-                [
-                    {
-                        "name": "DotNetCore-WindowsHosting.exe", 
-                        "url": "https://download.microsoft.com/download/A/7/E/A7EF2AFF-F77B-4F77-A21B-0F7BD09A4065/DotNetCore.1.0.9_1.1.6-WindowsHosting.exe", 
-                        "hash": ""
-                    }
-                ]            
-            }
-        },
-        {
-            "release-date": "2017-11-14",
-            "release-version": "1.1.5",
-            "security": true,
-            "runtime":
-            {
-                "version": "1.1.5",
-                "files":
-                [
-                    {
-                        "name": "dotnet-osx-x64.tar.gz", 
-                        "url": "https://download.microsoft.com/download/6/A/2/6A21C555-B042-46EA-BBB4-368AACCB3E25/dotnet-osx-x64.1.1.5.tar.gz", 
-                        "hash": "ac538259ec3ac7cad13f9b4d3e1303e70b5a641d197e4bddbcccc4b91ca170fbdb0cc17fd9224efdb14c767b94d3c37997440e3e51750b8bdfb88060d4532516"
-                    },
-                    {
-                        "name": "dotnet-win-x86.zip", 
-                        "url": "https://download.microsoft.com/download/6/A/2/6A21C555-B042-46EA-BBB4-368AACCB3E25/dotnet-win-x86.1.1.5.zip", 
-                        "hash": ""
-                    },
-                    {
-                        "name": "dotnet-win-x64.zip", 
-                        "url": "https://download.microsoft.com/download/6/A/2/6A21C555-B042-46EA-BBB4-368AACCB3E25/dotnet-win-x64.1.1.5.zip", 
-                        "hash": ""
-                    },
-                    {
-                        "name": "dotnet-centos-x64.tar.gz", 
-                        "url": "https://download.microsoft.com/download/6/A/2/6A21C555-B042-46EA-BBB4-368AACCB3E25/dotnet-centos-x64.1.1.5.tar.gz", 
-                        "hash": "d32e844c01fea03cb1906fd9d00b91a64f21646993748f8569d02ffeed28dc89a1eedcff60eeaf1ebbb5c7b0176ce360b929582f48725c13415b0a8f37d992b6"
-                    },
-                    {
-                        "name": "dotnet-debian-x64.tar.gz", 
-                        "url": "https://download.microsoft.com/download/6/A/2/6A21C555-B042-46EA-BBB4-368AACCB3E25/dotnet-debian-x64.1.1.5.tar.gz", 
-                        "hash": "2d8e2a4f17f6986d1d1cf5f8191aa94f858e2121efa9283a97ac5ee6c8b2ed8c169f0312c6797e1fbcfdb981f501f38dc710ca95898d63a859597081523df095"
-                    },
-                    {
-                        "name": "dotnet-fedora.24-x64.tar.gz", 
-                        "url": "https://download.microsoft.com/download/6/A/2/6A21C555-B042-46EA-BBB4-368AACCB3E25/dotnet-fedora.24-x64.1.1.5.tar.gz", 
-                        "hash": "2d813462072ad7cf31529835d6be9afa55cc47c08b3fa749de337f5f214eda520d9b071aa67a2325c9f16711366a58380caee5c76372a747b4fda550df6dfaef"
-                    },
-                    {
-                        "name": "dotnet-opensuse.42.3-x64.tar.gz", 
-                        "url": "https://download.microsoft.com/download/6/A/2/6A21C555-B042-46EA-BBB4-368AACCB3E25/dotnet-opensuse.42.1-x64.1.1.5.tar.gz", 
-                        "hash": ""
-                    },
-                    {
-                        "name": "dotnet-ubuntu-x64.tar.gz", 
-                        "url": "https://download.microsoft.com/download/6/A/2/6A21C555-B042-46EA-BBB4-368AACCB3E25/dotnet-ubuntu-x64.1.1.5.tar.gz", 
-                        "hash": "9c3d08ad516ad85ce9f5ce0118b550232d5b67f8466715ccfda8b98ab350e5535d66573525691a58dd2499bfb32446cc689d713efb05ddf672af18b862ecab84"
-                    },
-                    {
-                        "name": "dotnet-ubuntu.16.04-x64.tar.gz", 
-                        "url": "https://download.microsoft.com/download/6/A/2/6A21C555-B042-46EA-BBB4-368AACCB3E25/dotnet-ubuntu.16.04-x64.1.1.5.tar.gz", 
-                        "hash": ""
-                    }
-                ]
-            },
-            "sdk":
-            {
-                "version": "1.1.5",
-                "files":
-                [
-                {
-                    "name": "dotnet-dev-osx-x64.tar.gz", 
-                    "url": "https://download.microsoft.com/download/C/5/5/C55807F5-601C-49B1-B9BB-1BE03EB83E0A/dotnet-dev-osx-x64.1.1.5.tar.gz", 
-                    "hash": "075daf8361e6d7dbbf079b71b2b2a804a96dbde9fe63a665afd02a5e4f1fc67dc7d37e8edd83766535f8f34ec5bb2ad82ef96effb3568d24d25ea3074068bf5c"
-                },
-                {
-                    "name": "dotnet-dev-win-x86.zip", 
-                    "url": "https://download.microsoft.com/download/C/5/5/C55807F5-601C-49B1-B9BB-1BE03EB83E0A/dotnet-dev-win-x86.1.1.5.zip", 
-                    "hash": "88d69079274fbd88fdc9b6bbc7042d0be06f225370d42ed82ec73cf97521515a18631cc4b4b9dc8283a4d3e886de5dc438966e23a22ffead175815541a638f91"
-                },
-                {
-                    "name": "dotnet-dev-win-x64.zip", 
-                    "url": "https://download.microsoft.com/download/C/5/5/C55807F5-601C-49B1-B9BB-1BE03EB83E0A/dotnet-dev-win-x64.1.1.5.zip", 
-                    "hash": "c8df85c9c073aaa1e7a57ad6d56c190869466587991e1620cefb203482de09a298ca0bee34446dfc42fd51c6f1990173aa280b57cad2ee40db03c71ea199dc75"
-                },
-                {
-                    "name": "dotnet-dev-centos-x64.tar.gz", 
-                    "url": "https://download.microsoft.com/download/C/5/5/C55807F5-601C-49B1-B9BB-1BE03EB83E0A/dotnet-dev-centos-x64.1.1.5.tar.gz", 
-                    "hash": "083a326668530e7f380246314b33d4a08df6921b9e8e5251d26f97c073f86f6128ad6f0b56b8e7ae3f0677e4aa2c4fdafc6a68a5ef6fea5c5fcff1f20982f788"
-                },
-                {
-                    "name": "dotnet-dev-debian-x64.tar.gz", 
-                    "url": "https://download.microsoft.com/download/C/5/5/C55807F5-601C-49B1-B9BB-1BE03EB83E0A/dotnet-dev-debian-x64.1.1.5.tar.gz", 
-                    "hash": "15b177092aa44584e2ffed9a5650c4bddf5938ac958f25d156689eeb1927745d52aafaec79d3a2ace9bf9fb85d9295dd59fe81beab1b787acfa5a7c380ef8016"
-                },
-                {
-                    "name": "dotnet-dev-fedora.24-x64.tar.gz", 
-                    "url": "https://download.microsoft.com/download/C/5/5/C55807F5-601C-49B1-B9BB-1BE03EB83E0A/dotnet-dev-fedora.24-x64.1.1.5.tar.gz", 
-                    "hash": ""
-                },
-                {
-                    "name": "dotnet-dev-ubuntu-x64.tar.gz", 
-                    "url": "https://download.microsoft.com/download/C/5/5/C55807F5-601C-49B1-B9BB-1BE03EB83E0A/dotnet-dev-ubuntu-x64.1.1.5.tar.gz", 
-                    "hash": "6024e9e5ca8a986c6a63ba1d4d89234b682157f2814b379cd8d2890699f5d4acc197a5ae7204f136fd1bc2bad15c9896be99df6648a863dd1fb8e4758ba0daf5"
-                },
-                {
-                    "name": "dotnet-dev-ubuntu.16.04-x64.tar.gz", 
-                    "url": "https://download.microsoft.com/download/C/5/5/C55807F5-601C-49B1-B9BB-1BE03EB83E0A/dotnet-dev-ubuntu.16.04-x64.1.1.5.tar.gz", 
-                    "hash": "0f666b7cf806cde0c5d93788bbf6dd4d808417aa0c1bdbdb1453d8046262188f8e5dabf593076d296e60ad77f34d858efd3137045943cec54e6d61ccf2556ec0"
-                }
-                ]            
-            }
-        },
-        {
-            "release-date": "2017-09-21",
-            "release-version": "1.1.4",
-            "security": false,
-            "release-notes": "https://github.com/dotnet/core/blob/master/release-notes/1.1/1.1.4.md",
-            "runtime":
-            {
-                "version-runtime": "1.1.4",
-                "files":
-                [
-                    {
-                        "name": "dotnet-osx-x64.tar.gz", 
-                        "url": "https://download.microsoft.com/download/6/F/B/6FB4F9D2-699B-4A40-A674-B7FF41E0E4D2/dotnet-osx-x64.1.1.4.tar.gz", 
-                        "hash": "58e93d00ddcaa14d58150f923b700c6190c87b1609d59040a262625853eae136"
-                    },
-                    {
-                        "name": "dotnet-win-x86.zip", 
-                        "url": "https://download.microsoft.com/download/6/F/B/6FB4F9D2-699B-4A40-A674-B7FF41E0E4D2/dotnet-win-x86.1.1.4.zip", 
-                        "hash": "265ec7d4b178e5c03e4b8250d0f368de714e3205c90180de71a3c514251d8eaf"
-                    },
-                    {
-                        "name": "dotnet-win-x64.zip", 
-                        "url": "https://download.microsoft.com/download/6/F/B/6FB4F9D2-699B-4A40-A674-B7FF41E0E4D2/dotnet-win-x64.1.1.4.zip", 
-                        "hash": "51a363fb5378f461e67793954e452cbdda4fbf825e7718e286c5ac4250c48b77"
-                    },
-                    {
-                        "name": "dotnet-centos-x64.tar.gz", 
-                        "url": "https://download.microsoft.com/download/6/F/B/6FB4F9D2-699B-4A40-A674-B7FF41E0E4D2/dotnet-centos-x64.1.1.4.tar.gz", 
-                        "hash": "4b35bacfbf56c22e389739a4750b4773e51907944d4e24e4f5fca0b8355a83c4"
-                    },
-                    {
-                        "name": "dotnet-debian-x64.tar.gz", 
-                        "url": "https://download.microsoft.com/download/6/F/B/6FB4F9D2-699B-4A40-A674-B7FF41E0E4D2/dotnet-debian-x64.1.1.4.tar.gz", 
-                        "hash": "8b3f0cd9a100a41436f316952128c0bfbd9bafc2808734599c643345de2e5304"
-                    },
-                    {
-                        "name": "dotnet-fedora.24-x64.tar.gz", 
-                        "url": "https://download.microsoft.com/download/6/F/B/6FB4F9D2-699B-4A40-A674-B7FF41E0E4D2/dotnet-fedora.24-x64.1.1.4.tar.gz", 
-                        "hash": "1897ef8729d3356b6f3b19b20ccdb744d49c78f2b05014282b98e7ce53e0a3e2"
-                    },
-                    {
-                        "name": "dotnet-ubuntu-x64.tar.gz", 
-                        "url": "https://download.microsoft.com/download/6/F/B/6FB4F9D2-699B-4A40-A674-B7FF41E0E4D2/dotnet-ubuntu-x64.1.1.4.tar.gz", 
-                        "hash": "7948d90eac05b56a7c37a8ac37a5c83012843feeaa0194dfb079a90db9717e6c"
-                    },
-                    {
-                        "name": "dotnet-ubuntu.16.04-x64.tar.gz", 
-                        "url": "https://download.microsoft.com/download/6/F/B/6FB4F9D2-699B-4A40-A674-B7FF41E0E4D2/dotnet-ubuntu.16.04-x64.1.1.4.tar.gz", 
-                        "hash": "fe412836910718d3f91ea5ba815a116f5fa872ac0a9ff683db2d8670aceb9b56"
-                    }
-                ]
-            },
-            "sdk":
-            {
-                "version": "1.1.4",
-                "vs-version": "",
-                "files":
-                [
-                    {
-                        "name": "dotnet-dev-osx-x64.tar.gz", 
-                        "url": "https://download.microsoft.com/download/F/4/F/F4FCB6EC-5F05-4DF8-822C-FF013DF1B17F/dotnet-dev-osx-x64.1.1.4.tar.gz", 
-                        "hash": "fee47d9c7d1b3674e61e586ba81f982c2b039f427b41852e11241ea1781c964e"
-                    },
-                    {
-                        "name": "dotnet-dev-win-x86.zip", 
-                        "url": "https://download.microsoft.com/download/F/4/F/F4FCB6EC-5F05-4DF8-822C-FF013DF1B17F/dotnet-dev-win-x86.1.1.4.zip", 
-                        "hash": "a7512497ca34fa81c2c7049db3722b950ecf56fa224562cfcddcf53d4a6d84e5"
-                    },
-                    {
-                        "name": "dotnet-dev-win-x64.zip", 
-                        "url": "https://download.microsoft.com/download/F/4/F/F4FCB6EC-5F05-4DF8-822C-FF013DF1B17F/dotnet-dev-win-x64.1.1.4.zip", 
-                        "hash": "c8227d50379eb8617dbd1a647a6c888e1e6674cd46b88e4d44997fecfaf671c7"
-                    },
-                    {
-                        "name": "dotnet-dev-centos-x64.tar.gz", 
-                        "url": "https://download.microsoft.com/download/F/4/F/F4FCB6EC-5F05-4DF8-822C-FF013DF1B17F/dotnet-dev-centos-x64.1.1.4.tar.gz", 
-                        "hash": "3598ec336712b4265ccfa7574bed0d3966f0e747fafa6e5602d0ceb2dd587af8"
-                    },
-                    {
-                        "name": "dotnet-dev-debian-x64.tar.gz", 
-                        "url": "https://download.microsoft.com/download/F/4/F/F4FCB6EC-5F05-4DF8-822C-FF013DF1B17F/dotnet-dev-debian-x64.1.1.4.tar.gz", 
-                        "hash": "fa05f30c5a95e2aadaf76e1a402c157b5ce4e8f102fb00a2f8652869a146379d"
-                    },
-                    {
-                        "name": "dotnet-dev-fedora.24-x64.tar.gz", 
-                        "url": "https://download.microsoft.com/download/F/4/F/F4FCB6EC-5F05-4DF8-822C-FF013DF1B17F/dotnet-dev-fedora.24-x64.1.1.4.tar.gz", 
-                        "hash": "682ca1f5d772adc93248c644019aa84f4baa9c7589ebf2dd07d5cbca8f708581"
-                    },
-                    {
-                        "name": "dotnet-dev-ubuntu-x64.tar.gz", 
-                        "url": "https://download.microsoft.com/download/F/4/F/F4FCB6EC-5F05-4DF8-822C-FF013DF1B17F/dotnet-dev-ubuntu-x64.1.1.4.tar.gz", 
-                        "hash": "9ac4b6d9f163c02d8ab4b3c1e86fd52b9cc01fb560f976cd61f0664a3c9fef3f"
-                    },
-                    {
-                        "name": "dotnet-dev-ubuntu.16.04-x64.tar.gz", 
-                        "url": "https://download.microsoft.com/download/F/4/F/F4FCB6EC-5F05-4DF8-822C-FF013DF1B17F/dotnet-dev-ubuntu.16.04-x64.1.1.4.tar.gz", 
-                        "hash": "e806a106ef671efdbc0d3fda3218560a72293e3160e4384523914219937301ed"
-                    }
-                ]            
-            },
-            "aspnetcore-runtime":
-            {
-                "version": "1.1.4",
-                "files":
-                [
-                    {
-                        "name": "DotNetCore-WindowsHosting.exe", 
-                        "url": "https://download.microsoft.com/download/6/F/B/6FB4F9D2-699B-4A40-A674-B7FF41E0E4D2/DotNetCore.1.0.7_1.1.4-WindowsHosting.exe", 
-                        "hash": ""
-                    }
-                ]
-            }
-        },
-        {
-            "release-date": "2017-05-09",
-            "release-version": "1.1.2",
-            "security": true,
-            "release-notes": "https://github.com/dotnet/core/blob/master/release-notes/1.1/1.1.2.md",
-            "runtime":
-            {
-                "version": "1.1.2",
-                "support-phase": "",
-                "files":
-                [
-                    {
-                        "name": "dotnet-osx-x64.tar.gz", 
-                        "url": "https://download.microsoft.com/download/D/7/A/D7A9E4E9-5D25-4F0C-B071-210CB8267943/dotnet-osx-x64.1.1.2.tar.gz", 
-                        "hash": "620a98213e423301fa44abfc1ca0b15e0bc538e676cbf0344c711abef5ed4231"
-                    },
-                    {
-                        "name": "dotnet-win-x86.zip", 
-                        "url": "https://download.microsoft.com/download/D/7/A/D7A9E4E9-5D25-4F0C-B071-210CB8267943/dotnet-win-x86.1.1.2.zip", 
-                        "hash": "31e49e6ae491795c99221307dc829bbb57e645d568a94820a031688b6d8df4c6"
-                    },
-                    {
-                        "name": "dotnet-win-x64.zip", 
-                        "url": "https://download.microsoft.com/download/D/7/A/D7A9E4E9-5D25-4F0C-B071-210CB8267943/dotnet-win-x64.1.1.2.zip", 
-                        "hash": "a4ccb23a6cf2ddf9894cb178ce8e69b5788880a1e3d9d659f26fb914a4bc2988"
-                    },
-                    {
-                        "name": "dotnet-centos-x64.tar.gz", 
-                        "url": "https://download.microsoft.com/download/D/7/A/D7A9E4E9-5D25-4F0C-B071-210CB8267943/dotnet-centos-x64.1.1.2.tar.gz", 
-                        "hash": "49c54129b39a4a873074b80691733d68ba596782f411cc6565d601aeb6229d1e"
-                    },
-                    {
-                        "name": "dotnet-debian-x64.tar.gz", 
-                        "url": "https://download.microsoft.com/download/D/7/A/D7A9E4E9-5D25-4F0C-B071-210CB8267943/dotnet-debian-x64.1.1.2.tar.gz", 
-                        "hash": "26f6a2e247dd0b9ac4003d12cf1bd8647985255fdd7659b60e36a7a26fce15de"
-                    },
-                    {
-                        "name": "dotnet-fedora.23-x64.tar.gz", 
-                        "url": "https://download.microsoft.com/download/D/7/A/D7A9E4E9-5D25-4F0C-B071-210CB8267943/dotnet-fedora.23-x64.1.1.2.tar.gz", 
-                        "hash": "5cb04a3a7f8fd780af87cc6e3273ade1fe9803b7518228999649fcbc95528278"
-                    },
-                    {
-                        "name": "dotnet-fedora.24-x64.tar.gz", 
-                        "url": "https://download.microsoft.com/download/D/7/A/D7A9E4E9-5D25-4F0C-B071-210CB8267943/dotnet-fedora.24-x64.1.1.2.tar.gz", 
-                        "hash": "96204460bd7998e78ad2e84b1eb6821bff97c4a3dc2bb7a79cf828c5b6dfa37f"
-                    },
-                    {
-                        "name": "dotnet-opensuse.13.2-x64.tar.gz", 
-                        "url": "https://download.microsoft.com/download/D/7/A/D7A9E4E9-5D25-4F0C-B071-210CB8267943/dotnet-opensuse.13.2-x64.1.1.2.tar.gz", 
-                        "hash": "24be24522531d560513c54fe4b08116a48b81be27e0a43c39f150b8e71a816d3"
-                    },
-                    {
-                        "name": "dotnet-opensuse.42.3-x64.tar.gz", 
-                        "url": "https://download.microsoft.com/download/D/7/A/D7A9E4E9-5D25-4F0C-B071-210CB8267943/dotnet-opensuse.42.1-x64.1.1.2.tar.gz", 
-                        "hash": "4112308f5e4bbbf38051140ee7bd47df79d4eee40d65f67a0fd1b14782da8166"
-                    },
-                    {
-                        "name": "dotnet-ubuntu-x64.tar.gz", 
-                        "url": "https://download.microsoft.com/download/D/7/A/D7A9E4E9-5D25-4F0C-B071-210CB8267943/dotnet-ubuntu-x64.1.1.2.tar.gz", 
-                        "hash": "9032e88d43d28004ac10618ef0abac502cdeb02228297d1b51dd67c7e40cd3d1"
-                    },
-                    {
-                        "name": "dotnet-ubuntu.16.04-x64.tar.gz", 
-                        "url": "https://download.microsoft.com/download/D/7/A/D7A9E4E9-5D25-4F0C-B071-210CB8267943/dotnet-ubuntu.16.04-x64.1.1.2.tar.gz", 
-                        "hash": "c003ccc3942e327aed42c395bdcfacfc703f5adc5ec69246588a8aaab52b1513"
-                    },
-                    {
-                        "name": "dotnet-ubuntu.16.10-x64.tar.gz", 
-                        "url": "https://download.microsoft.com/download/D/7/A/D7A9E4E9-5D25-4F0C-B071-210CB8267943/dotnet-ubuntu.16.10-x64.1.1.2.tar.gz", 
-                        "hash": "0a4d4061931e0154c9186446dbc8d4c3e69ba49537699be98185d55fc24a1b56"
-                    }                
-                ]
-            },
-            "sdk":
-            {
-                "version": "1.0.4",
-                "vs-version": "15.2.2",
-                "files":
-                [
-                    {
-                        "name": "dotnet-dev-osx-x64.tar.gz", 
-                        "url": "https://download.microsoft.com/download/E/7/8/E782433E-7737-4E6C-BFBF-290A0A81C3D7/dotnet-dev-osx-x64.1.0.4.tar.gz", 
-                        "hash": "79ad510280c3e6bdf67c3164c9cf6cdc7536d809d584e471688400b1fb3bea2e"
-                    },
-                    {
-                        "name": "dotnet-dev-win-x86.zip", 
-                        "url": "https://download.microsoft.com/download/E/7/8/E782433E-7737-4E6C-BFBF-290A0A81C3D7/dotnet-dev-win-x86.1.0.4.zip", 
-                        "hash": "648f74ec818f5969035afec3cd4c2a0d9579539710dd4ccdfec806727cf0f8a4"
-                    },
-                    {
-                        "name": "dotnet-dev-win-x64.zip", 
-                        "url": "https://download.microsoft.com/download/E/7/8/E782433E-7737-4E6C-BFBF-290A0A81C3D7/dotnet-dev-win-x64.1.0.4.zip", 
-                        "hash": "82869baef9e010415583174b0b0be95a2cb326dfd36bb32ec270803a9c8196ec"
-                    },
-                    {
-                        "name": "dotnet-dev-centos-x64.tar.gz", 
-                        "url": "https://download.microsoft.com/download/E/7/8/E782433E-7737-4E6C-BFBF-290A0A81C3D7/dotnet-dev-centos-x64.1.0.4.tar.gz", 
-                        "hash": "8e952982414e192cff5980a6190cfdcfef543b59c0be65e5c9d86dc7d4a8ea4b"
-                    },
-                    {
-                        "name": "dotnet-dev-debian-x64.tar.gz", 
-                        "url": "https://download.microsoft.com/download/E/7/8/E782433E-7737-4E6C-BFBF-290A0A81C3D7/dotnet-dev-debian-x64.1.0.4.tar.gz", 
-                        "hash": "eeb1baff3999e48e725ad22d7fac800363acec56b122369c37979f87730961a5"
-                    },
-                    {
-                        "name": "dotnet-dev-fedora.23-x64.tar.gz", 
-                        "url": "https://download.microsoft.com/download/E/7/8/E782433E-7737-4E6C-BFBF-290A0A81C3D7/dotnet-dev-fedora.23-x64.1.0.4.tar.gz", 
-                        "hash": "46fca05c426e0d13cb2ad5eb5cbe268c2a469cf574e6731d9cc8dacac9c02b79"
-                    },
-                    {
-                        "name": "dotnet-dev-fedora.24-x64.tar.gz", 
-                        "url": "https://download.microsoft.com/download/E/7/8/E782433E-7737-4E6C-BFBF-290A0A81C3D7/dotnet-dev-fedora.24-x64.1.0.4.tar.gz", 
-                        "hash": "f3f049e099c4ea73342ec6448cb0eef61d81cfca7c476b989fcb0f09d918c31c"
-                    },
-                    {
-                        "name": "dotnet-dev-opensuse.13.2-x64..tar.gz", 
-                        "url": "https://download.microsoft.com/download/E/7/8/E782433E-7737-4E6C-BFBF-290A0A81C3D7/dotnet-dev-opensuse.13.2-x64.1.0.4.tar.gz", 
-                        "hash": "49d599df1f2b6b173e4943a3aafb0456c95086ad2bca143c346fa28fe87d30bb"
-                    },
-                    {
-                        "name": "dotnet-dev-opensuse.42.1-x64.tar.gz", 
-                        "url": "https://download.microsoft.com/download/E/7/8/E782433E-7737-4E6C-BFBF-290A0A81C3D7/dotnet-dev-opensuse.42.1-x64.1.0.4.tar.gz", 
-                        "hash": "91f133a77ba5ba9cd3ec5b243ce6c69ceb5ec164b2ff1fd256a28fbb73d6991e"
-                    },
-                    {
-                        "name": "dotnet-dev-ubuntu-x64.tar.gz", 
-                        "url": "https://download.microsoft.com/download/E/7/8/E782433E-7737-4E6C-BFBF-290A0A81C3D7/dotnet-dev-ubuntu-x64.1.0.4.tar.gz", 
-                        "hash": "e3823b9f964d27d1434f0e52b93fb1b6a65e83fb275e01f65ecbe63a4242fbe5"
-                    },
-                    {
-                        "name": "dotnet-dev-ubuntu.16.04-x64.tar.gz", 
-                        "url": "https://download.microsoft.com/download/E/7/8/E782433E-7737-4E6C-BFBF-290A0A81C3D7/dotnet-dev-ubuntu.16.04-x64.1.0.4.tar.gz", 
-                        "hash": "6fb4ec609b00bd65881f864249741d6486ba19da5b76cfcb60d03df8799b6ab7"
-                    },
-                    {
-                        "name": "dotnet-dev-ubuntu.16.10-x64.tar.gz", 
-                        "url": "https://download.microsoft.com/download/E/7/8/E782433E-7737-4E6C-BFBF-290A0A81C3D7/dotnet-dev-ubuntu.16.10-x64.1.0.4.tar.gz", 
-                        "hash": "9e784b554a9cb68df9ce541cc220dafcb71b185837e05420c182e4a496b68f47"
-                    }                
-                ]            
-            }
-        },
-        {
-            "release-date": "2017-03-07",
-            "release-version": "1.1.1",
-            "security": false,
-            "release-notes": "https://github.com/dotnet/core/blob/master/release-notes/1.1/1.1.1.md",
-            "runtime":
-            {
-                "version": "1.1.1",
-                "support-phase": "",
-                "files":
-                [
-                    {
-                        "name": "dotnet-osx-x64.tar.gz", 
-                        "url": "https://download.microsoft.com/download/9/5/6/9568826C-E3F6-44A7-9F75-DD8E6AB29543/dotnet-osx-x64.1.1.1.tar.gz", 
-                        "hash": "a809eb4f47a8468edacfab8dfd9ddc1015a2e4ec3643fdcedd4d7c9ab3f028f6"
-                    },
-                    {
-                        "name": "dotnet-win-x86.zip", 
-                        "url": "https://download.microsoft.com/download/9/5/6/9568826C-E3F6-44A7-9F75-DD8E6AB29543/dotnet-win-x86.1.1.1.zip", 
-                        "hash": "0c69428e55782603982b173bc66eb24fbf80f9b01ffdf8a00f012beaab3c4653"
-                    },
-                    {
-                        "name": "dotnet-win-x64.zip", 
-                        "url": "https://download.microsoft.com/download/9/5/6/9568826C-E3F6-44A7-9F75-DD8E6AB29543/dotnet-win-x64.1.1.1.zip", 
-                        "hash": "b0f7fc902308b98fa8e202081884d310a94a93264a1f5beeb4632acccf2c0bb2"
-                    },
-                    {
-                        "name": "dotnet-centos-x64.tar.gz", 
-                        "url": "https://download.microsoft.com/download/9/5/6/9568826C-E3F6-44A7-9F75-DD8E6AB29543/dotnet-centos-x64.1.1.1.tar.gz", 
-                        "hash": "2eca7129424c50bd4a312bf519e5f3add2398cc11f53e4032e233b787528c3e4"
-                    },
-                    {
-                        "name": "dotnet-debian-x64.tar.gz", 
-                        "url": "https://download.microsoft.com/download/9/5/6/9568826C-E3F6-44A7-9F75-DD8E6AB29543/dotnet-debian-x64.1.1.1.tar.gz", 
-                        "hash": "6359fcd443c686476c6b55bfcd5fdc214a64f8f399bfc1801e4d841c4ca163de"
-                    },
-                    {
-                        "name": "dotnet-fedora.23-x64.tar.gz", 
-                        "url": "https://download.microsoft.com/download/9/5/6/9568826C-E3F6-44A7-9F75-DD8E6AB29543/dotnet-fedora.23-x64.1.1.1.tar.gz", 
-                        "hash": "f5813c020d0b5c507ab857a168f7faea54f745ff8b34404b85f8dc5c03aa3537"
-                    },
-                    {
-                        "name": "dotnet-fedora.24-x64.tar.gz", 
-                        "url": "https://download.microsoft.com/download/9/5/6/9568826C-E3F6-44A7-9F75-DD8E6AB29543/dotnet-fedora.24-x64.1.1.1.tar.gz", 
-                        "hash": "060d05dc338cb722cad94e379e354cca174309b789b686cf4e2cdfed2c238503"
-                    },
-                    {
-                        "name": "dotnet-opensuse.13.2-x64.tar.gz", 
-                        "url": "https://download.microsoft.com/download/9/5/6/9568826C-E3F6-44A7-9F75-DD8E6AB29543/dotnet-opensuse.13.2-x64.1.1.1.tar.gz", 
-                        "hash": "86180fb3d67293be760abbe6a28d73a7717a2910852e8b047ba771d0fecd3430"
-                    },
-                    {
-                        "name": "dotnet-opensuse.42.3-x64.tar.gz", 
-                        "url": "https://download.microsoft.com/download/9/5/6/9568826C-E3F6-44A7-9F75-DD8E6AB29543/dotnet-opensuse.42.1-x64.1.1.1.tar.gz", 
-                        "hash": "97535294b174d09d685f46687d30ebc7d929afa11ed99fcc1645954b1cdeecb3"
-                    },
-                    {
-                        "name": "dotnet-ubuntu-x64.tar.gz", 
-                        "url": "https://download.microsoft.com/download/9/5/6/9568826C-E3F6-44A7-9F75-DD8E6AB29543/dotnet-ubuntu-x64.1.1.1.tar.gz", 
-                        "hash": "bd2807bf3d5b316bf7360bddab276bc4af13106de406491a41a4fae522d1c0be"
-                    },
-                    {
-                        "name": "dotnet-ubuntu.16.04-x64.tar.gz", 
-                        "url": "https://download.microsoft.com/download/9/5/6/9568826C-E3F6-44A7-9F75-DD8E6AB29543/dotnet-ubuntu.16.04-x64.1.1.1.tar.gz", 
-                        "hash": "e1737cfc3df8336d7469e1c3df431abcb56f94d021a941dc33af9a0d090f512c"
-                    },
-                    {
-                        "name": "dotnet-ubuntu.16.10-x64.tar.gz", 
-                        "url": "https://download.microsoft.com/download/9/5/6/9568826C-E3F6-44A7-9F75-DD8E6AB29543/dotnet-ubuntu.16.10-x64.1.1.1.tar.gz", 
-                        "hash": "d2d439fd7e544e120db4fb7246ec99cad199ad8d827a78e3e4157f8e331aa066"
-                    }                
-                ]
-            },
-            "sdk":
-            {
-                "version": "1.0.1",
-                "files":
-                [
-                    {
-                        "name": "dotnet-dev-osx-x64.tar.gz", 
-                        "url": "https://dotnetcli.blob.core.windows.net/dotnet/Sdk/1.0.1/dotnet-dev-osx-x64.1.0.1.tar.gz", 
-                        "hash": "f030188673ebb71fc3bb3a089504c2079cd8176e669575b5992664b405194366"
-                    },
-                    {
-                        "name": "dotnet-dev-win-x86.zip", 
-                        "url": "https://dotnetcli.blob.core.windows.net/dotnet/Sdk/1.0.1/dotnet-dev-win-x86.1.0.1.zip", 
-                        "hash": "3a8d7316dd774d54e27a332c5d1e73d7813fecd10b670249f480ae917226e444"
-                    },
-                    {
-                        "name": "dotnet-dev-win-x64.zip", 
-                        "url": "https://dotnetcli.blob.core.windows.net/dotnet/Sdk/1.0.1/dotnet-dev-win-x64.1.0.1.zip", 
-                        "hash": "e729afcf3cc69f17ec7968468b399c843b8b8327523e62c03450e4653115cf76"
-                    },
-                    {
-                        "name": "dotnet-dev-centos-x64.tar.gz", 
-                        "url": "https://dotnetcli.blob.core.windows.net/dotnet/Sdk/1.0.1/dotnet-dev-centos-x64.1.0.1.tar.gz", 
-                        "hash": "08759c53aaf335bab14f5bbca89836bd9d4350c1b6392d32e51b37d00dba9eeb"
-                    },
-                    {
-                        "name": "dotnet-dev-debian-x64.tar.gz", 
-                        "url": "https://dotnetcli.blob.core.windows.net/dotnet/Sdk/1.0.1/dotnet-dev-debian-x64.1.0.1.tar.gz", 
-                        "hash": "84601397f83adaf2028653b73f27093f66d4c763dae5c770743351975477ee1e"
-                    },
-                    {
-                        "name": "dotnet-dev-fedora.23-x64.tar.gz", 
-                        "url": "https://dotnetcli.blob.core.windows.net/dotnet/Sdk/1.0.1/dotnet-dev-fedora.23-x64.1.0.1.tar.gz", 
-                        "hash": "dc6a70d11a574f9745b52a5392c384453ffdadd799ee59c417c308bdc63e86c3"
-                    },
-                    {
-                        "name": "dotnet-dev-fedora.24-x64.tar.gz", 
-                        "url": "https://dotnetcli.blob.core.windows.net/dotnet/Sdk/1.0.1/dotnet-dev-fedora.24-x64.1.0.1.tar.gz", 
-                        "hash": "e98ffe4443bed058eaaeba7190b3f136128757799d28ffe8ad985aeae92970b5"
-                    },
-                    {
-                        "name": "dotnet-dev-opensuse.13.2-x64..tar.gz", 
-                        "url": "https://dotnetcli.blob.core.windows.net/dotnet/Sdk/1.0.1/dotnet-dev-opensuse.13.2-x64.1.0.1.tar.gz", 
-                        "hash": "2dff951b2db33145ba51e2310e85dd4ffad83a501eb6750365f77ddf7d3d8b5f"
-                    },
-                    {
-                        "name": "dotnet-dev-opensuse.42.1-x64.tar.gz", 
-                        "url": "https://dotnetcli.blob.core.windows.net/dotnet/Sdk/1.0.1/dotnet-dev-opensuse.42.1-x64.1.0.1.tar.gz", 
-                        "hash": "4c9d4eae74f04acf563da9ee3f1e846e9f2547ebd552ae874d90e897caf85e21"
-                    },
-                    {
-                        "name": "dotnet-dev-ubuntu-x64.tar.gz", 
-                        "url": "https://dotnetcli.blob.core.windows.net/dotnet/Sdk/1.0.1/dotnet-dev-ubuntu-x64.1.0.1.tar.gz", 
-                        "hash": "4d4399e090c436e7037dc393373345aa0521b2acfa325dec80771f7adb448daf"
-                    },
-                    {
-                        "name": "dotnet-dev-ubuntu.16.10-x64.tar.gz", 
-                        "url": "https://dotnetcli.blob.core.windows.net/dotnet/Sdk/1.0.1/dotnet-dev-ubuntu.16.04-x64.1.0.1.tar.gz", 
-                        "hash": "4a59413a0b2ba8914ceecb4a505dae4f93ede10cae4246d714178b11cbe32a2f"
-                    },
-                    {
-                        "name": "dotnet-dev-ubuntu.16.04-x64.tar.gz", 
-                        "url": "https://dotnetcli.blob.core.windows.net/dotnet/Sdk/1.0.1/dotnet-dev-ubuntu.16.10-x64.1.0.1.tar.gz", 
-                        "hash": "828af612b3e691f27d93153c3c7fd561e041535e907e9823f206ccab51030ecf"
-                    }
-                ]            
-            }
-        },
-        {
-            "release-date": "2016-11-16",
-            "release-version": "1.1.0",
-            "security": false,
-            "release-notes": "https://github.com/dotnet/core/blob/master/release-notes/1.1/1.1.md",
-            "runtime":
-            {
-                "version": "1.1.0",
-                "support-phase": "",
-                "files":
-                [
-                    {
-                        "name": "dotnet-osx-x64.tar.gz", 
-                        "url": "https://download.microsoft.com/download/A/F/6/AF610E6A-1D2D-47D8-80B8-F178951A0C72/Binaries/dotnet-osx-x64.1.1.0.tar.gz", 
-                        "hash": "b8c28c32ca6bf677982999543feec0cea4e7275ed034e1b503451de0744d13f2"
-                    },
-                    {
-                        "name": "dotnet-win-x86.zip", 
-                        "url": "https://download.microsoft.com/download/A/F/6/AF610E6A-1D2D-47D8-80B8-F178951A0C72/Binaries/dotnet-win-x86.1.1.0.zip", 
-                        "hash": "6e08a9753f96ed2087d189dd1adea7611e90bd88614157c1fe51cf397a967ed9"
-                    },
-                    {
-                        "name": "dotnet-win-x64.zip", 
-                        "url": "https://download.microsoft.com/download/A/F/6/AF610E6A-1D2D-47D8-80B8-F178951A0C72/Binaries/dotnet-win-x64.1.1.0.zip", 
-                        "hash": "cc66a190edc10866494df9e72dbaf4b872c83045e26431161131459ab413a08c"
-                    },
-                    {
-                        "name": "dotnet-centos-x64.tar.gz", 
-                        "url": "https://download.microsoft.com/download/A/F/6/AF610E6A-1D2D-47D8-80B8-F178951A0C72/Binaries/dotnet-centos-x64.1.1.0.tar.gz", 
-                        "hash": "6f2a99f2aba9afd4c8470d5c423d06eec8e7dc9b2c6d2521216eefcceccdd254"
-                    },
-                    {
-                        "name": "dotnet-debian-x64.tar.gz", 
-                        "url": "https://download.microsoft.com/download/A/F/6/AF610E6A-1D2D-47D8-80B8-F178951A0C72/Binaries/dotnet-debian-x64.1.1.0.tar.gz", 
-                        "hash": "91acd357628a3ae510e6f9ff2f912fb69b7a477125a66dca8f8cf3015d87df19"
-                    },
-                    {
-                        "name": "dotnet-fedora.23-x64.tar.gz", 
-                        "url": "https://download.microsoft.com/download/A/F/6/AF610E6A-1D2D-47D8-80B8-F178951A0C72/Binaries/dotnet-fedora.23-x64.1.1.0.tar.gz", 
-                        "hash": "de34ecd0bae6865d5ff15898415517892caf1894301a9368c7b68a62b9e188b4"
-                    },
-                    {
-                        "name": "dotnet-fedora.24-x64.tar.gz", 
-                        "url": "https://download.microsoft.com/download/A/F/6/AF610E6A-1D2D-47D8-80B8-F178951A0C72/Binaries/dotnet-fedora.24-x64.1.1.0.tar.gz", 
-                        "hash": "4bf2fed6c9607cfb19c8b80cce74a99aee3f7549b644841d46ea47238d39feee"
-                    },
-                    {
-                        "name": "dotnet-opensuse.13.2-x64.tar.gz", 
-                        "url": "https://download.microsoft.com/download/A/F/6/AF610E6A-1D2D-47D8-80B8-F178951A0C72/Binaries/dotnet-opensuse.13.2-x64.1.1.0.tar.gz", 
-                        "hash": "97b98c12693683bd5bb5e3b1745f72b8e5a4e50ed72dbfe0155749135bc09b84"
-                    },
-                    {
-                        "name": "dotnet-opensuse.42.3-x64.tar.gz", 
-                        "url": "https://download.microsoft.com/download/A/F/6/AF610E6A-1D2D-47D8-80B8-F178951A0C72/Binaries/dotnet-opensuse.42.1-x64.1.1.0.tar.gz", 
-                        "hash": "f1b5055ffd1e8df4bcfbdbee8c99ff81315d493d2e24ebfbcab5b324e9bb7671"
-                    },
-                    {
-                        "name": "dotnet-ubuntu-x64.tar.gz", 
-                        "url": "https://download.microsoft.com/download/A/F/6/AF610E6A-1D2D-47D8-80B8-F178951A0C72/Binaries/dotnet-ubuntu-x64.1.1.0.tar.gz", 
-                        "hash": "1c067b32dd40dd2b88a6d25c8634c94f37399a590b5036e609550de7f5fda935"
-                    },
-                    {
-                        "name": "dotnet-ubuntu.16.04-x64.tar.gz", 
-                        "url": "https://download.microsoft.com/download/A/F/6/AF610E6A-1D2D-47D8-80B8-F178951A0C72/Binaries/dotnet-ubuntu.16.04-x64.1.1.0.tar.gz", 
-                        "hash": "917fa16e95fe9d2434134e09025c23b766387c67e91f5f88947ccd6b5e3032e2"
-                    },
-                    {
-                        "name": "dotnet-ubuntu.16.10-x64.tar.gz", 
-                        "url": "https://download.microsoft.com/download/A/F/6/AF610E6A-1D2D-47D8-80B8-F178951A0C72/Binaries/dotnet-ubuntu.16.10-x64.1.1.0.tar.gz", 
-                        "hash": "48243753a3b4429b51e1c919955f40c977886849aacc03a2a207f472d78bfae9"
-                    }                
-                ]
-            },
-            "sdk":
-            {
-                "version": "1.0.0-preview2.1-003177",
-                "files":
-                [
-                    {
-                        "name": "dotnet-dev-osx-x64.tar.gz", 
-                        "url": "https://download.microsoft.com/download/A/F/6/AF610E6A-1D2D-47D8-80B8-F178951A0C72/Binaries/dotnet-dev-osx-x64.1.0.0-preview2-1-003177.tar.gz", 
-                        "hash": "8f1ffef37aa9da7273674185dab3b78feb44082d3a9d3156dfc20329acfe7e0d"
-                    },
-                    {
-                        "name": "dotnet-dev-win-x86.zip", 
-                        "url": "https://download.microsoft.com/download/A/F/6/AF610E6A-1D2D-47D8-80B8-F178951A0C72/Binaries/dotnet-dev-win-x86.1.0.0-preview2-1-003177.zip", 
-                        "hash": "38a451069f6bc1d2e226218f260b19fc1a2aca775fbd88c083b2d23d5a3af737"
-                    },
-                    {
-                        "name": "dotnet-dev-win-x64.zip", 
-                        "url": "https://download.microsoft.com/download/A/F/6/AF610E6A-1D2D-47D8-80B8-F178951A0C72/Binaries/dotnet-dev-win-x64.1.0.0-preview2-1-003177.zip", 
-                        "hash": "d4056a91f83699894c9f9fbac1b8965597ded079b0d8848dacc7505f372f85a0"
-                    },
-                    {
-                        "name": "dotnet-dev-centos-x64.tar.gz", 
-                        "url": "https://download.microsoft.com/download/A/F/6/AF610E6A-1D2D-47D8-80B8-F178951A0C72/Binaries/dotnet-dev-centos-x64.1.0.0-preview2-1-003177.tar.gz", 
-                        "hash": "168099d73a4be8dacf148a4c9300602a4a74e78fa86495a6d819a2ecca2db406"
-                    },
-                    {
-                        "name": "dotnet-dev-debian-x64.tar.gz", 
-                        "url": "https://download.microsoft.com/download/A/F/6/AF610E6A-1D2D-47D8-80B8-F178951A0C72/Binaries/dotnet-dev-debian-x64.1.0.0-preview2-1-003177.tar.gz", 
-                        "hash": "a2f228dc79501ee85ac5fcdf771886d8f84409bacfd3f9b3ba4225663cbfa3ef"
-                    },
-                    {
-                        "name": "dotnet-dev-fedora.23-x64.tar.gz", 
-                        "url": "https://download.microsoft.com/download/A/F/6/AF610E6A-1D2D-47D8-80B8-F178951A0C72/Binaries/dotnet-dev-fedora.23-x64.1.0.0-preview2-1-003177.tar.gz", 
-                        "hash": "9802a59b2e68c1fd2c91648503302066bf0ab09b1d286dd6264e2ccc75f50b09"
-                    },
-                    {
-                        "name": "dotnet-dev-fedora.24-x64.tar.gz", 
-                        "url": "https://download.microsoft.com/download/A/F/6/AF610E6A-1D2D-47D8-80B8-F178951A0C72/Binaries/dotnet-dev-fedora.24-x64.1.0.0-preview2-1-003177.tar.gz", 
-                        "hash": "4ff0b843f00f89b4391cb2b442f973117d676c56b571b40c9ffa49af3740f717"
-                    },
-                    {
-                        "name": "dotnet-dev-opensuse.13.2-x64..tar.gz", 
-                        "url": "https://download.microsoft.com/download/A/F/6/AF610E6A-1D2D-47D8-80B8-F178951A0C72/Binaries/dotnet-dev-opensuse.13.2-x64.1.0.0-preview2-1-003177.tar.gz", 
-                        "hash": "a46585f907b73336878076ab9942db6565445b8b7a435f85537fece4ae4456a0"
-                    },
-                    {
-                        "name": "dotnet-dev-opensuse.42.1-x64.tar.gz", 
-                        "url": "https://download.microsoft.com/download/A/F/6/AF610E6A-1D2D-47D8-80B8-F178951A0C72/Binaries/dotnet-dev-opensuse.42.1-x64.1.0.0-preview2-1-003177.tar.gz", 
-                        "hash": "b9bec78bbb710a47baa79e2af65b5dc0242bbc7850571d67f8153f6d6cb3f542"
-                    },
-                    {
-                        "name": "dotnet-dev-ubuntu-x64.tar.gz", 
-                        "url": "https://download.microsoft.com/download/A/F/6/AF610E6A-1D2D-47D8-80B8-F178951A0C72/Binaries/dotnet-dev-ubuntu-x64.1.0.0-preview2-1-003177.tar.gz", 
-                        "hash": "9f6f72c581534ec4367bc3952fe3bfe7649179d86c55b31371b4294edc96d1d1"
-                    },
-                    {
-                        "name": "dotnet-dev-ubuntu.16.04-x64.tar.gz", 
-                        "url": "https://download.microsoft.com/download/A/F/6/AF610E6A-1D2D-47D8-80B8-F178951A0C72/Binaries/dotnet-dev-ubuntu.16.04-x64.1.0.0-preview2-1-003177.tar.gz", 
-                        "hash": "4fdae55113557171a0898b283eef13669a7d722fb2b918a595eb2ab70db1d8a8"
-                    },
-                    {
-                        "name": "dotnet-dev-ubuntu.16.10-x64.tar.gz", 
-                        "url": "https://download.microsoft.com/download/A/F/6/AF610E6A-1D2D-47D8-80B8-F178951A0C72/Binaries/dotnet-dev-ubuntu.16.10-x64.1.0.0-preview2-1-003177.tar.gz", 
-                        "hash": "835bfcb0cf56457a7c5f953f5fd7d6a37b7a68eb23dc0fb3d9161def833345ea"
-                    }                
-                ]            
-            }
-        }
-    ]
-=======
   "channel-version": "1.1",
   "latest-release": "1.1.10",
   "latest-release-date": "2018-10-09",
@@ -2254,7 +805,7 @@
       "symbols": null
     },
     {
-      "release-date": "2017-11-14",
+      "release-date": "2018-01-09",
       "release-version": "1.1.6",
       "security": true,
       "cve-list": null,
@@ -3192,5 +1743,4 @@
       "symbols": null
     }
   ]
->>>>>>> e0085f4c
 }