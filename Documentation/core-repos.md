# .NET Core repositories

.NET Core consists of many repositories. To file an issue, make a PR, or engage on specific topics, it's best to engage with developers working in the correct repo. A largely complete set of .NET Core and related repositories follows.

## .NET Core

<<<<<<< HEAD
|Repository                                                        |Description |
|------------------------------------------------------------------|------------|
|[dotnet/core](https://github.com/dotnet/core)                     |.NET Core home repository|
|[dotnet/cli](https://github.com/dotnet/cli)                       |.NET Core CLI tools|
|[dotnet/runtime](https://github.com/dotnet/runtime)               |.NET Core runtime, runtime installers, application model, & Base Class Library (BCL)|
|[dotnet/docs](https://github.com/dotnet/docs)                     |.NET documentation|
|[dotnet/project-system](https://github.com/dotnet/project-system) |Visual Studio project system for C#, F#, & VB|
|[dotnet/sdk](https://github.com/dotnet/sdk)                       |.NET Core SDK (used by Visual Studio & .NET Core CLI)|
|[aspnet/Extensions](https://github.com/aspnet/Extensions)         |.NET extension APIs (DI, logging, configuration, etc.)|
|[dotnet/dotnet-docker](https://github.com/dotnet/dotnet-docker)   |.NET Core Docker images|
|[dotnet/templating](https://github.com/dotnet/templating)         |Templating engine used by `dotnet new`|
|[dotnet/winforms](https://github.com/dotnet/winforms)             |Windows Forms|
|[dotnet/wpf](https://github.com/dotnet/wpf)                       |Windows Presentation Foundation (WPF)|

## .NET Framework

|Repository                                                        |Description |
|------------------------------------------------------------------|------------|
|[microsoft/dotnet](https://github.com/microsoft/dotnet) |catch-all repository for .NET (where most .NET Framework issues are filed)|
|[microsoft/dotnet-framework-docker](https://github.com/microsoft/dotnet-framework-docker) |.NET Framework Docker images|
=======
* [dotnet/cli](https://github.com/dotnet/cli) - .NET Core CLI tools
* [dotnet/runtime](https://github.com/dotnet/runtime) - .NET Core Runtime
* [dotnet/docs](https://github.com/dotnet/docs) - .NET documentation
* [dotnet/project-system](https://github.com/dotnet/project-system) - .NET Core Project System
* [dotnet/sdk](https://github.com/dotnet/sdk) - .NET Core SDK (used by Visual Studio and CLI)
* [dotnet/dotnet-docker](https://github.com/dotnet/dotnet-docker) - .NET Core Docker images
* [dotnet/wpf](https://github.com/dotnet/wpf) - Windows Presentation Foundation
* [dotnet/winforms](https://github.com/dotnet/winforms) - Windows Forms
>>>>>>> 4e184a78

## .NET Standard

|Repository                                            |Description             |
|------------------------------------------------------|------------------------|
|[dotnet/standard](https://github.com/dotnet/standard) |.NET Standard definition|

## ASP.NET Core

<<<<<<< HEAD
|Repository                                                         |Description                                  |
|-------------------------------------------------------------------|---------------------------------------------|
|[aspnet/AspNetCore](https://github.com/aspnet/AspNetCore)          |ASP.NET Core framework                       |
|[aspnet/AspNetCore.Docs](https://github.com/aspnet/AspNetCore.Docs)|ASP.NET Core documentation                   |
|[aspnet/Scaffolding](https://github.com/aspnet/scaffolding)        |ASP.NET Core code generators                 |
|[aspnet/WebSdk](https://github.com/aspnet/websdk)                  |MSBuild tasks & targets for ASP.NET Core apps|
=======
* [dotnet/roslyn](https://github.com/dotnet/roslyn) - Roslyn (C#/VB compiler) and C#
* [dotnet/csharplang](https://github.com/dotnet/csharplang) - C# spec
* [dotnet/vblang](https://github.com/dotnet/vblang) - VB spec
* [dotnet/fsharp](https://github.com/dotnet/fsharp) - The F# compiler, FSharp.Core library, and tools for F#
>>>>>>> 4e184a78

## Build platform

|Repository                                               |Description                            |
|---------------------------------------------------------|---------------------------------------|
|[microsoft/msbuild](https://github.com/microsoft/msbuild)|Build platform for .NET & Visual Studio|

## Entity Framework and data access

<<<<<<< HEAD
|Repository                                                                 |Description                           |
|---------------------------------------------------------------------------|--------------------------------------|
|[aspnet/EntityFrameworkCore](https://github.com/aspnet/EntityFrameworkCore)|EF Core                               |
|[aspnet/EntityFramework6](https://github.com/aspnet/EntityFramework6)      |EF 6                                  |
|[aspnet/EntityFramework.Docs](https://github.com/aspnet/AspNetCore.Docs)   |EF Core & EF 6 documentation          |
|[dotnet/sqlclient](https://github.com/dotnet/sqlclient)                    |SqlClient data provider for SQL Server|

## Languages

|Repository                                               |Description     |
|---------------------------------------------------------|----------------|
|[dotnet/roslyn](https://github.com/dotnet/roslyn)        |Roslyn compiler |
|[dotnet/csharplang](https://github.com/dotnet/csharplang)|C# specification, ongoing language design|
|[dotnet/vblang](https://github.com/dotnet/vblang)        |VB specification, ongoing language design|
|[dotnet/fsharp](https://github.com/dotnet/fsharp)        |The F# compiler, FSharp.Core library, and tools for F#|

## NuGet

|Repository                                                  |Description |
|------------------------------------------------------------|------------|
|[nuget/home](https://github.com/nuget/home)                 |NuGet client|
|[nuget/nugetgallery](https://github.com/nuget/nugetgallery) |NuGet.org   |
=======
* [dotnet/aspnetcore](https://github.com/dotnet/aspnetcore) - ASP.NET Core framework
* [dotnet/AspNetCore.Docs](https://github.com/dotnet/AspNetCore.Docs) - ASP.NET and ASP.NET Core documentation
>>>>>>> 4e184a78

## WCF

|Repository                                  |Description         |
|--------------------------------------------|--------------------|
|[dotnet/wcf](https://github.com/dotnet/wcf) |WCF client libraries|<|MERGE_RESOLUTION|>--- conflicted
+++ resolved
@@ -4,7 +4,6 @@
 
 ## .NET Core
 
-<<<<<<< HEAD
 |Repository                                                        |Description |
 |------------------------------------------------------------------|------------|
 |[dotnet/core](https://github.com/dotnet/core)                     |.NET Core home repository|
@@ -13,7 +12,7 @@
 |[dotnet/docs](https://github.com/dotnet/docs)                     |.NET documentation|
 |[dotnet/project-system](https://github.com/dotnet/project-system) |Visual Studio project system for C#, F#, & VB|
 |[dotnet/sdk](https://github.com/dotnet/sdk)                       |.NET Core SDK (used by Visual Studio & .NET Core CLI)|
-|[aspnet/Extensions](https://github.com/aspnet/Extensions)         |.NET extension APIs (DI, logging, configuration, etc.)|
+|[dotnet/extensions](https://github.com/dotnet/extensions)         |.NET extension APIs (DI, logging, configuration, etc.)|
 |[dotnet/dotnet-docker](https://github.com/dotnet/dotnet-docker)   |.NET Core Docker images|
 |[dotnet/templating](https://github.com/dotnet/templating)         |Templating engine used by `dotnet new`|
 |[dotnet/winforms](https://github.com/dotnet/winforms)             |Windows Forms|
@@ -23,18 +22,8 @@
 
 |Repository                                                        |Description |
 |------------------------------------------------------------------|------------|
-|[microsoft/dotnet](https://github.com/microsoft/dotnet) |catch-all repository for .NET (where most .NET Framework issues are filed)|
+|[microsoft/dotnet](https://github.com/microsoft/dotnet) |Catch-all repository for .NET (where most .NET Framework issues are filed)|
 |[microsoft/dotnet-framework-docker](https://github.com/microsoft/dotnet-framework-docker) |.NET Framework Docker images|
-=======
-* [dotnet/cli](https://github.com/dotnet/cli) - .NET Core CLI tools
-* [dotnet/runtime](https://github.com/dotnet/runtime) - .NET Core Runtime
-* [dotnet/docs](https://github.com/dotnet/docs) - .NET documentation
-* [dotnet/project-system](https://github.com/dotnet/project-system) - .NET Core Project System
-* [dotnet/sdk](https://github.com/dotnet/sdk) - .NET Core SDK (used by Visual Studio and CLI)
-* [dotnet/dotnet-docker](https://github.com/dotnet/dotnet-docker) - .NET Core Docker images
-* [dotnet/wpf](https://github.com/dotnet/wpf) - Windows Presentation Foundation
-* [dotnet/winforms](https://github.com/dotnet/winforms) - Windows Forms
->>>>>>> 4e184a78
 
 ## .NET Standard
 
@@ -42,21 +31,15 @@
 |------------------------------------------------------|------------------------|
 |[dotnet/standard](https://github.com/dotnet/standard) |.NET Standard definition|
 
-## ASP.NET Core
+## ASP.NET
 
-<<<<<<< HEAD
 |Repository                                                         |Description                                  |
 |-------------------------------------------------------------------|---------------------------------------------|
-|[aspnet/AspNetCore](https://github.com/aspnet/AspNetCore)          |ASP.NET Core framework                       |
-|[aspnet/AspNetCore.Docs](https://github.com/aspnet/AspNetCore.Docs)|ASP.NET Core documentation                   |
-|[aspnet/Scaffolding](https://github.com/aspnet/scaffolding)        |ASP.NET Core code generators                 |
-|[aspnet/WebSdk](https://github.com/aspnet/websdk)                  |MSBuild tasks & targets for ASP.NET Core apps|
-=======
-* [dotnet/roslyn](https://github.com/dotnet/roslyn) - Roslyn (C#/VB compiler) and C#
-* [dotnet/csharplang](https://github.com/dotnet/csharplang) - C# spec
-* [dotnet/vblang](https://github.com/dotnet/vblang) - VB spec
-* [dotnet/fsharp](https://github.com/dotnet/fsharp) - The F# compiler, FSharp.Core library, and tools for F#
->>>>>>> 4e184a78
+|[dotnet/aspnetcore](https://github.com/dotnet/aspnetcore)          |ASP.NET Core framework                       |
+|[dotnet/AspNetCore.Docs](https://github.com/dotnet/AspNetCore.Docs)|ASP.NET Core documentation                   |
+|[dotnet/AspNetDocs](https://github.com/dotnet/AspNetDocs)          |ASP.NET 4.x documentation                    |
+|[dotnet/Scaffolding](https://github.com/dotnet/Scaffolding)        |ASP.NET Core code generators                 |
+|[dotnet/websdk](https://github.com/dotnet/websdk)                  |MSBuild tasks & targets for ASP.NET Core apps|
 
 ## Build platform
 
@@ -66,21 +49,20 @@
 
 ## Entity Framework and data access
 
-<<<<<<< HEAD
-|Repository                                                                 |Description                           |
-|---------------------------------------------------------------------------|--------------------------------------|
-|[aspnet/EntityFrameworkCore](https://github.com/aspnet/EntityFrameworkCore)|EF Core                               |
-|[aspnet/EntityFramework6](https://github.com/aspnet/EntityFramework6)      |EF 6                                  |
-|[aspnet/EntityFramework.Docs](https://github.com/aspnet/AspNetCore.Docs)   |EF Core & EF 6 documentation          |
-|[dotnet/sqlclient](https://github.com/dotnet/sqlclient)                    |SqlClient data provider for SQL Server|
+|Repository                                                                   |Description                           |
+|-----------------------------------------------------------------------------|--------------------------------------|
+|[dotnet/efcore](https://github.com/dotnet/efcore)                            |EF Core                               |
+|[dotnet/ef6](https://github.com/dotnet/ef6)                                  |EF 6                                  |
+|[dotnet/EntityFramework.Docs](https://github.com/dotnet/EntityFramework.Docs)|EF Core & EF 6 documentation          |
+|[dotnet/sqlclient](https://github.com/dotnet/sqlclient)                      |SqlClient data provider for SQL Server|
 
 ## Languages
 
-|Repository                                               |Description     |
-|---------------------------------------------------------|----------------|
-|[dotnet/roslyn](https://github.com/dotnet/roslyn)        |Roslyn compiler |
-|[dotnet/csharplang](https://github.com/dotnet/csharplang)|C# specification, ongoing language design|
-|[dotnet/vblang](https://github.com/dotnet/vblang)        |VB specification, ongoing language design|
+|Repository                                               |Description                                           |
+|---------------------------------------------------------|------------------------------------------------------|
+|[dotnet/roslyn](https://github.com/dotnet/roslyn)        |Roslyn (C# / VB compiler)                             |
+|[dotnet/csharplang](https://github.com/dotnet/csharplang)|C# specification, ongoing language design             |
+|[dotnet/vblang](https://github.com/dotnet/vblang)        |VB specification, ongoing language design             |
 |[dotnet/fsharp](https://github.com/dotnet/fsharp)        |The F# compiler, FSharp.Core library, and tools for F#|
 
 ## NuGet
@@ -89,10 +71,6 @@
 |------------------------------------------------------------|------------|
 |[nuget/home](https://github.com/nuget/home)                 |NuGet client|
 |[nuget/nugetgallery](https://github.com/nuget/nugetgallery) |NuGet.org   |
-=======
-* [dotnet/aspnetcore](https://github.com/dotnet/aspnetcore) - ASP.NET Core framework
-* [dotnet/AspNetCore.Docs](https://github.com/dotnet/AspNetCore.Docs) - ASP.NET and ASP.NET Core documentation
->>>>>>> 4e184a78
 
 ## WCF
 
