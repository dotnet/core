--- conflicted
+++ resolved
@@ -43,18 +43,11 @@
 
 This table tracks release dates and end of support dates for .NET Core versions.
 
-
 |  Version  |  Release Date  | Latest Patch Version | Support Level | End of Support |
 | -- | -- | -- | -- | -- |
-<<<<<<< HEAD
-| .NET Core 2.0 | August 14, 2017 | 2.0.3 | Current | August 14, 2020 or 3 months after next Current release or 12 months after next LTS release, whichever is shorter. |
-| .NET Core 1.1 | November 16, 2016 | 1.1.5 | LTS* | June 27 2019 or 12 months after next LTS release, whichever is shorter. |
-| .NET Core 1.0 | June 27, 2016 | 1.0.8 | LTS | June 27 2019 or 12 months after next LTS release, whichever is shorter. |
-=======
 | .NET Core 2.0 | August 14, 2017 | 2.0.0 | Current | August 14, 2020 or 3 months after next Current release or 12 months after next LTS release, whichever is shorter. |
 | .NET Core 1.1 | November 16, 2016 | 1.1.4 | LTS\* | June 27 2019 or 12 months after next LTS release, whichever is shorter. |
 | .NET Core 1.0 | June 27, 2016 | 1.0.7 | LTS | June 27 2019 or 12 months after next LTS release, whichever is shorter. |
->>>>>>> f2af8708
 | .NET Core 1.0.0 RC2 | May 16, 2016 | n/a | n/a | September 27, 2016 |
 | .NET Core 1.0.0 RC1 | February 15, 2016 | n/a | n/a | July 16, 2016 |
 
