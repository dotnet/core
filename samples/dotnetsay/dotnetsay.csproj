--- conflicted
+++ resolved
@@ -2,13 +2,10 @@
 
   <PropertyGroup>
     <OutputType>Exe</OutputType>
-<<<<<<< HEAD
     <TargetFramework>netcoreapp3.0</TargetFramework>
-=======
-    <TargetFramework>netcoreapp2.1</TargetFramework>
     <Description>A simple .NET Core global tool called "dotnetsay".</Description>
     <LangVersion>Latest</LangVersion>
-    <VersionPrefix>2.1.4</VersionPrefix>
+    <VersionPrefix>3.0.0</VersionPrefix>
     <Authors>.NET Team</Authors>
     <Product>dotnetsay</Product>
     <Copyright>MIT</Copyright>
@@ -18,8 +15,6 @@
     <PublishRepositoryUrl>true</PublishRepositoryUrl>
     <DebugType>embedded</DebugType>
     <EmbedUntrackedSources>true</EmbedUntrackedSources>
-    <IsPackable>true</IsPackable>
->>>>>>> d49dc0b9
     <PackAsTool>true</PackAsTool>
     <!-- Optional performance setting - enables tiered JIT compilation-->
     <TieredCompilation>true</TieredCompilation>
