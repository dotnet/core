# .NET Core on Raspberry Pi

Arm32 support for .NET Core is still being brought up, but there are now daily runtime builds that are ready to use. 
There is no SDK that runs on ARM32 yet, but you can publish an application that will run on a Raspberry Pi. 

These steps have been tested on a RPi 2 and RPi 3 with Linux and Windows.

## Creating an app:

* [Install .NET Core 2.0 SDK](https://github.com/dotnet/cli/tree/master) into a supported developer configuration.

<<<<<<< HEAD
* From the terminal/commandline create a folder named helloworld and go into it.
* Run `dotnet new console -n helloworld`.
* Run `dotnet` and note the current RuntimeFrameworkVersion.
* Edit the helloworld.csproj file to look like this (Note the version may be newer for RuntimeFrameworkVersion but not lower than 2.0.0-beta-001620-00).
=======
* From the terminal/commandline create a folder named `helloworld` and go into it.
* Run `dotnet new console`
* You can find `helloworld.csproj` file is created under current directory.
* Edit the `helloworld.csproj` file to look like this (Note the version may be newer for RuntimeFrameworkVersion but not lower than 2.0.0-beta-001620-00).
>>>>>>> 1ec1c152

```
<Project Sdk="Microsoft.NET.Sdk">

  <PropertyGroup>
    <OutputType>Exe</OutputType>
    <TargetFramework>netcoreapp2.0</TargetFramework>
    <RuntimeFrameworkVersion>2.0.0-beta-001620-00</RuntimeFrameworkVersion>
    <RuntimeIdentifiers>win8-arm;ubuntu.14.04-arm;ubuntu.16.04-arm</RuntimeIdentifiers>
  </PropertyGroup>

</Project>
```

* Make sure you have a nuget.config file next to your csproj that includes the dotnet-core myget feed: `<add key="dotnet-core" value="https://dotnet.myget.org/F/dotnet-core/api/v3/index.json" />`.

* Run `dotnet restore`.

* Run `dotnet publish -r <runtime identifier>` for example `dotnet publish -r win8-arm` to publish the application for windows and `dotnet publish -r ubuntu.16.04-arm` for ubuntu 16.04 running on Raspberry Pi.

* Under `./bin/Debug/netcoreapp2.0/<runtime identifier>/publish` or `.\bin\Debug\netcoreapp2.0\<runtime identifier>\publish` you will see the whole self contained app that you need to copy to your Raspberry Pi.


## Getting the app to run on the Pi.

### Linux (Ubuntu)

* Install [Ubuntu 14.04 or 16.04](https://www.raspberrypi.org/downloads/) on your Pi.

* Install the [prereq packages](https://github.com/dotnet/core/blob/master/Documentation/prereqs.md) for .NET Core. 

* Copy your app to the Raspberry Pi and execute run `./helloworld` to see `Hello World!` from .NET Core running on your Pi!

Note: While it is possible to build the product on the Pi, it isn't easy today and it's slow. We are working on making it very easy to do.

### Win10 IoT Core

* Install [Windows 10 IoT Core](https://developer.microsoft.com/en-us/windows/iot/GetStarted) on your Pi.

* Copy your app to the Raspberry Pi and execute run `helloworld.exe` to see `Hello World!` from .NET Core running on your Pi<|MERGE_RESOLUTION|>--- conflicted
+++ resolved
@@ -9,17 +9,11 @@
 
 * [Install .NET Core 2.0 SDK](https://github.com/dotnet/cli/tree/master) into a supported developer configuration.
 
-<<<<<<< HEAD
-* From the terminal/commandline create a folder named helloworld and go into it.
-* Run `dotnet new console -n helloworld`.
-* Run `dotnet` and note the current RuntimeFrameworkVersion.
-* Edit the helloworld.csproj file to look like this (Note the version may be newer for RuntimeFrameworkVersion but not lower than 2.0.0-beta-001620-00).
-=======
+
 * From the terminal/commandline create a folder named `helloworld` and go into it.
 * Run `dotnet new console`
 * You can find `helloworld.csproj` file is created under current directory.
 * Edit the `helloworld.csproj` file to look like this (Note the version may be newer for RuntimeFrameworkVersion but not lower than 2.0.0-beta-001620-00).
->>>>>>> 1ec1c152
 
 ```
 <Project Sdk="Microsoft.NET.Sdk">
